/*
 * CDDL HEADER START
 *
 * The contents of this file are subject to the terms of the
 * Common Development and Distribution License (the "License").
 * You may not use this file except in compliance with the License.
 *
 * You can obtain a copy of the license at usr/src/OPENSOLARIS.LICENSE
 * or http://www.opensolaris.org/os/licensing.
 * See the License for the specific language governing permissions
 * and limitations under the License.
 *
 * When distributing Covered Code, include this CDDL HEADER in each
 * file and include the License file at usr/src/OPENSOLARIS.LICENSE.
 * If applicable, add the following below this CDDL HEADER, with the
 * fields enclosed by brackets "[]" replaced with your own identifying
 * information: Portions Copyright [yyyy] [name of copyright owner]
 *
 * CDDL HEADER END
 */
/*
 * Copyright 2009 Sun Microsystems, Inc.  All rights reserved.
 * Use is subject to license terms.
 */

#ifndef	_ZFS_DELEG_H
#define	_ZFS_DELEG_H

<<<<<<< HEAD


=======
>>>>>>> e9f14862
#include <sys/fs/zfs.h>

#ifdef	__cplusplus
extern "C" {
#endif

#define	ZFS_DELEG_SET_NAME_CHR		'@'		/* set name lead char */
#define	ZFS_DELEG_FIELD_SEP_CHR		'$'		/* field separator */

/*
 * Max name length for a delegation attribute
 */
#define	ZFS_MAX_DELEG_NAME	128

#define	ZFS_DELEG_LOCAL		'l'
#define	ZFS_DELEG_DESCENDENT	'd'
#define	ZFS_DELEG_NA		'-'

typedef enum {
	ZFS_DELEG_NOTE_CREATE,
	ZFS_DELEG_NOTE_DESTROY,
	ZFS_DELEG_NOTE_SNAPSHOT,
	ZFS_DELEG_NOTE_ROLLBACK,
	ZFS_DELEG_NOTE_CLONE,
	ZFS_DELEG_NOTE_PROMOTE,
	ZFS_DELEG_NOTE_RENAME,
	ZFS_DELEG_NOTE_RECEIVE,
	ZFS_DELEG_NOTE_ALLOW,
	ZFS_DELEG_NOTE_USERPROP,
	ZFS_DELEG_NOTE_MOUNT,
	ZFS_DELEG_NOTE_SHARE,
	ZFS_DELEG_NOTE_USERQUOTA,
	ZFS_DELEG_NOTE_GROUPQUOTA,
	ZFS_DELEG_NOTE_USERUSED,
	ZFS_DELEG_NOTE_GROUPUSED,
	ZFS_DELEG_NOTE_NONE
} zfs_deleg_note_t;

typedef struct zfs_deleg_perm_tab {
	char *z_perm;
	zfs_deleg_note_t z_note;
} zfs_deleg_perm_tab_t;

extern zfs_deleg_perm_tab_t zfs_deleg_perm_tab[];

int zfs_deleg_verify_nvlist(nvlist_t *nvlist);
void zfs_deleg_whokey(char *attr, zfs_deleg_who_type_t type,
    char checkflag, void *data);
const char *zfs_deleg_canonicalize_perm(const char *perm);

#ifdef	__cplusplus
}
#endif

#endif	/* _ZFS_DELEG_H */<|MERGE_RESOLUTION|>--- conflicted
+++ resolved
@@ -26,11 +26,6 @@
 #ifndef	_ZFS_DELEG_H
 #define	_ZFS_DELEG_H
 
-<<<<<<< HEAD
-
-
-=======
->>>>>>> e9f14862
 #include <sys/fs/zfs.h>
 
 #ifdef	__cplusplus
