/*
 * CDDL HEADER START
 *
 * The contents of this file are subject to the terms of the
 * Common Development and Distribution License (the "License").
 * You may not use this file except in compliance with the License.
 *
 * You can obtain a copy of the license at usr/src/OPENSOLARIS.LICENSE
 * or http://www.opensolaris.org/os/licensing.
 * See the License for the specific language governing permissions
 * and limitations under the License.
 *
 * When distributing Covered Code, include this CDDL HEADER in each
 * file and include the License file at usr/src/OPENSOLARIS.LICENSE.
 * If applicable, add the following below this CDDL HEADER, with the
 * fields enclosed by brackets "[]" replaced with your own identifying
 * information: Portions Copyright [yyyy] [name of copyright owner]
 *
 * CDDL HEADER END
 */

/*
 * Copyright (c) 2005, 2010, Oracle and/or its affiliates. All rights reserved.
 * Copyright (c) 2011, 2017 by Delphix. All rights reserved.
 * Copyright (c) 2018, Nexenta Systems, Inc.  All rights reserved.
 * Copyright (c) 2014 Spectra Logic Corporation, All rights reserved.
 * Copyright 2013 Saso Kiselkov. All rights reserved.
 * Copyright (c) 2014 Integros [integros.com]
 * Copyright 2016 Toomas Soome <tsoome@me.com>
 * Copyright (c) 2016 Actifio, Inc. All rights reserved.
 * Copyright 2018 Joyent, Inc.
 * Copyright (c) 2017 Datto Inc.
 * Copyright 2017 Joyent, Inc.
 * Copyright (c) 2017, Intel Corporation.
 */

/*
 * SPA: Storage Pool Allocator
 *
 * This file contains all the routines used when modifying on-disk SPA state.
 * This includes opening, importing, destroying, exporting a pool, and syncing a
 * pool.
 */

#include <sys/zfs_context.h>
#include <sys/fm/fs/zfs.h>
#include <sys/spa_impl.h>
#include <sys/zio.h>
#include <sys/zio_checksum.h>
#include <sys/dmu.h>
#include <sys/dmu_tx.h>
#include <sys/zap.h>
#include <sys/zil.h>
#include <sys/ddt.h>
#include <sys/vdev_impl.h>
#include <sys/vdev_removal.h>
#include <sys/vdev_indirect_mapping.h>
#include <sys/vdev_indirect_births.h>
#include <sys/vdev_initialize.h>
#include <sys/vdev_disk.h>
#include <sys/metaslab.h>
#include <sys/metaslab_impl.h>
#include <sys/mmp.h>
#include <sys/uberblock_impl.h>
#include <sys/txg.h>
#include <sys/avl.h>
#include <sys/bpobj.h>
#include <sys/dmu_traverse.h>
#include <sys/dmu_objset.h>
#include <sys/unique.h>
#include <sys/dsl_pool.h>
#include <sys/dsl_dataset.h>
#include <sys/dsl_dir.h>
#include <sys/dsl_prop.h>
#include <sys/dsl_synctask.h>
#include <sys/fs/zfs.h>
#include <sys/arc.h>
#include <sys/callb.h>
#include <sys/systeminfo.h>
#include <sys/spa_boot.h>
#include <sys/zfs_ioctl.h>
#include <sys/dsl_scan.h>
#include <sys/zfeature.h>
#include <sys/dsl_destroy.h>
#include <sys/zvol.h>

#ifdef	_KERNEL
#include <sys/fm/protocol.h>
#include <sys/fm/util.h>
#include <sys/callb.h>
#include <sys/zone.h>
#endif	/* _KERNEL */

#include "zfs_prop.h"
#include "zfs_comutil.h"

/*
 * The interval, in seconds, at which failed configuration cache file writes
 * should be retried.
 */
int zfs_ccw_retry_interval = 300;

typedef enum zti_modes {
	ZTI_MODE_FIXED,			/* value is # of threads (min 1) */
	ZTI_MODE_BATCH,			/* cpu-intensive; value is ignored */
	ZTI_MODE_NULL,			/* don't create a taskq */
	ZTI_NMODES
} zti_modes_t;

#define	ZTI_P(n, q)	{ ZTI_MODE_FIXED, (n), (q) }
#define	ZTI_PCT(n)	{ ZTI_MODE_ONLINE_PERCENT, (n), 1 }
#define	ZTI_BATCH	{ ZTI_MODE_BATCH, 0, 1 }
#define	ZTI_NULL	{ ZTI_MODE_NULL, 0, 0 }

#define	ZTI_N(n)	ZTI_P(n, 1)
#define	ZTI_ONE		ZTI_N(1)

typedef struct zio_taskq_info {
	zti_modes_t zti_mode;
	uint_t zti_value;
	uint_t zti_count;
} zio_taskq_info_t;

static const char *const zio_taskq_types[ZIO_TASKQ_TYPES] = {
	"iss", "iss_h", "int", "int_h"
};

/*
 * This table defines the taskq settings for each ZFS I/O type. When
 * initializing a pool, we use this table to create an appropriately sized
 * taskq. Some operations are low volume and therefore have a small, static
 * number of threads assigned to their taskqs using the ZTI_N(#) or ZTI_ONE
 * macros. Other operations process a large amount of data; the ZTI_BATCH
 * macro causes us to create a taskq oriented for throughput. Some operations
 * are so high frequency and short-lived that the taskq itself can become a a
 * point of lock contention. The ZTI_P(#, #) macro indicates that we need an
 * additional degree of parallelism specified by the number of threads per-
 * taskq and the number of taskqs; when dispatching an event in this case, the
 * particular taskq is chosen at random.
 *
 * The different taskq priorities are to handle the different contexts (issue
 * and interrupt) and then to reserve threads for ZIO_PRIORITY_NOW I/Os that
 * need to be handled with minimum delay.
 */
const zio_taskq_info_t zio_taskqs[ZIO_TYPES][ZIO_TASKQ_TYPES] = {
	/* ISSUE	ISSUE_HIGH	INTR		INTR_HIGH */
	{ ZTI_ONE,	ZTI_NULL,	ZTI_ONE,	ZTI_NULL }, /* NULL */
	{ ZTI_N(8),	ZTI_NULL,	ZTI_P(12, 8),	ZTI_NULL }, /* READ */
	{ ZTI_BATCH,	ZTI_N(5),	ZTI_P(12, 8),	ZTI_N(5) }, /* WRITE */
	{ ZTI_P(12, 8),	ZTI_NULL,	ZTI_ONE,	ZTI_NULL }, /* FREE */
	{ ZTI_ONE,	ZTI_NULL,	ZTI_ONE,	ZTI_NULL }, /* CLAIM */
	{ ZTI_ONE,	ZTI_NULL,	ZTI_ONE,	ZTI_NULL }, /* IOCTL */
};

static void spa_sync_version(void *arg, dmu_tx_t *tx);
static void spa_sync_props(void *arg, dmu_tx_t *tx);
static boolean_t spa_has_active_shared_spare(spa_t *spa);
static int spa_load_impl(spa_t *spa, spa_import_type_t type, char **ereport);
static void spa_vdev_resilver_done(spa_t *spa);

uint_t		zio_taskq_batch_pct = 75;	/* 1 thread per cpu in pset */
boolean_t	zio_taskq_sysdc = B_TRUE;	/* use SDC scheduling class */
uint_t		zio_taskq_basedc = 80;		/* base duty cycle */

boolean_t	spa_create_process = B_TRUE;	/* no process ==> no sysdc */

/*
 * Report any spa_load_verify errors found, but do not fail spa_load.
 * This is used by zdb to analyze non-idle pools.
 */
boolean_t	spa_load_verify_dryrun = B_FALSE;

/*
 * This (illegal) pool name is used when temporarily importing a spa_t in order
 * to get the vdev stats associated with the imported devices.
 */
#define	TRYIMPORT_NAME	"$import"

/*
 * For debugging purposes: print out vdev tree during pool import.
 */
int		spa_load_print_vdev_tree = B_FALSE;

/*
 * A non-zero value for zfs_max_missing_tvds means that we allow importing
 * pools with missing top-level vdevs. This is strictly intended for advanced
 * pool recovery cases since missing data is almost inevitable. Pools with
 * missing devices can only be imported read-only for safety reasons, and their
 * fail-mode will be automatically set to "continue".
 *
 * With 1 missing vdev we should be able to import the pool and mount all
 * datasets. User data that was not modified after the missing device has been
 * added should be recoverable. This means that snapshots created prior to the
 * addition of that device should be completely intact.
 *
 * With 2 missing vdevs, some datasets may fail to mount since there are
 * dataset statistics that are stored as regular metadata. Some data might be
 * recoverable if those vdevs were added recently.
 *
 * With 3 or more missing vdevs, the pool is severely damaged and MOS entries
 * may be missing entirely. Chances of data recovery are very low. Note that
 * there are also risks of performing an inadvertent rewind as we might be
 * missing all the vdevs with the latest uberblocks.
 */
unsigned long	zfs_max_missing_tvds = 0;

/*
 * The parameters below are similar to zfs_max_missing_tvds but are only
 * intended for a preliminary open of the pool with an untrusted config which
 * might be incomplete or out-dated.
 *
 * We are more tolerant for pools opened from a cachefile since we could have
 * an out-dated cachefile where a device removal was not registered.
 * We could have set the limit arbitrarily high but in the case where devices
 * are really missing we would want to return the proper error codes; we chose
 * SPA_DVAS_PER_BP - 1 so that some copies of the MOS would still be available
 * and we get a chance to retrieve the trusted config.
 */
uint64_t	zfs_max_missing_tvds_cachefile = SPA_DVAS_PER_BP - 1;

/*
 * In the case where config was assembled by scanning device paths (/dev/dsks
 * by default) we are less tolerant since all the existing devices should have
 * been detected and we want spa_load to return the right error codes.
 */
uint64_t	zfs_max_missing_tvds_scan = 0;

/*
 * Debugging aid that pauses spa_sync() towards the end.
 */
boolean_t	zfs_pause_spa_sync = B_FALSE;

/*
 * ==========================================================================
 * SPA properties routines
 * ==========================================================================
 */

/*
 * Add a (source=src, propname=propval) list to an nvlist.
 */
static void
spa_prop_add_list(nvlist_t *nvl, zpool_prop_t prop, char *strval,
    uint64_t intval, zprop_source_t src)
{
	const char *propname = zpool_prop_to_name(prop);
	nvlist_t *propval;

	VERIFY(nvlist_alloc(&propval, NV_UNIQUE_NAME, KM_SLEEP) == 0);
	VERIFY(nvlist_add_uint64(propval, ZPROP_SOURCE, src) == 0);

	if (strval != NULL)
		VERIFY(nvlist_add_string(propval, ZPROP_VALUE, strval) == 0);
	else
		VERIFY(nvlist_add_uint64(propval, ZPROP_VALUE, intval) == 0);

	VERIFY(nvlist_add_nvlist(nvl, propname, propval) == 0);
	nvlist_free(propval);
}

/*
 * Get property values from the spa configuration.
 */
static void
spa_prop_get_config(spa_t *spa, nvlist_t **nvp)
{
	vdev_t *rvd = spa->spa_root_vdev;
	dsl_pool_t *pool = spa->spa_dsl_pool;
	uint64_t size, alloc, cap, version;
	const zprop_source_t src = ZPROP_SRC_NONE;
	spa_config_dirent_t *dp;
	metaslab_class_t *mc = spa_normal_class(spa);

	ASSERT(MUTEX_HELD(&spa->spa_props_lock));

	if (rvd != NULL) {
		alloc = metaslab_class_get_alloc(mc);
		alloc += metaslab_class_get_alloc(spa_special_class(spa));
		alloc += metaslab_class_get_alloc(spa_dedup_class(spa));

		size = metaslab_class_get_space(mc);
		size += metaslab_class_get_space(spa_special_class(spa));
		size += metaslab_class_get_space(spa_dedup_class(spa));

		spa_prop_add_list(*nvp, ZPOOL_PROP_NAME, spa_name(spa), 0, src);
		spa_prop_add_list(*nvp, ZPOOL_PROP_SIZE, NULL, size, src);
		spa_prop_add_list(*nvp, ZPOOL_PROP_ALLOCATED, NULL, alloc, src);
		spa_prop_add_list(*nvp, ZPOOL_PROP_FREE, NULL,
		    size - alloc, src);
		spa_prop_add_list(*nvp, ZPOOL_PROP_CHECKPOINT, NULL,
		    spa->spa_checkpoint_info.sci_dspace, src);

		spa_prop_add_list(*nvp, ZPOOL_PROP_FRAGMENTATION, NULL,
		    metaslab_class_fragmentation(mc), src);
		spa_prop_add_list(*nvp, ZPOOL_PROP_EXPANDSZ, NULL,
		    metaslab_class_expandable_space(mc), src);
		spa_prop_add_list(*nvp, ZPOOL_PROP_READONLY, NULL,
		    (spa_mode(spa) == FREAD), src);

		cap = (size == 0) ? 0 : (alloc * 100 / size);
		spa_prop_add_list(*nvp, ZPOOL_PROP_CAPACITY, NULL, cap, src);

		spa_prop_add_list(*nvp, ZPOOL_PROP_DEDUPRATIO, NULL,
		    ddt_get_pool_dedup_ratio(spa), src);

		spa_prop_add_list(*nvp, ZPOOL_PROP_HEALTH, NULL,
		    rvd->vdev_state, src);

		version = spa_version(spa);
		if (version == zpool_prop_default_numeric(ZPOOL_PROP_VERSION)) {
			spa_prop_add_list(*nvp, ZPOOL_PROP_VERSION, NULL,
			    version, ZPROP_SRC_DEFAULT);
		} else {
			spa_prop_add_list(*nvp, ZPOOL_PROP_VERSION, NULL,
			    version, ZPROP_SRC_LOCAL);
		}
		spa_prop_add_list(*nvp, ZPOOL_PROP_LOAD_GUID,
		    NULL, spa_load_guid(spa), src);
	}

	if (pool != NULL) {
		/*
		 * The $FREE directory was introduced in SPA_VERSION_DEADLISTS,
		 * when opening pools before this version freedir will be NULL.
		 */
		if (pool->dp_free_dir != NULL) {
			spa_prop_add_list(*nvp, ZPOOL_PROP_FREEING, NULL,
			    dsl_dir_phys(pool->dp_free_dir)->dd_used_bytes,
			    src);
		} else {
			spa_prop_add_list(*nvp, ZPOOL_PROP_FREEING,
			    NULL, 0, src);
		}

		if (pool->dp_leak_dir != NULL) {
			spa_prop_add_list(*nvp, ZPOOL_PROP_LEAKED, NULL,
			    dsl_dir_phys(pool->dp_leak_dir)->dd_used_bytes,
			    src);
		} else {
			spa_prop_add_list(*nvp, ZPOOL_PROP_LEAKED,
			    NULL, 0, src);
		}
	}

	spa_prop_add_list(*nvp, ZPOOL_PROP_GUID, NULL, spa_guid(spa), src);

	if (spa->spa_comment != NULL) {
		spa_prop_add_list(*nvp, ZPOOL_PROP_COMMENT, spa->spa_comment,
		    0, ZPROP_SRC_LOCAL);
	}

	if (spa->spa_root != NULL)
		spa_prop_add_list(*nvp, ZPOOL_PROP_ALTROOT, spa->spa_root,
		    0, ZPROP_SRC_LOCAL);

	if (spa_feature_is_enabled(spa, SPA_FEATURE_LARGE_BLOCKS)) {
		spa_prop_add_list(*nvp, ZPOOL_PROP_MAXBLOCKSIZE, NULL,
		    MIN(zfs_max_recordsize, SPA_MAXBLOCKSIZE), ZPROP_SRC_NONE);
	} else {
		spa_prop_add_list(*nvp, ZPOOL_PROP_MAXBLOCKSIZE, NULL,
		    SPA_OLD_MAXBLOCKSIZE, ZPROP_SRC_NONE);
	}

	if (spa_feature_is_enabled(spa, SPA_FEATURE_LARGE_DNODE)) {
		spa_prop_add_list(*nvp, ZPOOL_PROP_MAXDNODESIZE, NULL,
		    DNODE_MAX_SIZE, ZPROP_SRC_NONE);
	} else {
		spa_prop_add_list(*nvp, ZPOOL_PROP_MAXDNODESIZE, NULL,
		    DNODE_MIN_SIZE, ZPROP_SRC_NONE);
	}

	if ((dp = list_head(&spa->spa_config_list)) != NULL) {
		if (dp->scd_path == NULL) {
			spa_prop_add_list(*nvp, ZPOOL_PROP_CACHEFILE,
			    "none", 0, ZPROP_SRC_LOCAL);
		} else if (strcmp(dp->scd_path, spa_config_path) != 0) {
			spa_prop_add_list(*nvp, ZPOOL_PROP_CACHEFILE,
			    dp->scd_path, 0, ZPROP_SRC_LOCAL);
		}
	}
}

/*
 * Get zpool property values.
 */
int
spa_prop_get(spa_t *spa, nvlist_t **nvp)
{
	objset_t *mos = spa->spa_meta_objset;
	zap_cursor_t zc;
	zap_attribute_t za;
	int err;

	err = nvlist_alloc(nvp, NV_UNIQUE_NAME, KM_SLEEP);
	if (err)
		return (err);

	mutex_enter(&spa->spa_props_lock);

	/*
	 * Get properties from the spa config.
	 */
	spa_prop_get_config(spa, nvp);

	/* If no pool property object, no more prop to get. */
	if (mos == NULL || spa->spa_pool_props_object == 0) {
		mutex_exit(&spa->spa_props_lock);
		goto out;
	}

	/*
	 * Get properties from the MOS pool property object.
	 */
	for (zap_cursor_init(&zc, mos, spa->spa_pool_props_object);
	    (err = zap_cursor_retrieve(&zc, &za)) == 0;
	    zap_cursor_advance(&zc)) {
		uint64_t intval = 0;
		char *strval = NULL;
		zprop_source_t src = ZPROP_SRC_DEFAULT;
		zpool_prop_t prop;

		if ((prop = zpool_name_to_prop(za.za_name)) == ZPOOL_PROP_INVAL)
			continue;

		switch (za.za_integer_length) {
		case 8:
			/* integer property */
			if (za.za_first_integer !=
			    zpool_prop_default_numeric(prop))
				src = ZPROP_SRC_LOCAL;

			if (prop == ZPOOL_PROP_BOOTFS) {
				dsl_pool_t *dp;
				dsl_dataset_t *ds = NULL;

				dp = spa_get_dsl(spa);
				dsl_pool_config_enter(dp, FTAG);
				err = dsl_dataset_hold_obj(dp,
				    za.za_first_integer, FTAG, &ds);
				if (err != 0) {
					dsl_pool_config_exit(dp, FTAG);
					break;
				}

				strval = kmem_alloc(ZFS_MAX_DATASET_NAME_LEN,
				    KM_SLEEP);
				dsl_dataset_name(ds, strval);
				dsl_dataset_rele(ds, FTAG);
				dsl_pool_config_exit(dp, FTAG);
			} else {
				strval = NULL;
				intval = za.za_first_integer;
			}

			spa_prop_add_list(*nvp, prop, strval, intval, src);

			if (strval != NULL)
				kmem_free(strval, ZFS_MAX_DATASET_NAME_LEN);

			break;

		case 1:
			/* string property */
			strval = kmem_alloc(za.za_num_integers, KM_SLEEP);
			err = zap_lookup(mos, spa->spa_pool_props_object,
			    za.za_name, 1, za.za_num_integers, strval);
			if (err) {
				kmem_free(strval, za.za_num_integers);
				break;
			}
			spa_prop_add_list(*nvp, prop, strval, 0, src);
			kmem_free(strval, za.za_num_integers);
			break;

		default:
			break;
		}
	}
	zap_cursor_fini(&zc);
	mutex_exit(&spa->spa_props_lock);
out:
	if (err && err != ENOENT) {
		nvlist_free(*nvp);
		*nvp = NULL;
		return (err);
	}

	return (0);
}

/*
 * Validate the given pool properties nvlist and modify the list
 * for the property values to be set.
 */
static int
spa_prop_validate(spa_t *spa, nvlist_t *props)
{
	nvpair_t *elem;
	int error = 0, reset_bootfs = 0;
	uint64_t objnum = 0;
	boolean_t has_feature = B_FALSE;

	elem = NULL;
	while ((elem = nvlist_next_nvpair(props, elem)) != NULL) {
		uint64_t intval;
		char *strval, *slash, *check, *fname;
		const char *propname = nvpair_name(elem);
		zpool_prop_t prop = zpool_name_to_prop(propname);

		switch (prop) {
		case ZPOOL_PROP_INVAL:
			if (!zpool_prop_feature(propname)) {
				error = SET_ERROR(EINVAL);
				break;
			}

			/*
			 * Sanitize the input.
			 */
			if (nvpair_type(elem) != DATA_TYPE_UINT64) {
				error = SET_ERROR(EINVAL);
				break;
			}

			if (nvpair_value_uint64(elem, &intval) != 0) {
				error = SET_ERROR(EINVAL);
				break;
			}

			if (intval != 0) {
				error = SET_ERROR(EINVAL);
				break;
			}

			fname = strchr(propname, '@') + 1;
			if (zfeature_lookup_name(fname, NULL) != 0) {
				error = SET_ERROR(EINVAL);
				break;
			}

			has_feature = B_TRUE;
			break;

		case ZPOOL_PROP_VERSION:
			error = nvpair_value_uint64(elem, &intval);
			if (!error &&
			    (intval < spa_version(spa) ||
			    intval > SPA_VERSION_BEFORE_FEATURES ||
			    has_feature))
				error = SET_ERROR(EINVAL);
			break;

		case ZPOOL_PROP_DELEGATION:
		case ZPOOL_PROP_AUTOREPLACE:
		case ZPOOL_PROP_LISTSNAPS:
		case ZPOOL_PROP_AUTOEXPAND:
			error = nvpair_value_uint64(elem, &intval);
			if (!error && intval > 1)
				error = SET_ERROR(EINVAL);
			break;

		case ZPOOL_PROP_MULTIHOST:
			error = nvpair_value_uint64(elem, &intval);
			if (!error && intval > 1)
				error = SET_ERROR(EINVAL);

			if (!error && !spa_get_hostid())
				error = SET_ERROR(ENOTSUP);

			break;

		case ZPOOL_PROP_BOOTFS:
			/*
			 * If the pool version is less than SPA_VERSION_BOOTFS,
			 * or the pool is still being created (version == 0),
			 * the bootfs property cannot be set.
			 */
			if (spa_version(spa) < SPA_VERSION_BOOTFS) {
				error = SET_ERROR(ENOTSUP);
				break;
			}

			/*
			 * Make sure the vdev config is bootable
			 */
			if (!vdev_is_bootable(spa->spa_root_vdev)) {
				error = SET_ERROR(ENOTSUP);
				break;
			}

			reset_bootfs = 1;

			error = nvpair_value_string(elem, &strval);

			if (!error) {
				objset_t *os;
				uint64_t propval;

				if (strval == NULL || strval[0] == '\0') {
					objnum = zpool_prop_default_numeric(
					    ZPOOL_PROP_BOOTFS);
					break;
				}

				error = dmu_objset_hold(strval, FTAG, &os);
				if (error != 0)
					break;

				/*
				 * Must be ZPL, and its property settings
				 * must be supported by GRUB (compression
				 * is not gzip, and large blocks or large
				 * dnodes are not used).
				 */

				if (dmu_objset_type(os) != DMU_OST_ZFS) {
					error = SET_ERROR(ENOTSUP);
				} else if ((error =
				    dsl_prop_get_int_ds(dmu_objset_ds(os),
				    zfs_prop_to_name(ZFS_PROP_COMPRESSION),
				    &propval)) == 0 &&
				    !BOOTFS_COMPRESS_VALID(propval)) {
					error = SET_ERROR(ENOTSUP);
				} else if ((error =
				    dsl_prop_get_int_ds(dmu_objset_ds(os),
				    zfs_prop_to_name(ZFS_PROP_DNODESIZE),
				    &propval)) == 0 &&
				    propval != ZFS_DNSIZE_LEGACY) {
					error = SET_ERROR(ENOTSUP);
				} else {
					objnum = dmu_objset_id(os);
				}
				dmu_objset_rele(os, FTAG);
			}
			break;

		case ZPOOL_PROP_FAILUREMODE:
			error = nvpair_value_uint64(elem, &intval);
			if (!error && intval > ZIO_FAILURE_MODE_PANIC)
				error = SET_ERROR(EINVAL);

			/*
			 * This is a special case which only occurs when
			 * the pool has completely failed. This allows
			 * the user to change the in-core failmode property
			 * without syncing it out to disk (I/Os might
			 * currently be blocked). We do this by returning
			 * EIO to the caller (spa_prop_set) to trick it
			 * into thinking we encountered a property validation
			 * error.
			 */
			if (!error && spa_suspended(spa)) {
				spa->spa_failmode = intval;
				error = SET_ERROR(EIO);
			}
			break;

		case ZPOOL_PROP_CACHEFILE:
			if ((error = nvpair_value_string(elem, &strval)) != 0)
				break;

			if (strval[0] == '\0')
				break;

			if (strcmp(strval, "none") == 0)
				break;

			if (strval[0] != '/') {
				error = SET_ERROR(EINVAL);
				break;
			}

			slash = strrchr(strval, '/');
			ASSERT(slash != NULL);

			if (slash[1] == '\0' || strcmp(slash, "/.") == 0 ||
			    strcmp(slash, "/..") == 0)
				error = SET_ERROR(EINVAL);
			break;

		case ZPOOL_PROP_COMMENT:
			if ((error = nvpair_value_string(elem, &strval)) != 0)
				break;
			for (check = strval; *check != '\0'; check++) {
				if (!isprint(*check)) {
					error = SET_ERROR(EINVAL);
					break;
				}
			}
			if (strlen(strval) > ZPROP_MAX_COMMENT)
				error = SET_ERROR(E2BIG);
			break;

		case ZPOOL_PROP_DEDUPDITTO:
			if (spa_version(spa) < SPA_VERSION_DEDUP)
				error = SET_ERROR(ENOTSUP);
			else
				error = nvpair_value_uint64(elem, &intval);
			if (error == 0 &&
			    intval != 0 && intval < ZIO_DEDUPDITTO_MIN)
				error = SET_ERROR(EINVAL);
			break;

		default:
			break;
		}

		if (error)
			break;
	}

	if (!error && reset_bootfs) {
		error = nvlist_remove(props,
		    zpool_prop_to_name(ZPOOL_PROP_BOOTFS), DATA_TYPE_STRING);

		if (!error) {
			error = nvlist_add_uint64(props,
			    zpool_prop_to_name(ZPOOL_PROP_BOOTFS), objnum);
		}
	}

	return (error);
}

void
spa_configfile_set(spa_t *spa, nvlist_t *nvp, boolean_t need_sync)
{
	char *cachefile;
	spa_config_dirent_t *dp;

	if (nvlist_lookup_string(nvp, zpool_prop_to_name(ZPOOL_PROP_CACHEFILE),
	    &cachefile) != 0)
		return;

	dp = kmem_alloc(sizeof (spa_config_dirent_t),
	    KM_SLEEP);

	if (cachefile[0] == '\0')
		dp->scd_path = spa_strdup(spa_config_path);
	else if (strcmp(cachefile, "none") == 0)
		dp->scd_path = NULL;
	else
		dp->scd_path = spa_strdup(cachefile);

	list_insert_head(&spa->spa_config_list, dp);
	if (need_sync)
		spa_async_request(spa, SPA_ASYNC_CONFIG_UPDATE);
}

int
spa_prop_set(spa_t *spa, nvlist_t *nvp)
{
	int error;
	nvpair_t *elem = NULL;
	boolean_t need_sync = B_FALSE;

	if ((error = spa_prop_validate(spa, nvp)) != 0)
		return (error);

	while ((elem = nvlist_next_nvpair(nvp, elem)) != NULL) {
		zpool_prop_t prop = zpool_name_to_prop(nvpair_name(elem));

		if (prop == ZPOOL_PROP_CACHEFILE ||
		    prop == ZPOOL_PROP_ALTROOT ||
		    prop == ZPOOL_PROP_READONLY)
			continue;

		if (prop == ZPOOL_PROP_VERSION || prop == ZPOOL_PROP_INVAL) {
			uint64_t ver;

			if (prop == ZPOOL_PROP_VERSION) {
				VERIFY(nvpair_value_uint64(elem, &ver) == 0);
			} else {
				ASSERT(zpool_prop_feature(nvpair_name(elem)));
				ver = SPA_VERSION_FEATURES;
				need_sync = B_TRUE;
			}

			/* Save time if the version is already set. */
			if (ver == spa_version(spa))
				continue;

			/*
			 * In addition to the pool directory object, we might
			 * create the pool properties object, the features for
			 * read object, the features for write object, or the
			 * feature descriptions object.
			 */
			error = dsl_sync_task(spa->spa_name, NULL,
			    spa_sync_version, &ver,
			    6, ZFS_SPACE_CHECK_RESERVED);
			if (error)
				return (error);
			continue;
		}

		need_sync = B_TRUE;
		break;
	}

	if (need_sync) {
		return (dsl_sync_task(spa->spa_name, NULL, spa_sync_props,
		    nvp, 6, ZFS_SPACE_CHECK_RESERVED));
	}

	return (0);
}

/*
 * If the bootfs property value is dsobj, clear it.
 */
void
spa_prop_clear_bootfs(spa_t *spa, uint64_t dsobj, dmu_tx_t *tx)
{
	if (spa->spa_bootfs == dsobj && spa->spa_pool_props_object != 0) {
		VERIFY(zap_remove(spa->spa_meta_objset,
		    spa->spa_pool_props_object,
		    zpool_prop_to_name(ZPOOL_PROP_BOOTFS), tx) == 0);
		spa->spa_bootfs = 0;
	}
}

/*ARGSUSED*/
static int
spa_change_guid_check(void *arg, dmu_tx_t *tx)
{
	ASSERTV(uint64_t *newguid = arg);
	spa_t *spa = dmu_tx_pool(tx)->dp_spa;
	vdev_t *rvd = spa->spa_root_vdev;
	uint64_t vdev_state;

	if (spa_feature_is_active(spa, SPA_FEATURE_POOL_CHECKPOINT)) {
		int error = (spa_has_checkpoint(spa)) ?
		    ZFS_ERR_CHECKPOINT_EXISTS : ZFS_ERR_DISCARDING_CHECKPOINT;
		return (SET_ERROR(error));
	}

	spa_config_enter(spa, SCL_STATE, FTAG, RW_READER);
	vdev_state = rvd->vdev_state;
	spa_config_exit(spa, SCL_STATE, FTAG);

	if (vdev_state != VDEV_STATE_HEALTHY)
		return (SET_ERROR(ENXIO));

	ASSERT3U(spa_guid(spa), !=, *newguid);

	return (0);
}

static void
spa_change_guid_sync(void *arg, dmu_tx_t *tx)
{
	uint64_t *newguid = arg;
	spa_t *spa = dmu_tx_pool(tx)->dp_spa;
	uint64_t oldguid;
	vdev_t *rvd = spa->spa_root_vdev;

	oldguid = spa_guid(spa);

	spa_config_enter(spa, SCL_STATE, FTAG, RW_READER);
	rvd->vdev_guid = *newguid;
	rvd->vdev_guid_sum += (*newguid - oldguid);
	vdev_config_dirty(rvd);
	spa_config_exit(spa, SCL_STATE, FTAG);

	spa_history_log_internal(spa, "guid change", tx, "old=%llu new=%llu",
	    oldguid, *newguid);
}

/*
 * Change the GUID for the pool.  This is done so that we can later
 * re-import a pool built from a clone of our own vdevs.  We will modify
 * the root vdev's guid, our own pool guid, and then mark all of our
 * vdevs dirty.  Note that we must make sure that all our vdevs are
 * online when we do this, or else any vdevs that weren't present
 * would be orphaned from our pool.  We are also going to issue a
 * sysevent to update any watchers.
 */
int
spa_change_guid(spa_t *spa)
{
	int error;
	uint64_t guid;

	mutex_enter(&spa->spa_vdev_top_lock);
	mutex_enter(&spa_namespace_lock);
	guid = spa_generate_guid(NULL);

	error = dsl_sync_task(spa->spa_name, spa_change_guid_check,
	    spa_change_guid_sync, &guid, 5, ZFS_SPACE_CHECK_RESERVED);

	if (error == 0) {
		spa_write_cachefile(spa, B_FALSE, B_TRUE);
		spa_event_notify(spa, NULL, NULL, ESC_ZFS_POOL_REGUID);
	}

	mutex_exit(&spa_namespace_lock);
	mutex_exit(&spa->spa_vdev_top_lock);

	return (error);
}

/*
 * ==========================================================================
 * SPA state manipulation (open/create/destroy/import/export)
 * ==========================================================================
 */

static int
spa_error_entry_compare(const void *a, const void *b)
{
	const spa_error_entry_t *sa = (const spa_error_entry_t *)a;
	const spa_error_entry_t *sb = (const spa_error_entry_t *)b;
	int ret;

	ret = memcmp(&sa->se_bookmark, &sb->se_bookmark,
	    sizeof (zbookmark_phys_t));

	return (AVL_ISIGN(ret));
}

/*
 * Utility function which retrieves copies of the current logs and
 * re-initializes them in the process.
 */
void
spa_get_errlists(spa_t *spa, avl_tree_t *last, avl_tree_t *scrub)
{
	ASSERT(MUTEX_HELD(&spa->spa_errlist_lock));

	bcopy(&spa->spa_errlist_last, last, sizeof (avl_tree_t));
	bcopy(&spa->spa_errlist_scrub, scrub, sizeof (avl_tree_t));

	avl_create(&spa->spa_errlist_scrub,
	    spa_error_entry_compare, sizeof (spa_error_entry_t),
	    offsetof(spa_error_entry_t, se_avl));
	avl_create(&spa->spa_errlist_last,
	    spa_error_entry_compare, sizeof (spa_error_entry_t),
	    offsetof(spa_error_entry_t, se_avl));
}

static void
spa_taskqs_init(spa_t *spa, zio_type_t t, zio_taskq_type_t q)
{
	const zio_taskq_info_t *ztip = &zio_taskqs[t][q];
	enum zti_modes mode = ztip->zti_mode;
	uint_t value = ztip->zti_value;
	uint_t count = ztip->zti_count;
	spa_taskqs_t *tqs = &spa->spa_zio_taskq[t][q];
	uint_t flags = 0;
	boolean_t batch = B_FALSE;

	if (mode == ZTI_MODE_NULL) {
		tqs->stqs_count = 0;
		tqs->stqs_taskq = NULL;
		return;
	}

	ASSERT3U(count, >, 0);

	tqs->stqs_count = count;
	tqs->stqs_taskq = kmem_alloc(count * sizeof (taskq_t *), KM_SLEEP);

	switch (mode) {
	case ZTI_MODE_FIXED:
		ASSERT3U(value, >=, 1);
		value = MAX(value, 1);
		flags |= TASKQ_DYNAMIC;
		break;

	case ZTI_MODE_BATCH:
		batch = B_TRUE;
		flags |= TASKQ_THREADS_CPU_PCT;
		value = MIN(zio_taskq_batch_pct, 100);
		break;

	default:
		panic("unrecognized mode for %s_%s taskq (%u:%u) in "
		    "spa_activate()",
		    zio_type_name[t], zio_taskq_types[q], mode, value);
		break;
	}

	for (uint_t i = 0; i < count; i++) {
		taskq_t *tq;
		char name[32];

		(void) snprintf(name, sizeof (name), "%s_%s",
		    zio_type_name[t], zio_taskq_types[q]);

		if (zio_taskq_sysdc && spa->spa_proc != &p0) {
			if (batch)
				flags |= TASKQ_DC_BATCH;

			tq = taskq_create_sysdc(name, value, 50, INT_MAX,
			    spa->spa_proc, zio_taskq_basedc, flags);
		} else {
			pri_t pri = maxclsyspri;
			/*
			 * The write issue taskq can be extremely CPU
			 * intensive.  Run it at slightly less important
			 * priority than the other taskqs.  Under Linux this
			 * means incrementing the priority value on platforms
			 * like illumos it should be decremented.
			 */
			if (t == ZIO_TYPE_WRITE && q == ZIO_TASKQ_ISSUE)
				pri++;

			tq = taskq_create_proc(name, value, pri, 50,
			    INT_MAX, spa->spa_proc, flags);
		}

		tqs->stqs_taskq[i] = tq;
	}
}

static void
spa_taskqs_fini(spa_t *spa, zio_type_t t, zio_taskq_type_t q)
{
	spa_taskqs_t *tqs = &spa->spa_zio_taskq[t][q];

	if (tqs->stqs_taskq == NULL) {
		ASSERT3U(tqs->stqs_count, ==, 0);
		return;
	}

	for (uint_t i = 0; i < tqs->stqs_count; i++) {
		ASSERT3P(tqs->stqs_taskq[i], !=, NULL);
		taskq_destroy(tqs->stqs_taskq[i]);
	}

	kmem_free(tqs->stqs_taskq, tqs->stqs_count * sizeof (taskq_t *));
	tqs->stqs_taskq = NULL;
}

/*
 * Dispatch a task to the appropriate taskq for the ZFS I/O type and priority.
 * Note that a type may have multiple discrete taskqs to avoid lock contention
 * on the taskq itself. In that case we choose which taskq at random by using
 * the low bits of gethrtime().
 */
void
spa_taskq_dispatch_ent(spa_t *spa, zio_type_t t, zio_taskq_type_t q,
    task_func_t *func, void *arg, uint_t flags, taskq_ent_t *ent)
{
	spa_taskqs_t *tqs = &spa->spa_zio_taskq[t][q];
	taskq_t *tq;

	ASSERT3P(tqs->stqs_taskq, !=, NULL);
	ASSERT3U(tqs->stqs_count, !=, 0);

	if (tqs->stqs_count == 1) {
		tq = tqs->stqs_taskq[0];
	} else {
		tq = tqs->stqs_taskq[((uint64_t)gethrtime()) % tqs->stqs_count];
	}

	taskq_dispatch_ent(tq, func, arg, flags, ent);
}

/*
 * Same as spa_taskq_dispatch_ent() but block on the task until completion.
 */
void
spa_taskq_dispatch_sync(spa_t *spa, zio_type_t t, zio_taskq_type_t q,
    task_func_t *func, void *arg, uint_t flags)
{
	spa_taskqs_t *tqs = &spa->spa_zio_taskq[t][q];
	taskq_t *tq;
	taskqid_t id;

	ASSERT3P(tqs->stqs_taskq, !=, NULL);
	ASSERT3U(tqs->stqs_count, !=, 0);

	if (tqs->stqs_count == 1) {
		tq = tqs->stqs_taskq[0];
	} else {
		tq = tqs->stqs_taskq[((uint64_t)gethrtime()) % tqs->stqs_count];
	}

	id = taskq_dispatch(tq, func, arg, flags);
	if (id)
		taskq_wait_id(tq, id);
}

static void
spa_create_zio_taskqs(spa_t *spa)
{
	for (int t = 0; t < ZIO_TYPES; t++) {
		for (int q = 0; q < ZIO_TASKQ_TYPES; q++) {
			spa_taskqs_init(spa, t, q);
		}
	}
}

/*
 * Disabled until spa_thread() can be adapted for Linux.
 */
#undef HAVE_SPA_THREAD

#if defined(_KERNEL) && defined(HAVE_SPA_THREAD)
static void
spa_thread(void *arg)
{
	psetid_t zio_taskq_psrset_bind = PS_NONE;
	callb_cpr_t cprinfo;

	spa_t *spa = arg;
	user_t *pu = PTOU(curproc);

	CALLB_CPR_INIT(&cprinfo, &spa->spa_proc_lock, callb_generic_cpr,
	    spa->spa_name);

	ASSERT(curproc != &p0);
	(void) snprintf(pu->u_psargs, sizeof (pu->u_psargs),
	    "zpool-%s", spa->spa_name);
	(void) strlcpy(pu->u_comm, pu->u_psargs, sizeof (pu->u_comm));

	/* bind this thread to the requested psrset */
	if (zio_taskq_psrset_bind != PS_NONE) {
		pool_lock();
		mutex_enter(&cpu_lock);
		mutex_enter(&pidlock);
		mutex_enter(&curproc->p_lock);

		if (cpupart_bind_thread(curthread, zio_taskq_psrset_bind,
		    0, NULL, NULL) == 0)  {
			curthread->t_bind_pset = zio_taskq_psrset_bind;
		} else {
			cmn_err(CE_WARN,
			    "Couldn't bind process for zfs pool \"%s\" to "
			    "pset %d\n", spa->spa_name, zio_taskq_psrset_bind);
		}

		mutex_exit(&curproc->p_lock);
		mutex_exit(&pidlock);
		mutex_exit(&cpu_lock);
		pool_unlock();
	}

	if (zio_taskq_sysdc) {
		sysdc_thread_enter(curthread, 100, 0);
	}

	spa->spa_proc = curproc;
	spa->spa_did = curthread->t_did;

	spa_create_zio_taskqs(spa);

	mutex_enter(&spa->spa_proc_lock);
	ASSERT(spa->spa_proc_state == SPA_PROC_CREATED);

	spa->spa_proc_state = SPA_PROC_ACTIVE;
	cv_broadcast(&spa->spa_proc_cv);

	CALLB_CPR_SAFE_BEGIN(&cprinfo);
	while (spa->spa_proc_state == SPA_PROC_ACTIVE)
		cv_wait(&spa->spa_proc_cv, &spa->spa_proc_lock);
	CALLB_CPR_SAFE_END(&cprinfo, &spa->spa_proc_lock);

	ASSERT(spa->spa_proc_state == SPA_PROC_DEACTIVATE);
	spa->spa_proc_state = SPA_PROC_GONE;
	spa->spa_proc = &p0;
	cv_broadcast(&spa->spa_proc_cv);
	CALLB_CPR_EXIT(&cprinfo);	/* drops spa_proc_lock */

	mutex_enter(&curproc->p_lock);
	lwp_exit();
}
#endif

/*
 * Activate an uninitialized pool.
 */
static void
spa_activate(spa_t *spa, int mode)
{
	ASSERT(spa->spa_state == POOL_STATE_UNINITIALIZED);

	spa->spa_state = POOL_STATE_ACTIVE;
	spa->spa_mode = mode;

	spa->spa_normal_class = metaslab_class_create(spa, zfs_metaslab_ops);
	spa->spa_log_class = metaslab_class_create(spa, zfs_metaslab_ops);
	spa->spa_special_class = metaslab_class_create(spa, zfs_metaslab_ops);
	spa->spa_dedup_class = metaslab_class_create(spa, zfs_metaslab_ops);

	/* Try to create a covering process */
	mutex_enter(&spa->spa_proc_lock);
	ASSERT(spa->spa_proc_state == SPA_PROC_NONE);
	ASSERT(spa->spa_proc == &p0);
	spa->spa_did = 0;

#ifdef HAVE_SPA_THREAD
	/* Only create a process if we're going to be around a while. */
	if (spa_create_process && strcmp(spa->spa_name, TRYIMPORT_NAME) != 0) {
		if (newproc(spa_thread, (caddr_t)spa, syscid, maxclsyspri,
		    NULL, 0) == 0) {
			spa->spa_proc_state = SPA_PROC_CREATED;
			while (spa->spa_proc_state == SPA_PROC_CREATED) {
				cv_wait(&spa->spa_proc_cv,
				    &spa->spa_proc_lock);
			}
			ASSERT(spa->spa_proc_state == SPA_PROC_ACTIVE);
			ASSERT(spa->spa_proc != &p0);
			ASSERT(spa->spa_did != 0);
		} else {
#ifdef _KERNEL
			cmn_err(CE_WARN,
			    "Couldn't create process for zfs pool \"%s\"\n",
			    spa->spa_name);
#endif
		}
	}
#endif /* HAVE_SPA_THREAD */
	mutex_exit(&spa->spa_proc_lock);

	/* If we didn't create a process, we need to create our taskqs. */
	if (spa->spa_proc == &p0) {
		spa_create_zio_taskqs(spa);
	}

	for (size_t i = 0; i < TXG_SIZE; i++) {
		spa->spa_txg_zio[i] = zio_root(spa, NULL, NULL,
		    ZIO_FLAG_CANFAIL);
	}

	list_create(&spa->spa_config_dirty_list, sizeof (vdev_t),
	    offsetof(vdev_t, vdev_config_dirty_node));
	list_create(&spa->spa_evicting_os_list, sizeof (objset_t),
	    offsetof(objset_t, os_evicting_node));
	list_create(&spa->spa_state_dirty_list, sizeof (vdev_t),
	    offsetof(vdev_t, vdev_state_dirty_node));

	txg_list_create(&spa->spa_vdev_txg_list, spa,
	    offsetof(struct vdev, vdev_txg_node));

	avl_create(&spa->spa_errlist_scrub,
	    spa_error_entry_compare, sizeof (spa_error_entry_t),
	    offsetof(spa_error_entry_t, se_avl));
	avl_create(&spa->spa_errlist_last,
	    spa_error_entry_compare, sizeof (spa_error_entry_t),
	    offsetof(spa_error_entry_t, se_avl));

	spa_keystore_init(&spa->spa_keystore);

	/*
	 * This taskq is used to perform zvol-minor-related tasks
	 * asynchronously. This has several advantages, including easy
	 * resolution of various deadlocks (zfsonlinux bug #3681).
	 *
	 * The taskq must be single threaded to ensure tasks are always
	 * processed in the order in which they were dispatched.
	 *
	 * A taskq per pool allows one to keep the pools independent.
	 * This way if one pool is suspended, it will not impact another.
	 *
	 * The preferred location to dispatch a zvol minor task is a sync
	 * task. In this context, there is easy access to the spa_t and minimal
	 * error handling is required because the sync task must succeed.
	 */
	spa->spa_zvol_taskq = taskq_create("z_zvol", 1, defclsyspri,
	    1, INT_MAX, 0);

	/*
	 * Taskq dedicated to prefetcher threads: this is used to prevent the
	 * pool traverse code from monopolizing the global (and limited)
	 * system_taskq by inappropriately scheduling long running tasks on it.
	 */
	spa->spa_prefetch_taskq = taskq_create("z_prefetch", boot_ncpus,
	    defclsyspri, 1, INT_MAX, TASKQ_DYNAMIC);

	/*
	 * The taskq to upgrade datasets in this pool. Currently used by
	 * feature SPA_FEATURE_USEROBJ_ACCOUNTING/SPA_FEATURE_PROJECT_QUOTA.
	 */
	spa->spa_upgrade_taskq = taskq_create("z_upgrade", boot_ncpus,
	    defclsyspri, 1, INT_MAX, TASKQ_DYNAMIC);
}

/*
 * Opposite of spa_activate().
 */
static void
spa_deactivate(spa_t *spa)
{
	ASSERT(spa->spa_sync_on == B_FALSE);
	ASSERT(spa->spa_dsl_pool == NULL);
	ASSERT(spa->spa_root_vdev == NULL);
	ASSERT(spa->spa_async_zio_root == NULL);
	ASSERT(spa->spa_state != POOL_STATE_UNINITIALIZED);

	spa_evicting_os_wait(spa);

	if (spa->spa_zvol_taskq) {
		taskq_destroy(spa->spa_zvol_taskq);
		spa->spa_zvol_taskq = NULL;
	}

	if (spa->spa_prefetch_taskq) {
		taskq_destroy(spa->spa_prefetch_taskq);
		spa->spa_prefetch_taskq = NULL;
	}

	if (spa->spa_upgrade_taskq) {
		taskq_destroy(spa->spa_upgrade_taskq);
		spa->spa_upgrade_taskq = NULL;
	}

	txg_list_destroy(&spa->spa_vdev_txg_list);

	list_destroy(&spa->spa_config_dirty_list);
	list_destroy(&spa->spa_evicting_os_list);
	list_destroy(&spa->spa_state_dirty_list);

	taskq_cancel_id(system_delay_taskq, spa->spa_deadman_tqid);

	for (int t = 0; t < ZIO_TYPES; t++) {
		for (int q = 0; q < ZIO_TASKQ_TYPES; q++) {
			spa_taskqs_fini(spa, t, q);
		}
	}

	for (size_t i = 0; i < TXG_SIZE; i++) {
		ASSERT3P(spa->spa_txg_zio[i], !=, NULL);
		VERIFY0(zio_wait(spa->spa_txg_zio[i]));
		spa->spa_txg_zio[i] = NULL;
	}

	metaslab_class_destroy(spa->spa_normal_class);
	spa->spa_normal_class = NULL;

	metaslab_class_destroy(spa->spa_log_class);
	spa->spa_log_class = NULL;

	metaslab_class_destroy(spa->spa_special_class);
	spa->spa_special_class = NULL;

	metaslab_class_destroy(spa->spa_dedup_class);
	spa->spa_dedup_class = NULL;

	/*
	 * If this was part of an import or the open otherwise failed, we may
	 * still have errors left in the queues.  Empty them just in case.
	 */
	spa_errlog_drain(spa);
	avl_destroy(&spa->spa_errlist_scrub);
	avl_destroy(&spa->spa_errlist_last);

	spa_keystore_fini(&spa->spa_keystore);

	spa->spa_state = POOL_STATE_UNINITIALIZED;

	mutex_enter(&spa->spa_proc_lock);
	if (spa->spa_proc_state != SPA_PROC_NONE) {
		ASSERT(spa->spa_proc_state == SPA_PROC_ACTIVE);
		spa->spa_proc_state = SPA_PROC_DEACTIVATE;
		cv_broadcast(&spa->spa_proc_cv);
		while (spa->spa_proc_state == SPA_PROC_DEACTIVATE) {
			ASSERT(spa->spa_proc != &p0);
			cv_wait(&spa->spa_proc_cv, &spa->spa_proc_lock);
		}
		ASSERT(spa->spa_proc_state == SPA_PROC_GONE);
		spa->spa_proc_state = SPA_PROC_NONE;
	}
	ASSERT(spa->spa_proc == &p0);
	mutex_exit(&spa->spa_proc_lock);

	/*
	 * We want to make sure spa_thread() has actually exited the ZFS
	 * module, so that the module can't be unloaded out from underneath
	 * it.
	 */
	if (spa->spa_did != 0) {
		thread_join(spa->spa_did);
		spa->spa_did = 0;
	}
}

/*
 * Verify a pool configuration, and construct the vdev tree appropriately.  This
 * will create all the necessary vdevs in the appropriate layout, with each vdev
 * in the CLOSED state.  This will prep the pool before open/creation/import.
 * All vdev validation is done by the vdev_alloc() routine.
 */
static int
spa_config_parse(spa_t *spa, vdev_t **vdp, nvlist_t *nv, vdev_t *parent,
    uint_t id, int atype)
{
	nvlist_t **child;
	uint_t children;
	int error;

	if ((error = vdev_alloc(spa, vdp, nv, parent, id, atype)) != 0)
		return (error);

	if ((*vdp)->vdev_ops->vdev_op_leaf)
		return (0);

	error = nvlist_lookup_nvlist_array(nv, ZPOOL_CONFIG_CHILDREN,
	    &child, &children);

	if (error == ENOENT)
		return (0);

	if (error) {
		vdev_free(*vdp);
		*vdp = NULL;
		return (SET_ERROR(EINVAL));
	}

	for (int c = 0; c < children; c++) {
		vdev_t *vd;
		if ((error = spa_config_parse(spa, &vd, child[c], *vdp, c,
		    atype)) != 0) {
			vdev_free(*vdp);
			*vdp = NULL;
			return (error);
		}
	}

	ASSERT(*vdp != NULL);

	return (0);
}

/*
 * Opposite of spa_load().
 */
static void
spa_unload(spa_t *spa)
{
	int i;

	ASSERT(MUTEX_HELD(&spa_namespace_lock));

	spa_load_note(spa, "UNLOADING");

	/*
	 * Stop async tasks.
	 */
	spa_async_suspend(spa);

	if (spa->spa_root_vdev) {
		vdev_initialize_stop_all(spa->spa_root_vdev,
		    VDEV_INITIALIZE_ACTIVE);
	}

	/*
	 * Stop syncing.
	 */
	if (spa->spa_sync_on) {
		txg_sync_stop(spa->spa_dsl_pool);
		spa->spa_sync_on = B_FALSE;
	}

	/*
	 * Even though vdev_free() also calls vdev_metaslab_fini, we need
	 * to call it earlier, before we wait for async i/o to complete.
	 * This ensures that there is no async metaslab prefetching, by
	 * calling taskq_wait(mg_taskq).
	 */
	if (spa->spa_root_vdev != NULL) {
		spa_config_enter(spa, SCL_ALL, spa, RW_WRITER);
		for (int c = 0; c < spa->spa_root_vdev->vdev_children; c++)
			vdev_metaslab_fini(spa->spa_root_vdev->vdev_child[c]);
		spa_config_exit(spa, SCL_ALL, spa);
	}

	if (spa->spa_mmp.mmp_thread)
		mmp_thread_stop(spa);

	/*
	 * Wait for any outstanding async I/O to complete.
	 */
	if (spa->spa_async_zio_root != NULL) {
		for (int i = 0; i < max_ncpus; i++)
			(void) zio_wait(spa->spa_async_zio_root[i]);
		kmem_free(spa->spa_async_zio_root, max_ncpus * sizeof (void *));
		spa->spa_async_zio_root = NULL;
	}

	if (spa->spa_vdev_removal != NULL) {
		spa_vdev_removal_destroy(spa->spa_vdev_removal);
		spa->spa_vdev_removal = NULL;
	}

	if (spa->spa_condense_zthr != NULL) {
		ASSERT(!zthr_isrunning(spa->spa_condense_zthr));
		zthr_destroy(spa->spa_condense_zthr);
		spa->spa_condense_zthr = NULL;
	}

	if (spa->spa_checkpoint_discard_zthr != NULL) {
		ASSERT(!zthr_isrunning(spa->spa_checkpoint_discard_zthr));
		zthr_destroy(spa->spa_checkpoint_discard_zthr);
		spa->spa_checkpoint_discard_zthr = NULL;
	}

	spa_condense_fini(spa);

	bpobj_close(&spa->spa_deferred_bpobj);

	spa_config_enter(spa, SCL_ALL, spa, RW_WRITER);

	/*
	 * Close all vdevs.
	 */
	if (spa->spa_root_vdev)
		vdev_free(spa->spa_root_vdev);
	ASSERT(spa->spa_root_vdev == NULL);

	/*
	 * Close the dsl pool.
	 */
	if (spa->spa_dsl_pool) {
		dsl_pool_close(spa->spa_dsl_pool);
		spa->spa_dsl_pool = NULL;
		spa->spa_meta_objset = NULL;
	}

	ddt_unload(spa);

	/*
	 * Drop and purge level 2 cache
	 */
	spa_l2cache_drop(spa);

	for (i = 0; i < spa->spa_spares.sav_count; i++)
		vdev_free(spa->spa_spares.sav_vdevs[i]);
	if (spa->spa_spares.sav_vdevs) {
		kmem_free(spa->spa_spares.sav_vdevs,
		    spa->spa_spares.sav_count * sizeof (void *));
		spa->spa_spares.sav_vdevs = NULL;
	}
	if (spa->spa_spares.sav_config) {
		nvlist_free(spa->spa_spares.sav_config);
		spa->spa_spares.sav_config = NULL;
	}
	spa->spa_spares.sav_count = 0;

	for (i = 0; i < spa->spa_l2cache.sav_count; i++) {
		vdev_clear_stats(spa->spa_l2cache.sav_vdevs[i]);
		vdev_free(spa->spa_l2cache.sav_vdevs[i]);
	}
	if (spa->spa_l2cache.sav_vdevs) {
		kmem_free(spa->spa_l2cache.sav_vdevs,
		    spa->spa_l2cache.sav_count * sizeof (void *));
		spa->spa_l2cache.sav_vdevs = NULL;
	}
	if (spa->spa_l2cache.sav_config) {
		nvlist_free(spa->spa_l2cache.sav_config);
		spa->spa_l2cache.sav_config = NULL;
	}
	spa->spa_l2cache.sav_count = 0;

	spa->spa_async_suspended = 0;

	spa->spa_indirect_vdevs_loaded = B_FALSE;

	if (spa->spa_comment != NULL) {
		spa_strfree(spa->spa_comment);
		spa->spa_comment = NULL;
	}

	spa_config_exit(spa, SCL_ALL, spa);
}

/*
 * Load (or re-load) the current list of vdevs describing the active spares for
 * this pool.  When this is called, we have some form of basic information in
 * 'spa_spares.sav_config'.  We parse this into vdevs, try to open them, and
 * then re-generate a more complete list including status information.
 */
void
spa_load_spares(spa_t *spa)
{
	nvlist_t **spares;
	uint_t nspares;
	int i;
	vdev_t *vd, *tvd;

#ifndef _KERNEL
	/*
	 * zdb opens both the current state of the pool and the
	 * checkpointed state (if present), with a different spa_t.
	 *
	 * As spare vdevs are shared among open pools, we skip loading
	 * them when we load the checkpointed state of the pool.
	 */
	if (!spa_writeable(spa))
		return;
#endif

	ASSERT(spa_config_held(spa, SCL_ALL, RW_WRITER) == SCL_ALL);

	/*
	 * First, close and free any existing spare vdevs.
	 */
	for (i = 0; i < spa->spa_spares.sav_count; i++) {
		vd = spa->spa_spares.sav_vdevs[i];

		/* Undo the call to spa_activate() below */
		if ((tvd = spa_lookup_by_guid(spa, vd->vdev_guid,
		    B_FALSE)) != NULL && tvd->vdev_isspare)
			spa_spare_remove(tvd);
		vdev_close(vd);
		vdev_free(vd);
	}

	if (spa->spa_spares.sav_vdevs)
		kmem_free(spa->spa_spares.sav_vdevs,
		    spa->spa_spares.sav_count * sizeof (void *));

	if (spa->spa_spares.sav_config == NULL)
		nspares = 0;
	else
		VERIFY(nvlist_lookup_nvlist_array(spa->spa_spares.sav_config,
		    ZPOOL_CONFIG_SPARES, &spares, &nspares) == 0);

	spa->spa_spares.sav_count = (int)nspares;
	spa->spa_spares.sav_vdevs = NULL;

	if (nspares == 0)
		return;

	/*
	 * Construct the array of vdevs, opening them to get status in the
	 * process.   For each spare, there is potentially two different vdev_t
	 * structures associated with it: one in the list of spares (used only
	 * for basic validation purposes) and one in the active vdev
	 * configuration (if it's spared in).  During this phase we open and
	 * validate each vdev on the spare list.  If the vdev also exists in the
	 * active configuration, then we also mark this vdev as an active spare.
	 */
	spa->spa_spares.sav_vdevs = kmem_zalloc(nspares * sizeof (void *),
	    KM_SLEEP);
	for (i = 0; i < spa->spa_spares.sav_count; i++) {
		VERIFY(spa_config_parse(spa, &vd, spares[i], NULL, 0,
		    VDEV_ALLOC_SPARE) == 0);
		ASSERT(vd != NULL);

		spa->spa_spares.sav_vdevs[i] = vd;

		if ((tvd = spa_lookup_by_guid(spa, vd->vdev_guid,
		    B_FALSE)) != NULL) {
			if (!tvd->vdev_isspare)
				spa_spare_add(tvd);

			/*
			 * We only mark the spare active if we were successfully
			 * able to load the vdev.  Otherwise, importing a pool
			 * with a bad active spare would result in strange
			 * behavior, because multiple pool would think the spare
			 * is actively in use.
			 *
			 * There is a vulnerability here to an equally bizarre
			 * circumstance, where a dead active spare is later
			 * brought back to life (onlined or otherwise).  Given
			 * the rarity of this scenario, and the extra complexity
			 * it adds, we ignore the possibility.
			 */
			if (!vdev_is_dead(tvd))
				spa_spare_activate(tvd);
		}

		vd->vdev_top = vd;
		vd->vdev_aux = &spa->spa_spares;

		if (vdev_open(vd) != 0)
			continue;

		if (vdev_validate_aux(vd) == 0)
			spa_spare_add(vd);
	}

	/*
	 * Recompute the stashed list of spares, with status information
	 * this time.
	 */
	VERIFY(nvlist_remove(spa->spa_spares.sav_config, ZPOOL_CONFIG_SPARES,
	    DATA_TYPE_NVLIST_ARRAY) == 0);

	spares = kmem_alloc(spa->spa_spares.sav_count * sizeof (void *),
	    KM_SLEEP);
	for (i = 0; i < spa->spa_spares.sav_count; i++)
		spares[i] = vdev_config_generate(spa,
		    spa->spa_spares.sav_vdevs[i], B_TRUE, VDEV_CONFIG_SPARE);
	VERIFY(nvlist_add_nvlist_array(spa->spa_spares.sav_config,
	    ZPOOL_CONFIG_SPARES, spares, spa->spa_spares.sav_count) == 0);
	for (i = 0; i < spa->spa_spares.sav_count; i++)
		nvlist_free(spares[i]);
	kmem_free(spares, spa->spa_spares.sav_count * sizeof (void *));
}

/*
 * Load (or re-load) the current list of vdevs describing the active l2cache for
 * this pool.  When this is called, we have some form of basic information in
 * 'spa_l2cache.sav_config'.  We parse this into vdevs, try to open them, and
 * then re-generate a more complete list including status information.
 * Devices which are already active have their details maintained, and are
 * not re-opened.
 */
void
spa_load_l2cache(spa_t *spa)
{
	nvlist_t **l2cache = NULL;
	uint_t nl2cache;
	int i, j, oldnvdevs;
	uint64_t guid;
	vdev_t *vd, **oldvdevs, **newvdevs;
	spa_aux_vdev_t *sav = &spa->spa_l2cache;

#ifndef _KERNEL
	/*
	 * zdb opens both the current state of the pool and the
	 * checkpointed state (if present), with a different spa_t.
	 *
	 * As L2 caches are part of the ARC which is shared among open
	 * pools, we skip loading them when we load the checkpointed
	 * state of the pool.
	 */
	if (!spa_writeable(spa))
		return;
#endif

	ASSERT(spa_config_held(spa, SCL_ALL, RW_WRITER) == SCL_ALL);

	oldvdevs = sav->sav_vdevs;
	oldnvdevs = sav->sav_count;
	sav->sav_vdevs = NULL;
	sav->sav_count = 0;

	if (sav->sav_config == NULL) {
		nl2cache = 0;
		newvdevs = NULL;
		goto out;
	}

	VERIFY(nvlist_lookup_nvlist_array(sav->sav_config,
	    ZPOOL_CONFIG_L2CACHE, &l2cache, &nl2cache) == 0);
	newvdevs = kmem_alloc(nl2cache * sizeof (void *), KM_SLEEP);

	/*
	 * Process new nvlist of vdevs.
	 */
	for (i = 0; i < nl2cache; i++) {
		VERIFY(nvlist_lookup_uint64(l2cache[i], ZPOOL_CONFIG_GUID,
		    &guid) == 0);

		newvdevs[i] = NULL;
		for (j = 0; j < oldnvdevs; j++) {
			vd = oldvdevs[j];
			if (vd != NULL && guid == vd->vdev_guid) {
				/*
				 * Retain previous vdev for add/remove ops.
				 */
				newvdevs[i] = vd;
				oldvdevs[j] = NULL;
				break;
			}
		}

		if (newvdevs[i] == NULL) {
			/*
			 * Create new vdev
			 */
			VERIFY(spa_config_parse(spa, &vd, l2cache[i], NULL, 0,
			    VDEV_ALLOC_L2CACHE) == 0);
			ASSERT(vd != NULL);
			newvdevs[i] = vd;

			/*
			 * Commit this vdev as an l2cache device,
			 * even if it fails to open.
			 */
			spa_l2cache_add(vd);

			vd->vdev_top = vd;
			vd->vdev_aux = sav;

			spa_l2cache_activate(vd);

			if (vdev_open(vd) != 0)
				continue;

			(void) vdev_validate_aux(vd);

			if (!vdev_is_dead(vd))
				l2arc_add_vdev(spa, vd);
		}
	}

	sav->sav_vdevs = newvdevs;
	sav->sav_count = (int)nl2cache;

	/*
	 * Recompute the stashed list of l2cache devices, with status
	 * information this time.
	 */
	VERIFY(nvlist_remove(sav->sav_config, ZPOOL_CONFIG_L2CACHE,
	    DATA_TYPE_NVLIST_ARRAY) == 0);

	if (sav->sav_count > 0)
		l2cache = kmem_alloc(sav->sav_count * sizeof (void *),
		    KM_SLEEP);
	for (i = 0; i < sav->sav_count; i++)
		l2cache[i] = vdev_config_generate(spa,
		    sav->sav_vdevs[i], B_TRUE, VDEV_CONFIG_L2CACHE);
	VERIFY(nvlist_add_nvlist_array(sav->sav_config,
	    ZPOOL_CONFIG_L2CACHE, l2cache, sav->sav_count) == 0);

out:
	/*
	 * Purge vdevs that were dropped
	 */
	for (i = 0; i < oldnvdevs; i++) {
		uint64_t pool;

		vd = oldvdevs[i];
		if (vd != NULL) {
			ASSERT(vd->vdev_isl2cache);

			if (spa_l2cache_exists(vd->vdev_guid, &pool) &&
			    pool != 0ULL && l2arc_vdev_present(vd))
				l2arc_remove_vdev(vd);
			vdev_clear_stats(vd);
			vdev_free(vd);
		}
	}

	if (oldvdevs)
		kmem_free(oldvdevs, oldnvdevs * sizeof (void *));

	for (i = 0; i < sav->sav_count; i++)
		nvlist_free(l2cache[i]);
	if (sav->sav_count)
		kmem_free(l2cache, sav->sav_count * sizeof (void *));
}

static int
load_nvlist(spa_t *spa, uint64_t obj, nvlist_t **value)
{
	dmu_buf_t *db;
	char *packed = NULL;
	size_t nvsize = 0;
	int error;
	*value = NULL;

	error = dmu_bonus_hold(spa->spa_meta_objset, obj, FTAG, &db);
	if (error)
		return (error);

	nvsize = *(uint64_t *)db->db_data;
	dmu_buf_rele(db, FTAG);

	packed = vmem_alloc(nvsize, KM_SLEEP);
	error = dmu_read(spa->spa_meta_objset, obj, 0, nvsize, packed,
	    DMU_READ_PREFETCH);
	if (error == 0)
		error = nvlist_unpack(packed, nvsize, value, 0);
	vmem_free(packed, nvsize);

	return (error);
}

/*
 * Concrete top-level vdevs that are not missing and are not logs. At every
 * spa_sync we write new uberblocks to at least SPA_SYNC_MIN_VDEVS core tvds.
 */
static uint64_t
spa_healthy_core_tvds(spa_t *spa)
{
	vdev_t *rvd = spa->spa_root_vdev;
	uint64_t tvds = 0;

	for (uint64_t i = 0; i < rvd->vdev_children; i++) {
		vdev_t *vd = rvd->vdev_child[i];
		if (vd->vdev_islog)
			continue;
		if (vdev_is_concrete(vd) && !vdev_is_dead(vd))
			tvds++;
	}

	return (tvds);
}

/*
 * Checks to see if the given vdev could not be opened, in which case we post a
 * sysevent to notify the autoreplace code that the device has been removed.
 */
static void
spa_check_removed(vdev_t *vd)
{
	for (uint64_t c = 0; c < vd->vdev_children; c++)
		spa_check_removed(vd->vdev_child[c]);

	if (vd->vdev_ops->vdev_op_leaf && vdev_is_dead(vd) &&
	    vdev_is_concrete(vd)) {
		zfs_post_autoreplace(vd->vdev_spa, vd);
		spa_event_notify(vd->vdev_spa, vd, NULL, ESC_ZFS_VDEV_CHECK);
	}
}

static int
spa_check_for_missing_logs(spa_t *spa)
{
	vdev_t *rvd = spa->spa_root_vdev;

	/*
	 * If we're doing a normal import, then build up any additional
	 * diagnostic information about missing log devices.
	 * We'll pass this up to the user for further processing.
	 */
	if (!(spa->spa_import_flags & ZFS_IMPORT_MISSING_LOG)) {
		nvlist_t **child, *nv;
		uint64_t idx = 0;

		child = kmem_alloc(rvd->vdev_children * sizeof (nvlist_t *),
		    KM_SLEEP);
		VERIFY(nvlist_alloc(&nv, NV_UNIQUE_NAME, KM_SLEEP) == 0);

		for (uint64_t c = 0; c < rvd->vdev_children; c++) {
			vdev_t *tvd = rvd->vdev_child[c];

			/*
			 * We consider a device as missing only if it failed
			 * to open (i.e. offline or faulted is not considered
			 * as missing).
			 */
			if (tvd->vdev_islog &&
			    tvd->vdev_state == VDEV_STATE_CANT_OPEN) {
				child[idx++] = vdev_config_generate(spa, tvd,
				    B_FALSE, VDEV_CONFIG_MISSING);
			}
		}

		if (idx > 0) {
			fnvlist_add_nvlist_array(nv,
			    ZPOOL_CONFIG_CHILDREN, child, idx);
			fnvlist_add_nvlist(spa->spa_load_info,
			    ZPOOL_CONFIG_MISSING_DEVICES, nv);

			for (uint64_t i = 0; i < idx; i++)
				nvlist_free(child[i]);
		}
		nvlist_free(nv);
		kmem_free(child, rvd->vdev_children * sizeof (char **));

		if (idx > 0) {
			spa_load_failed(spa, "some log devices are missing");
			vdev_dbgmsg_print_tree(rvd, 2);
			return (SET_ERROR(ENXIO));
		}
	} else {
		for (uint64_t c = 0; c < rvd->vdev_children; c++) {
			vdev_t *tvd = rvd->vdev_child[c];

			if (tvd->vdev_islog &&
			    tvd->vdev_state == VDEV_STATE_CANT_OPEN) {
				spa_set_log_state(spa, SPA_LOG_CLEAR);
				spa_load_note(spa, "some log devices are "
				    "missing, ZIL is dropped.");
				vdev_dbgmsg_print_tree(rvd, 2);
				break;
			}
		}
	}

	return (0);
}

/*
 * Check for missing log devices
 */
static boolean_t
spa_check_logs(spa_t *spa)
{
	boolean_t rv = B_FALSE;
	dsl_pool_t *dp = spa_get_dsl(spa);

	switch (spa->spa_log_state) {
	default:
		break;
	case SPA_LOG_MISSING:
		/* need to recheck in case slog has been restored */
	case SPA_LOG_UNKNOWN:
		rv = (dmu_objset_find_dp(dp, dp->dp_root_dir_obj,
		    zil_check_log_chain, NULL, DS_FIND_CHILDREN) != 0);
		if (rv)
			spa_set_log_state(spa, SPA_LOG_MISSING);
		break;
	}
	return (rv);
}

static boolean_t
spa_passivate_log(spa_t *spa)
{
	vdev_t *rvd = spa->spa_root_vdev;
	boolean_t slog_found = B_FALSE;

	ASSERT(spa_config_held(spa, SCL_ALLOC, RW_WRITER));

	if (!spa_has_slogs(spa))
		return (B_FALSE);

	for (int c = 0; c < rvd->vdev_children; c++) {
		vdev_t *tvd = rvd->vdev_child[c];
		metaslab_group_t *mg = tvd->vdev_mg;

		if (tvd->vdev_islog) {
			metaslab_group_passivate(mg);
			slog_found = B_TRUE;
		}
	}

	return (slog_found);
}

static void
spa_activate_log(spa_t *spa)
{
	vdev_t *rvd = spa->spa_root_vdev;

	ASSERT(spa_config_held(spa, SCL_ALLOC, RW_WRITER));

	for (int c = 0; c < rvd->vdev_children; c++) {
		vdev_t *tvd = rvd->vdev_child[c];
		metaslab_group_t *mg = tvd->vdev_mg;

		if (tvd->vdev_islog)
			metaslab_group_activate(mg);
	}
}

int
spa_reset_logs(spa_t *spa)
{
	int error;

	error = dmu_objset_find(spa_name(spa), zil_reset,
	    NULL, DS_FIND_CHILDREN);
	if (error == 0) {
		/*
		 * We successfully offlined the log device, sync out the
		 * current txg so that the "stubby" block can be removed
		 * by zil_sync().
		 */
		txg_wait_synced(spa->spa_dsl_pool, 0);
	}
	return (error);
}

static void
spa_aux_check_removed(spa_aux_vdev_t *sav)
{
	for (int i = 0; i < sav->sav_count; i++)
		spa_check_removed(sav->sav_vdevs[i]);
}

void
spa_claim_notify(zio_t *zio)
{
	spa_t *spa = zio->io_spa;

	if (zio->io_error)
		return;

	mutex_enter(&spa->spa_props_lock);	/* any mutex will do */
	if (spa->spa_claim_max_txg < zio->io_bp->blk_birth)
		spa->spa_claim_max_txg = zio->io_bp->blk_birth;
	mutex_exit(&spa->spa_props_lock);
}

typedef struct spa_load_error {
	uint64_t	sle_meta_count;
	uint64_t	sle_data_count;
} spa_load_error_t;

static void
spa_load_verify_done(zio_t *zio)
{
	blkptr_t *bp = zio->io_bp;
	spa_load_error_t *sle = zio->io_private;
	dmu_object_type_t type = BP_GET_TYPE(bp);
	int error = zio->io_error;
	spa_t *spa = zio->io_spa;

	abd_free(zio->io_abd);
	if (error) {
		if ((BP_GET_LEVEL(bp) != 0 || DMU_OT_IS_METADATA(type)) &&
		    type != DMU_OT_INTENT_LOG)
			atomic_inc_64(&sle->sle_meta_count);
		else
			atomic_inc_64(&sle->sle_data_count);
	}

	mutex_enter(&spa->spa_scrub_lock);
	spa->spa_load_verify_ios--;
	cv_broadcast(&spa->spa_scrub_io_cv);
	mutex_exit(&spa->spa_scrub_lock);
}

/*
 * Maximum number of concurrent scrub i/os to create while verifying
 * a pool while importing it.
 */
int spa_load_verify_maxinflight = 10000;
int spa_load_verify_metadata = B_TRUE;
int spa_load_verify_data = B_TRUE;

/*ARGSUSED*/
static int
spa_load_verify_cb(spa_t *spa, zilog_t *zilog, const blkptr_t *bp,
    const zbookmark_phys_t *zb, const dnode_phys_t *dnp, void *arg)
{
	if (zb->zb_level == ZB_DNODE_LEVEL || BP_IS_HOLE(bp) ||
	    BP_IS_EMBEDDED(bp) || BP_IS_REDACTED(bp))
		return (0);
	/*
	 * Note: normally this routine will not be called if
	 * spa_load_verify_metadata is not set.  However, it may be useful
	 * to manually set the flag after the traversal has begun.
	 */
	if (!spa_load_verify_metadata)
		return (0);
	if (!BP_IS_METADATA(bp) && !spa_load_verify_data)
		return (0);

	zio_t *rio = arg;
	size_t size = BP_GET_PSIZE(bp);

	mutex_enter(&spa->spa_scrub_lock);
	while (spa->spa_load_verify_ios >= spa_load_verify_maxinflight)
		cv_wait(&spa->spa_scrub_io_cv, &spa->spa_scrub_lock);
	spa->spa_load_verify_ios++;
	mutex_exit(&spa->spa_scrub_lock);

	zio_nowait(zio_read(rio, spa, bp, abd_alloc_for_io(size, B_FALSE), size,
	    spa_load_verify_done, rio->io_private, ZIO_PRIORITY_SCRUB,
	    ZIO_FLAG_SPECULATIVE | ZIO_FLAG_CANFAIL |
	    ZIO_FLAG_SCRUB | ZIO_FLAG_RAW, zb));
	return (0);
}

/* ARGSUSED */
int
verify_dataset_name_len(dsl_pool_t *dp, dsl_dataset_t *ds, void *arg)
{
	if (dsl_dataset_namelen(ds) >= ZFS_MAX_DATASET_NAME_LEN)
		return (SET_ERROR(ENAMETOOLONG));

	return (0);
}

static int
spa_load_verify(spa_t *spa)
{
	zio_t *rio;
	spa_load_error_t sle = { 0 };
	zpool_load_policy_t policy;
	boolean_t verify_ok = B_FALSE;
	int error = 0;

	zpool_get_load_policy(spa->spa_config, &policy);

	if (policy.zlp_rewind & ZPOOL_NEVER_REWIND)
		return (0);

	dsl_pool_config_enter(spa->spa_dsl_pool, FTAG);
	error = dmu_objset_find_dp(spa->spa_dsl_pool,
	    spa->spa_dsl_pool->dp_root_dir_obj, verify_dataset_name_len, NULL,
	    DS_FIND_CHILDREN);
	dsl_pool_config_exit(spa->spa_dsl_pool, FTAG);
	if (error != 0)
		return (error);

	rio = zio_root(spa, NULL, &sle,
	    ZIO_FLAG_CANFAIL | ZIO_FLAG_SPECULATIVE);

	if (spa_load_verify_metadata) {
		if (spa->spa_extreme_rewind) {
			spa_load_note(spa, "performing a complete scan of the "
			    "pool since extreme rewind is on. This may take "
			    "a very long time.\n  (spa_load_verify_data=%u, "
			    "spa_load_verify_metadata=%u)",
			    spa_load_verify_data, spa_load_verify_metadata);
		}
		error = traverse_pool(spa, spa->spa_verify_min_txg,
		    TRAVERSE_PRE | TRAVERSE_PREFETCH_METADATA |
		    TRAVERSE_NO_DECRYPT, spa_load_verify_cb, rio);
	}

	(void) zio_wait(rio);

	spa->spa_load_meta_errors = sle.sle_meta_count;
	spa->spa_load_data_errors = sle.sle_data_count;

	if (sle.sle_meta_count != 0 || sle.sle_data_count != 0) {
		spa_load_note(spa, "spa_load_verify found %llu metadata errors "
		    "and %llu data errors", (u_longlong_t)sle.sle_meta_count,
		    (u_longlong_t)sle.sle_data_count);
	}

	if (spa_load_verify_dryrun ||
	    (!error && sle.sle_meta_count <= policy.zlp_maxmeta &&
	    sle.sle_data_count <= policy.zlp_maxdata)) {
		int64_t loss = 0;

		verify_ok = B_TRUE;
		spa->spa_load_txg = spa->spa_uberblock.ub_txg;
		spa->spa_load_txg_ts = spa->spa_uberblock.ub_timestamp;

		loss = spa->spa_last_ubsync_txg_ts - spa->spa_load_txg_ts;
		VERIFY(nvlist_add_uint64(spa->spa_load_info,
		    ZPOOL_CONFIG_LOAD_TIME, spa->spa_load_txg_ts) == 0);
		VERIFY(nvlist_add_int64(spa->spa_load_info,
		    ZPOOL_CONFIG_REWIND_TIME, loss) == 0);
		VERIFY(nvlist_add_uint64(spa->spa_load_info,
		    ZPOOL_CONFIG_LOAD_DATA_ERRORS, sle.sle_data_count) == 0);
	} else {
		spa->spa_load_max_txg = spa->spa_uberblock.ub_txg;
	}

	if (spa_load_verify_dryrun)
		return (0);

	if (error) {
		if (error != ENXIO && error != EIO)
			error = SET_ERROR(EIO);
		return (error);
	}

	return (verify_ok ? 0 : EIO);
}

/*
 * Find a value in the pool props object.
 */
static void
spa_prop_find(spa_t *spa, zpool_prop_t prop, uint64_t *val)
{
	(void) zap_lookup(spa->spa_meta_objset, spa->spa_pool_props_object,
	    zpool_prop_to_name(prop), sizeof (uint64_t), 1, val);
}

/*
 * Find a value in the pool directory object.
 */
static int
spa_dir_prop(spa_t *spa, const char *name, uint64_t *val, boolean_t log_enoent)
{
	int error = zap_lookup(spa->spa_meta_objset, DMU_POOL_DIRECTORY_OBJECT,
	    name, sizeof (uint64_t), 1, val);

	if (error != 0 && (error != ENOENT || log_enoent)) {
		spa_load_failed(spa, "couldn't get '%s' value in MOS directory "
		    "[error=%d]", name, error);
	}

	return (error);
}

static int
spa_vdev_err(vdev_t *vdev, vdev_aux_t aux, int err)
{
	vdev_set_state(vdev, B_TRUE, VDEV_STATE_CANT_OPEN, aux);
	return (SET_ERROR(err));
}

static void
spa_spawn_aux_threads(spa_t *spa)
{
	ASSERT(spa_writeable(spa));

	ASSERT(MUTEX_HELD(&spa_namespace_lock));

	spa_start_indirect_condensing_thread(spa);

	ASSERT3P(spa->spa_checkpoint_discard_zthr, ==, NULL);
	spa->spa_checkpoint_discard_zthr =
	    zthr_create(spa_checkpoint_discard_thread_check,
	    spa_checkpoint_discard_thread, spa);
}

/*
 * Fix up config after a partly-completed split.  This is done with the
 * ZPOOL_CONFIG_SPLIT nvlist.  Both the splitting pool and the split-off
 * pool have that entry in their config, but only the splitting one contains
 * a list of all the guids of the vdevs that are being split off.
 *
 * This function determines what to do with that list: either rejoin
 * all the disks to the pool, or complete the splitting process.  To attempt
 * the rejoin, each disk that is offlined is marked online again, and
 * we do a reopen() call.  If the vdev label for every disk that was
 * marked online indicates it was successfully split off (VDEV_AUX_SPLIT_POOL)
 * then we call vdev_split() on each disk, and complete the split.
 *
 * Otherwise we leave the config alone, with all the vdevs in place in
 * the original pool.
 */
static void
spa_try_repair(spa_t *spa, nvlist_t *config)
{
	uint_t extracted;
	uint64_t *glist;
	uint_t i, gcount;
	nvlist_t *nvl;
	vdev_t **vd;
	boolean_t attempt_reopen;

	if (nvlist_lookup_nvlist(config, ZPOOL_CONFIG_SPLIT, &nvl) != 0)
		return;

	/* check that the config is complete */
	if (nvlist_lookup_uint64_array(nvl, ZPOOL_CONFIG_SPLIT_LIST,
	    &glist, &gcount) != 0)
		return;

	vd = kmem_zalloc(gcount * sizeof (vdev_t *), KM_SLEEP);

	/* attempt to online all the vdevs & validate */
	attempt_reopen = B_TRUE;
	for (i = 0; i < gcount; i++) {
		if (glist[i] == 0)	/* vdev is hole */
			continue;

		vd[i] = spa_lookup_by_guid(spa, glist[i], B_FALSE);
		if (vd[i] == NULL) {
			/*
			 * Don't bother attempting to reopen the disks;
			 * just do the split.
			 */
			attempt_reopen = B_FALSE;
		} else {
			/* attempt to re-online it */
			vd[i]->vdev_offline = B_FALSE;
		}
	}

	if (attempt_reopen) {
		vdev_reopen(spa->spa_root_vdev);

		/* check each device to see what state it's in */
		for (extracted = 0, i = 0; i < gcount; i++) {
			if (vd[i] != NULL &&
			    vd[i]->vdev_stat.vs_aux != VDEV_AUX_SPLIT_POOL)
				break;
			++extracted;
		}
	}

	/*
	 * If every disk has been moved to the new pool, or if we never
	 * even attempted to look at them, then we split them off for
	 * good.
	 */
	if (!attempt_reopen || gcount == extracted) {
		for (i = 0; i < gcount; i++)
			if (vd[i] != NULL)
				vdev_split(vd[i]);
		vdev_reopen(spa->spa_root_vdev);
	}

	kmem_free(vd, gcount * sizeof (vdev_t *));
}

static int
spa_load(spa_t *spa, spa_load_state_t state, spa_import_type_t type)
{
	char *ereport = FM_EREPORT_ZFS_POOL;
	int error;

	spa->spa_load_state = state;

	gethrestime(&spa->spa_loaded_ts);
	error = spa_load_impl(spa, type, &ereport);

	/*
	 * Don't count references from objsets that are already closed
	 * and are making their way through the eviction process.
	 */
	spa_evicting_os_wait(spa);
	spa->spa_minref = zfs_refcount_count(&spa->spa_refcount);
	if (error) {
		if (error != EEXIST) {
			spa->spa_loaded_ts.tv_sec = 0;
			spa->spa_loaded_ts.tv_nsec = 0;
		}
		if (error != EBADF) {
			zfs_ereport_post(ereport, spa, NULL, NULL, NULL, 0, 0);
		}
	}
	spa->spa_load_state = error ? SPA_LOAD_ERROR : SPA_LOAD_NONE;
	spa->spa_ena = 0;

	return (error);
}

#ifdef ZFS_DEBUG
/*
 * Count the number of per-vdev ZAPs associated with all of the vdevs in the
 * vdev tree rooted in the given vd, and ensure that each ZAP is present in the
 * spa's per-vdev ZAP list.
 */
static uint64_t
vdev_count_verify_zaps(vdev_t *vd)
{
	spa_t *spa = vd->vdev_spa;
	uint64_t total = 0;

	if (vd->vdev_top_zap != 0) {
		total++;
		ASSERT0(zap_lookup_int(spa->spa_meta_objset,
		    spa->spa_all_vdev_zaps, vd->vdev_top_zap));
	}
	if (vd->vdev_leaf_zap != 0) {
		total++;
		ASSERT0(zap_lookup_int(spa->spa_meta_objset,
		    spa->spa_all_vdev_zaps, vd->vdev_leaf_zap));
	}

	for (uint64_t i = 0; i < vd->vdev_children; i++) {
		total += vdev_count_verify_zaps(vd->vdev_child[i]);
	}

	return (total);
}
#endif

/*
 * Determine whether the activity check is required.
 */
static boolean_t
spa_activity_check_required(spa_t *spa, uberblock_t *ub, nvlist_t *label,
    nvlist_t *config)
{
	uint64_t state = 0;
	uint64_t hostid = 0;
	uint64_t tryconfig_txg = 0;
	uint64_t tryconfig_timestamp = 0;
	nvlist_t *nvinfo;

	if (nvlist_exists(config, ZPOOL_CONFIG_LOAD_INFO)) {
		nvinfo = fnvlist_lookup_nvlist(config, ZPOOL_CONFIG_LOAD_INFO);
		(void) nvlist_lookup_uint64(nvinfo, ZPOOL_CONFIG_MMP_TXG,
		    &tryconfig_txg);
		(void) nvlist_lookup_uint64(config, ZPOOL_CONFIG_TIMESTAMP,
		    &tryconfig_timestamp);
	}

	(void) nvlist_lookup_uint64(config, ZPOOL_CONFIG_POOL_STATE, &state);

	/*
	 * Disable the MMP activity check - This is used by zdb which
	 * is intended to be used on potentially active pools.
	 */
	if (spa->spa_import_flags & ZFS_IMPORT_SKIP_MMP)
		return (B_FALSE);

	/*
	 * Skip the activity check when the MMP feature is disabled.
	 */
	if (ub->ub_mmp_magic == MMP_MAGIC && ub->ub_mmp_delay == 0)
		return (B_FALSE);
	/*
	 * If the tryconfig_* values are nonzero, they are the results of an
	 * earlier tryimport.  If they match the uberblock we just found, then
	 * the pool has not changed and we return false so we do not test a
	 * second time.
	 */
	if (tryconfig_txg && tryconfig_txg == ub->ub_txg &&
	    tryconfig_timestamp && tryconfig_timestamp == ub->ub_timestamp)
		return (B_FALSE);

	/*
	 * Allow the activity check to be skipped when importing the pool
	 * on the same host which last imported it.  Since the hostid from
	 * configuration may be stale use the one read from the label.
	 */
	if (nvlist_exists(label, ZPOOL_CONFIG_HOSTID))
		hostid = fnvlist_lookup_uint64(label, ZPOOL_CONFIG_HOSTID);

	if (hostid == spa_get_hostid())
		return (B_FALSE);

	/*
	 * Skip the activity test when the pool was cleanly exported.
	 */
	if (state != POOL_STATE_ACTIVE)
		return (B_FALSE);

	return (B_TRUE);
}

/*
 * Perform the import activity check.  If the user canceled the import or
 * we detected activity then fail.
 */
static int
spa_activity_check(spa_t *spa, uberblock_t *ub, nvlist_t *config)
{
	uint64_t import_intervals = MAX(zfs_multihost_import_intervals, 1);
	uint64_t txg = ub->ub_txg;
	uint64_t timestamp = ub->ub_timestamp;
	uint64_t import_delay = NANOSEC;
	hrtime_t import_expire;
	nvlist_t *mmp_label = NULL;
	vdev_t *rvd = spa->spa_root_vdev;
	kcondvar_t cv;
	kmutex_t mtx;
	int error = 0;

	cv_init(&cv, NULL, CV_DEFAULT, NULL);
	mutex_init(&mtx, NULL, MUTEX_DEFAULT, NULL);
	mutex_enter(&mtx);

	/*
	 * If ZPOOL_CONFIG_MMP_TXG is present an activity check was performed
	 * during the earlier tryimport.  If the txg recorded there is 0 then
	 * the pool is known to be active on another host.
	 *
	 * Otherwise, the pool might be in use on another node.  Check for
	 * changes in the uberblocks on disk if necessary.
	 */
	if (nvlist_exists(config, ZPOOL_CONFIG_LOAD_INFO)) {
		nvlist_t *nvinfo = fnvlist_lookup_nvlist(config,
		    ZPOOL_CONFIG_LOAD_INFO);

		if (nvlist_exists(nvinfo, ZPOOL_CONFIG_MMP_TXG) &&
		    fnvlist_lookup_uint64(nvinfo, ZPOOL_CONFIG_MMP_TXG) == 0) {
			vdev_uberblock_load(rvd, ub, &mmp_label);
			error = SET_ERROR(EREMOTEIO);
			goto out;
		}
	}

	/*
	 * Preferentially use the zfs_multihost_interval from the node which
	 * last imported the pool.  This value is stored in an MMP uberblock as.
	 *
	 * ub_mmp_delay * vdev_count_leaves() == zfs_multihost_interval
	 */
	if (ub->ub_mmp_magic == MMP_MAGIC && ub->ub_mmp_delay)
		import_delay = MAX(import_delay, import_intervals *
		    ub->ub_mmp_delay * MAX(vdev_count_leaves(spa), 1));

	/* Apply a floor using the local default values. */
	import_delay = MAX(import_delay, import_intervals *
	    MSEC2NSEC(MAX(zfs_multihost_interval, MMP_MIN_INTERVAL)));

	zfs_dbgmsg("import_delay=%llu ub_mmp_delay=%llu import_intervals=%u "
	    "leaves=%u", import_delay, ub->ub_mmp_delay, import_intervals,
	    vdev_count_leaves(spa));

	/* Add a small random factor in case of simultaneous imports (0-25%) */
	import_expire = gethrtime() + import_delay +
	    (import_delay * spa_get_random(250) / 1000);

	while (gethrtime() < import_expire) {
		vdev_uberblock_load(rvd, ub, &mmp_label);

		if (txg != ub->ub_txg || timestamp != ub->ub_timestamp) {
			error = SET_ERROR(EREMOTEIO);
			break;
		}

		if (mmp_label) {
			nvlist_free(mmp_label);
			mmp_label = NULL;
		}

		error = cv_timedwait_sig(&cv, &mtx, ddi_get_lbolt() + hz);
		if (error != -1) {
			error = SET_ERROR(EINTR);
			break;
		}
		error = 0;
	}

out:
	mutex_exit(&mtx);
	mutex_destroy(&mtx);
	cv_destroy(&cv);

	/*
	 * If the pool is determined to be active store the status in the
	 * spa->spa_load_info nvlist.  If the remote hostname or hostid are
	 * available from configuration read from disk store them as well.
	 * This allows 'zpool import' to generate a more useful message.
	 *
	 * ZPOOL_CONFIG_MMP_STATE    - observed pool status (mandatory)
	 * ZPOOL_CONFIG_MMP_HOSTNAME - hostname from the active pool
	 * ZPOOL_CONFIG_MMP_HOSTID   - hostid from the active pool
	 */
	if (error == EREMOTEIO) {
		char *hostname = "<unknown>";
		uint64_t hostid = 0;

		if (mmp_label) {
			if (nvlist_exists(mmp_label, ZPOOL_CONFIG_HOSTNAME)) {
				hostname = fnvlist_lookup_string(mmp_label,
				    ZPOOL_CONFIG_HOSTNAME);
				fnvlist_add_string(spa->spa_load_info,
				    ZPOOL_CONFIG_MMP_HOSTNAME, hostname);
			}

			if (nvlist_exists(mmp_label, ZPOOL_CONFIG_HOSTID)) {
				hostid = fnvlist_lookup_uint64(mmp_label,
				    ZPOOL_CONFIG_HOSTID);
				fnvlist_add_uint64(spa->spa_load_info,
				    ZPOOL_CONFIG_MMP_HOSTID, hostid);
			}
		}

		fnvlist_add_uint64(spa->spa_load_info,
		    ZPOOL_CONFIG_MMP_STATE, MMP_STATE_ACTIVE);
		fnvlist_add_uint64(spa->spa_load_info,
		    ZPOOL_CONFIG_MMP_TXG, 0);

		error = spa_vdev_err(rvd, VDEV_AUX_ACTIVE, EREMOTEIO);
	}

	if (mmp_label)
		nvlist_free(mmp_label);

	return (error);
}

static int
spa_verify_host(spa_t *spa, nvlist_t *mos_config)
{
	uint64_t hostid;
	char *hostname;
	uint64_t myhostid = 0;

	if (!spa_is_root(spa) && nvlist_lookup_uint64(mos_config,
	    ZPOOL_CONFIG_HOSTID, &hostid) == 0) {
		hostname = fnvlist_lookup_string(mos_config,
		    ZPOOL_CONFIG_HOSTNAME);

		myhostid = zone_get_hostid(NULL);

		if (hostid != 0 && myhostid != 0 && hostid != myhostid) {
			cmn_err(CE_WARN, "pool '%s' could not be "
			    "loaded as it was last accessed by "
			    "another system (host: %s hostid: 0x%llx). "
			    "See: http://illumos.org/msg/ZFS-8000-EY",
			    spa_name(spa), hostname, (u_longlong_t)hostid);
			spa_load_failed(spa, "hostid verification failed: pool "
			    "last accessed by host: %s (hostid: 0x%llx)",
			    hostname, (u_longlong_t)hostid);
			return (SET_ERROR(EBADF));
		}
	}

	return (0);
}

static int
spa_ld_parse_config(spa_t *spa, spa_import_type_t type)
{
	int error = 0;
	nvlist_t *nvtree, *nvl, *config = spa->spa_config;
	int parse;
	vdev_t *rvd;
	uint64_t pool_guid;
	char *comment;

	/*
	 * Versioning wasn't explicitly added to the label until later, so if
	 * it's not present treat it as the initial version.
	 */
	if (nvlist_lookup_uint64(config, ZPOOL_CONFIG_VERSION,
	    &spa->spa_ubsync.ub_version) != 0)
		spa->spa_ubsync.ub_version = SPA_VERSION_INITIAL;

	if (nvlist_lookup_uint64(config, ZPOOL_CONFIG_POOL_GUID, &pool_guid)) {
		spa_load_failed(spa, "invalid config provided: '%s' missing",
		    ZPOOL_CONFIG_POOL_GUID);
		return (SET_ERROR(EINVAL));
	}

	/*
	 * If we are doing an import, ensure that the pool is not already
	 * imported by checking if its pool guid already exists in the
	 * spa namespace.
	 *
	 * The only case that we allow an already imported pool to be
	 * imported again, is when the pool is checkpointed and we want to
	 * look at its checkpointed state from userland tools like zdb.
	 */
#ifdef _KERNEL
	if ((spa->spa_load_state == SPA_LOAD_IMPORT ||
	    spa->spa_load_state == SPA_LOAD_TRYIMPORT) &&
	    spa_guid_exists(pool_guid, 0)) {
#else
	if ((spa->spa_load_state == SPA_LOAD_IMPORT ||
	    spa->spa_load_state == SPA_LOAD_TRYIMPORT) &&
	    spa_guid_exists(pool_guid, 0) &&
	    !spa_importing_readonly_checkpoint(spa)) {
#endif
		spa_load_failed(spa, "a pool with guid %llu is already open",
		    (u_longlong_t)pool_guid);
		return (SET_ERROR(EEXIST));
	}

	spa->spa_config_guid = pool_guid;

	nvlist_free(spa->spa_load_info);
	spa->spa_load_info = fnvlist_alloc();

	ASSERT(spa->spa_comment == NULL);
	if (nvlist_lookup_string(config, ZPOOL_CONFIG_COMMENT, &comment) == 0)
		spa->spa_comment = spa_strdup(comment);

	(void) nvlist_lookup_uint64(config, ZPOOL_CONFIG_POOL_TXG,
	    &spa->spa_config_txg);

	if (nvlist_lookup_nvlist(config, ZPOOL_CONFIG_SPLIT, &nvl) == 0)
		spa->spa_config_splitting = fnvlist_dup(nvl);

	if (nvlist_lookup_nvlist(config, ZPOOL_CONFIG_VDEV_TREE, &nvtree)) {
		spa_load_failed(spa, "invalid config provided: '%s' missing",
		    ZPOOL_CONFIG_VDEV_TREE);
		return (SET_ERROR(EINVAL));
	}

	/*
	 * Create "The Godfather" zio to hold all async IOs
	 */
	spa->spa_async_zio_root = kmem_alloc(max_ncpus * sizeof (void *),
	    KM_SLEEP);
	for (int i = 0; i < max_ncpus; i++) {
		spa->spa_async_zio_root[i] = zio_root(spa, NULL, NULL,
		    ZIO_FLAG_CANFAIL | ZIO_FLAG_SPECULATIVE |
		    ZIO_FLAG_GODFATHER);
	}

	/*
	 * Parse the configuration into a vdev tree.  We explicitly set the
	 * value that will be returned by spa_version() since parsing the
	 * configuration requires knowing the version number.
	 */
	spa_config_enter(spa, SCL_ALL, FTAG, RW_WRITER);
	parse = (type == SPA_IMPORT_EXISTING ?
	    VDEV_ALLOC_LOAD : VDEV_ALLOC_SPLIT);
	error = spa_config_parse(spa, &rvd, nvtree, NULL, 0, parse);
	spa_config_exit(spa, SCL_ALL, FTAG);

	if (error != 0) {
		spa_load_failed(spa, "unable to parse config [error=%d]",
		    error);
		return (error);
	}

	ASSERT(spa->spa_root_vdev == rvd);
	ASSERT3U(spa->spa_min_ashift, >=, SPA_MINBLOCKSHIFT);
	ASSERT3U(spa->spa_max_ashift, <=, SPA_MAXBLOCKSHIFT);

	if (type != SPA_IMPORT_ASSEMBLE) {
		ASSERT(spa_guid(spa) == pool_guid);
	}

	return (0);
}

/*
 * Recursively open all vdevs in the vdev tree. This function is called twice:
 * first with the untrusted config, then with the trusted config.
 */
static int
spa_ld_open_vdevs(spa_t *spa)
{
	int error = 0;

	/*
	 * spa_missing_tvds_allowed defines how many top-level vdevs can be
	 * missing/unopenable for the root vdev to be still considered openable.
	 */
	if (spa->spa_trust_config) {
		spa->spa_missing_tvds_allowed = zfs_max_missing_tvds;
	} else if (spa->spa_config_source == SPA_CONFIG_SRC_CACHEFILE) {
		spa->spa_missing_tvds_allowed = zfs_max_missing_tvds_cachefile;
	} else if (spa->spa_config_source == SPA_CONFIG_SRC_SCAN) {
		spa->spa_missing_tvds_allowed = zfs_max_missing_tvds_scan;
	} else {
		spa->spa_missing_tvds_allowed = 0;
	}

	spa->spa_missing_tvds_allowed =
	    MAX(zfs_max_missing_tvds, spa->spa_missing_tvds_allowed);

	spa_config_enter(spa, SCL_ALL, FTAG, RW_WRITER);
	error = vdev_open(spa->spa_root_vdev);
	spa_config_exit(spa, SCL_ALL, FTAG);

	if (spa->spa_missing_tvds != 0) {
		spa_load_note(spa, "vdev tree has %lld missing top-level "
		    "vdevs.", (u_longlong_t)spa->spa_missing_tvds);
		if (spa->spa_trust_config && (spa->spa_mode & FWRITE)) {
			/*
			 * Although theoretically we could allow users to open
			 * incomplete pools in RW mode, we'd need to add a lot
			 * of extra logic (e.g. adjust pool space to account
			 * for missing vdevs).
			 * This limitation also prevents users from accidentally
			 * opening the pool in RW mode during data recovery and
			 * damaging it further.
			 */
			spa_load_note(spa, "pools with missing top-level "
			    "vdevs can only be opened in read-only mode.");
			error = SET_ERROR(ENXIO);
		} else {
			spa_load_note(spa, "current settings allow for maximum "
			    "%lld missing top-level vdevs at this stage.",
			    (u_longlong_t)spa->spa_missing_tvds_allowed);
		}
	}
	if (error != 0) {
		spa_load_failed(spa, "unable to open vdev tree [error=%d]",
		    error);
	}
	if (spa->spa_missing_tvds != 0 || error != 0)
		vdev_dbgmsg_print_tree(spa->spa_root_vdev, 2);

	return (error);
}

/*
 * We need to validate the vdev labels against the configuration that
 * we have in hand. This function is called twice: first with an untrusted
 * config, then with a trusted config. The validation is more strict when the
 * config is trusted.
 */
static int
spa_ld_validate_vdevs(spa_t *spa)
{
	int error = 0;
	vdev_t *rvd = spa->spa_root_vdev;

	spa_config_enter(spa, SCL_ALL, FTAG, RW_WRITER);
	error = vdev_validate(rvd);
	spa_config_exit(spa, SCL_ALL, FTAG);

	if (error != 0) {
		spa_load_failed(spa, "vdev_validate failed [error=%d]", error);
		return (error);
	}

	if (rvd->vdev_state <= VDEV_STATE_CANT_OPEN) {
		spa_load_failed(spa, "cannot open vdev tree after invalidating "
		    "some vdevs");
		vdev_dbgmsg_print_tree(rvd, 2);
		return (SET_ERROR(ENXIO));
	}

	return (0);
}

static void
spa_ld_select_uberblock_done(spa_t *spa, uberblock_t *ub)
{
	spa->spa_state = POOL_STATE_ACTIVE;
	spa->spa_ubsync = spa->spa_uberblock;
	spa->spa_verify_min_txg = spa->spa_extreme_rewind ?
	    TXG_INITIAL - 1 : spa_last_synced_txg(spa) - TXG_DEFER_SIZE - 1;
	spa->spa_first_txg = spa->spa_last_ubsync_txg ?
	    spa->spa_last_ubsync_txg : spa_last_synced_txg(spa) + 1;
	spa->spa_claim_max_txg = spa->spa_first_txg;
	spa->spa_prev_software_version = ub->ub_software_version;
}

static int
spa_ld_select_uberblock(spa_t *spa, spa_import_type_t type)
{
	vdev_t *rvd = spa->spa_root_vdev;
	nvlist_t *label;
	uberblock_t *ub = &spa->spa_uberblock;
	boolean_t activity_check = B_FALSE;

	/*
	 * If we are opening the checkpointed state of the pool by
	 * rewinding to it, at this point we will have written the
	 * checkpointed uberblock to the vdev labels, so searching
	 * the labels will find the right uberblock.  However, if
	 * we are opening the checkpointed state read-only, we have
	 * not modified the labels. Therefore, we must ignore the
	 * labels and continue using the spa_uberblock that was set
	 * by spa_ld_checkpoint_rewind.
	 *
	 * Note that it would be fine to ignore the labels when
	 * rewinding (opening writeable) as well. However, if we
	 * crash just after writing the labels, we will end up
	 * searching the labels. Doing so in the common case means
	 * that this code path gets exercised normally, rather than
	 * just in the edge case.
	 */
	if (ub->ub_checkpoint_txg != 0 &&
	    spa_importing_readonly_checkpoint(spa)) {
		spa_ld_select_uberblock_done(spa, ub);
		return (0);
	}

	/*
	 * Find the best uberblock.
	 */
	vdev_uberblock_load(rvd, ub, &label);

	/*
	 * If we weren't able to find a single valid uberblock, return failure.
	 */
	if (ub->ub_txg == 0) {
		nvlist_free(label);
		spa_load_failed(spa, "no valid uberblock found");
		return (spa_vdev_err(rvd, VDEV_AUX_CORRUPT_DATA, ENXIO));
	}

	spa_load_note(spa, "using uberblock with txg=%llu",
	    (u_longlong_t)ub->ub_txg);


	/*
	 * For pools which have the multihost property on determine if the
	 * pool is truly inactive and can be safely imported.  Prevent
	 * hosts which don't have a hostid set from importing the pool.
	 */
	activity_check = spa_activity_check_required(spa, ub, label,
	    spa->spa_config);
	if (activity_check) {
		if (ub->ub_mmp_magic == MMP_MAGIC && ub->ub_mmp_delay &&
		    spa_get_hostid() == 0) {
			nvlist_free(label);
			fnvlist_add_uint64(spa->spa_load_info,
			    ZPOOL_CONFIG_MMP_STATE, MMP_STATE_NO_HOSTID);
			return (spa_vdev_err(rvd, VDEV_AUX_ACTIVE, EREMOTEIO));
		}

		int error = spa_activity_check(spa, ub, spa->spa_config);
		if (error) {
			nvlist_free(label);
			return (error);
		}

		fnvlist_add_uint64(spa->spa_load_info,
		    ZPOOL_CONFIG_MMP_STATE, MMP_STATE_INACTIVE);
		fnvlist_add_uint64(spa->spa_load_info,
		    ZPOOL_CONFIG_MMP_TXG, ub->ub_txg);
	}

	/*
	 * If the pool has an unsupported version we can't open it.
	 */
	if (!SPA_VERSION_IS_SUPPORTED(ub->ub_version)) {
		nvlist_free(label);
		spa_load_failed(spa, "version %llu is not supported",
		    (u_longlong_t)ub->ub_version);
		return (spa_vdev_err(rvd, VDEV_AUX_VERSION_NEWER, ENOTSUP));
	}

	if (ub->ub_version >= SPA_VERSION_FEATURES) {
		nvlist_t *features;

		/*
		 * If we weren't able to find what's necessary for reading the
		 * MOS in the label, return failure.
		 */
		if (label == NULL) {
			spa_load_failed(spa, "label config unavailable");
			return (spa_vdev_err(rvd, VDEV_AUX_CORRUPT_DATA,
			    ENXIO));
		}

		if (nvlist_lookup_nvlist(label, ZPOOL_CONFIG_FEATURES_FOR_READ,
		    &features) != 0) {
			nvlist_free(label);
			spa_load_failed(spa, "invalid label: '%s' missing",
			    ZPOOL_CONFIG_FEATURES_FOR_READ);
			return (spa_vdev_err(rvd, VDEV_AUX_CORRUPT_DATA,
			    ENXIO));
		}

		/*
		 * Update our in-core representation with the definitive values
		 * from the label.
		 */
		nvlist_free(spa->spa_label_features);
		VERIFY(nvlist_dup(features, &spa->spa_label_features, 0) == 0);
	}

	nvlist_free(label);

	/*
	 * Look through entries in the label nvlist's features_for_read. If
	 * there is a feature listed there which we don't understand then we
	 * cannot open a pool.
	 */
	if (ub->ub_version >= SPA_VERSION_FEATURES) {
		nvlist_t *unsup_feat;

		VERIFY(nvlist_alloc(&unsup_feat, NV_UNIQUE_NAME, KM_SLEEP) ==
		    0);

		for (nvpair_t *nvp = nvlist_next_nvpair(spa->spa_label_features,
		    NULL); nvp != NULL;
		    nvp = nvlist_next_nvpair(spa->spa_label_features, nvp)) {
			if (!zfeature_is_supported(nvpair_name(nvp))) {
				VERIFY(nvlist_add_string(unsup_feat,
				    nvpair_name(nvp), "") == 0);
			}
		}

		if (!nvlist_empty(unsup_feat)) {
			VERIFY(nvlist_add_nvlist(spa->spa_load_info,
			    ZPOOL_CONFIG_UNSUP_FEAT, unsup_feat) == 0);
			nvlist_free(unsup_feat);
			spa_load_failed(spa, "some features are unsupported");
			return (spa_vdev_err(rvd, VDEV_AUX_UNSUP_FEAT,
			    ENOTSUP));
		}

		nvlist_free(unsup_feat);
	}

	if (type != SPA_IMPORT_ASSEMBLE && spa->spa_config_splitting) {
		spa_config_enter(spa, SCL_ALL, FTAG, RW_WRITER);
		spa_try_repair(spa, spa->spa_config);
		spa_config_exit(spa, SCL_ALL, FTAG);
		nvlist_free(spa->spa_config_splitting);
		spa->spa_config_splitting = NULL;
	}

	/*
	 * Initialize internal SPA structures.
	 */
	spa_ld_select_uberblock_done(spa, ub);

	return (0);
}

static int
spa_ld_open_rootbp(spa_t *spa)
{
	int error = 0;
	vdev_t *rvd = spa->spa_root_vdev;

	error = dsl_pool_init(spa, spa->spa_first_txg, &spa->spa_dsl_pool);
	if (error != 0) {
		spa_load_failed(spa, "unable to open rootbp in dsl_pool_init "
		    "[error=%d]", error);
		return (spa_vdev_err(rvd, VDEV_AUX_CORRUPT_DATA, EIO));
	}
	spa->spa_meta_objset = spa->spa_dsl_pool->dp_meta_objset;

	return (0);
}

static int
spa_ld_trusted_config(spa_t *spa, spa_import_type_t type,
    boolean_t reloading)
{
	vdev_t *mrvd, *rvd = spa->spa_root_vdev;
	nvlist_t *nv, *mos_config, *policy;
	int error = 0, copy_error;
	uint64_t healthy_tvds, healthy_tvds_mos;
	uint64_t mos_config_txg;

	if (spa_dir_prop(spa, DMU_POOL_CONFIG, &spa->spa_config_object, B_TRUE)
	    != 0)
		return (spa_vdev_err(rvd, VDEV_AUX_CORRUPT_DATA, EIO));

	/*
	 * If we're assembling a pool from a split, the config provided is
	 * already trusted so there is nothing to do.
	 */
	if (type == SPA_IMPORT_ASSEMBLE)
		return (0);

	healthy_tvds = spa_healthy_core_tvds(spa);

	if (load_nvlist(spa, spa->spa_config_object, &mos_config)
	    != 0) {
		spa_load_failed(spa, "unable to retrieve MOS config");
		return (spa_vdev_err(rvd, VDEV_AUX_CORRUPT_DATA, EIO));
	}

	/*
	 * If we are doing an open, pool owner wasn't verified yet, thus do
	 * the verification here.
	 */
	if (spa->spa_load_state == SPA_LOAD_OPEN) {
		error = spa_verify_host(spa, mos_config);
		if (error != 0) {
			nvlist_free(mos_config);
			return (error);
		}
	}

	nv = fnvlist_lookup_nvlist(mos_config, ZPOOL_CONFIG_VDEV_TREE);

	spa_config_enter(spa, SCL_ALL, FTAG, RW_WRITER);

	/*
	 * Build a new vdev tree from the trusted config
	 */
	VERIFY(spa_config_parse(spa, &mrvd, nv, NULL, 0, VDEV_ALLOC_LOAD) == 0);

	/*
	 * Vdev paths in the MOS may be obsolete. If the untrusted config was
	 * obtained by scanning /dev/dsk, then it will have the right vdev
	 * paths. We update the trusted MOS config with this information.
	 * We first try to copy the paths with vdev_copy_path_strict, which
	 * succeeds only when both configs have exactly the same vdev tree.
	 * If that fails, we fall back to a more flexible method that has a
	 * best effort policy.
	 */
	copy_error = vdev_copy_path_strict(rvd, mrvd);
	if (copy_error != 0 || spa_load_print_vdev_tree) {
		spa_load_note(spa, "provided vdev tree:");
		vdev_dbgmsg_print_tree(rvd, 2);
		spa_load_note(spa, "MOS vdev tree:");
		vdev_dbgmsg_print_tree(mrvd, 2);
	}
	if (copy_error != 0) {
		spa_load_note(spa, "vdev_copy_path_strict failed, falling "
		    "back to vdev_copy_path_relaxed");
		vdev_copy_path_relaxed(rvd, mrvd);
	}

	vdev_close(rvd);
	vdev_free(rvd);
	spa->spa_root_vdev = mrvd;
	rvd = mrvd;
	spa_config_exit(spa, SCL_ALL, FTAG);

	/*
	 * We will use spa_config if we decide to reload the spa or if spa_load
	 * fails and we rewind. We must thus regenerate the config using the
	 * MOS information with the updated paths. ZPOOL_LOAD_POLICY is used to
	 * pass settings on how to load the pool and is not stored in the MOS.
	 * We copy it over to our new, trusted config.
	 */
	mos_config_txg = fnvlist_lookup_uint64(mos_config,
	    ZPOOL_CONFIG_POOL_TXG);
	nvlist_free(mos_config);
	mos_config = spa_config_generate(spa, NULL, mos_config_txg, B_FALSE);
	if (nvlist_lookup_nvlist(spa->spa_config, ZPOOL_LOAD_POLICY,
	    &policy) == 0)
		fnvlist_add_nvlist(mos_config, ZPOOL_LOAD_POLICY, policy);
	spa_config_set(spa, mos_config);
	spa->spa_config_source = SPA_CONFIG_SRC_MOS;

	/*
	 * Now that we got the config from the MOS, we should be more strict
	 * in checking blkptrs and can make assumptions about the consistency
	 * of the vdev tree. spa_trust_config must be set to true before opening
	 * vdevs in order for them to be writeable.
	 */
	spa->spa_trust_config = B_TRUE;

	/*
	 * Open and validate the new vdev tree
	 */
	error = spa_ld_open_vdevs(spa);
	if (error != 0)
		return (error);

	error = spa_ld_validate_vdevs(spa);
	if (error != 0)
		return (error);

	if (copy_error != 0 || spa_load_print_vdev_tree) {
		spa_load_note(spa, "final vdev tree:");
		vdev_dbgmsg_print_tree(rvd, 2);
	}

	if (spa->spa_load_state != SPA_LOAD_TRYIMPORT &&
	    !spa->spa_extreme_rewind && zfs_max_missing_tvds == 0) {
		/*
		 * Sanity check to make sure that we are indeed loading the
		 * latest uberblock. If we missed SPA_SYNC_MIN_VDEVS tvds
		 * in the config provided and they happened to be the only ones
		 * to have the latest uberblock, we could involuntarily perform
		 * an extreme rewind.
		 */
		healthy_tvds_mos = spa_healthy_core_tvds(spa);
		if (healthy_tvds_mos - healthy_tvds >=
		    SPA_SYNC_MIN_VDEVS) {
			spa_load_note(spa, "config provided misses too many "
			    "top-level vdevs compared to MOS (%lld vs %lld). ",
			    (u_longlong_t)healthy_tvds,
			    (u_longlong_t)healthy_tvds_mos);
			spa_load_note(spa, "vdev tree:");
			vdev_dbgmsg_print_tree(rvd, 2);
			if (reloading) {
				spa_load_failed(spa, "config was already "
				    "provided from MOS. Aborting.");
				return (spa_vdev_err(rvd,
				    VDEV_AUX_CORRUPT_DATA, EIO));
			}
			spa_load_note(spa, "spa must be reloaded using MOS "
			    "config");
			return (SET_ERROR(EAGAIN));
		}
	}

	error = spa_check_for_missing_logs(spa);
	if (error != 0)
		return (spa_vdev_err(rvd, VDEV_AUX_BAD_GUID_SUM, ENXIO));

	if (rvd->vdev_guid_sum != spa->spa_uberblock.ub_guid_sum) {
		spa_load_failed(spa, "uberblock guid sum doesn't match MOS "
		    "guid sum (%llu != %llu)",
		    (u_longlong_t)spa->spa_uberblock.ub_guid_sum,
		    (u_longlong_t)rvd->vdev_guid_sum);
		return (spa_vdev_err(rvd, VDEV_AUX_BAD_GUID_SUM,
		    ENXIO));
	}

	return (0);
}

static int
spa_ld_open_indirect_vdev_metadata(spa_t *spa)
{
	int error = 0;
	vdev_t *rvd = spa->spa_root_vdev;

	/*
	 * Everything that we read before spa_remove_init() must be stored
	 * on concreted vdevs.  Therefore we do this as early as possible.
	 */
	error = spa_remove_init(spa);
	if (error != 0) {
		spa_load_failed(spa, "spa_remove_init failed [error=%d]",
		    error);
		return (spa_vdev_err(rvd, VDEV_AUX_CORRUPT_DATA, EIO));
	}

	/*
	 * Retrieve information needed to condense indirect vdev mappings.
	 */
	error = spa_condense_init(spa);
	if (error != 0) {
		spa_load_failed(spa, "spa_condense_init failed [error=%d]",
		    error);
		return (spa_vdev_err(rvd, VDEV_AUX_CORRUPT_DATA, error));
	}

	return (0);
}

static int
spa_ld_check_features(spa_t *spa, boolean_t *missing_feat_writep)
{
	int error = 0;
	vdev_t *rvd = spa->spa_root_vdev;

	if (spa_version(spa) >= SPA_VERSION_FEATURES) {
		boolean_t missing_feat_read = B_FALSE;
		nvlist_t *unsup_feat, *enabled_feat;

		if (spa_dir_prop(spa, DMU_POOL_FEATURES_FOR_READ,
		    &spa->spa_feat_for_read_obj, B_TRUE) != 0) {
			return (spa_vdev_err(rvd, VDEV_AUX_CORRUPT_DATA, EIO));
		}

		if (spa_dir_prop(spa, DMU_POOL_FEATURES_FOR_WRITE,
		    &spa->spa_feat_for_write_obj, B_TRUE) != 0) {
			return (spa_vdev_err(rvd, VDEV_AUX_CORRUPT_DATA, EIO));
		}

		if (spa_dir_prop(spa, DMU_POOL_FEATURE_DESCRIPTIONS,
		    &spa->spa_feat_desc_obj, B_TRUE) != 0) {
			return (spa_vdev_err(rvd, VDEV_AUX_CORRUPT_DATA, EIO));
		}

		enabled_feat = fnvlist_alloc();
		unsup_feat = fnvlist_alloc();

		if (!spa_features_check(spa, B_FALSE,
		    unsup_feat, enabled_feat))
			missing_feat_read = B_TRUE;

		if (spa_writeable(spa) ||
		    spa->spa_load_state == SPA_LOAD_TRYIMPORT) {
			if (!spa_features_check(spa, B_TRUE,
			    unsup_feat, enabled_feat)) {
				*missing_feat_writep = B_TRUE;
			}
		}

		fnvlist_add_nvlist(spa->spa_load_info,
		    ZPOOL_CONFIG_ENABLED_FEAT, enabled_feat);

		if (!nvlist_empty(unsup_feat)) {
			fnvlist_add_nvlist(spa->spa_load_info,
			    ZPOOL_CONFIG_UNSUP_FEAT, unsup_feat);
		}

		fnvlist_free(enabled_feat);
		fnvlist_free(unsup_feat);

		if (!missing_feat_read) {
			fnvlist_add_boolean(spa->spa_load_info,
			    ZPOOL_CONFIG_CAN_RDONLY);
		}

		/*
		 * If the state is SPA_LOAD_TRYIMPORT, our objective is
		 * twofold: to determine whether the pool is available for
		 * import in read-write mode and (if it is not) whether the
		 * pool is available for import in read-only mode. If the pool
		 * is available for import in read-write mode, it is displayed
		 * as available in userland; if it is not available for import
		 * in read-only mode, it is displayed as unavailable in
		 * userland. If the pool is available for import in read-only
		 * mode but not read-write mode, it is displayed as unavailable
		 * in userland with a special note that the pool is actually
		 * available for open in read-only mode.
		 *
		 * As a result, if the state is SPA_LOAD_TRYIMPORT and we are
		 * missing a feature for write, we must first determine whether
		 * the pool can be opened read-only before returning to
		 * userland in order to know whether to display the
		 * abovementioned note.
		 */
		if (missing_feat_read || (*missing_feat_writep &&
		    spa_writeable(spa))) {
			spa_load_failed(spa, "pool uses unsupported features");
			return (spa_vdev_err(rvd, VDEV_AUX_UNSUP_FEAT,
			    ENOTSUP));
		}

		/*
		 * Load refcounts for ZFS features from disk into an in-memory
		 * cache during SPA initialization.
		 */
		for (spa_feature_t i = 0; i < SPA_FEATURES; i++) {
			uint64_t refcount;

			error = feature_get_refcount_from_disk(spa,
			    &spa_feature_table[i], &refcount);
			if (error == 0) {
				spa->spa_feat_refcount_cache[i] = refcount;
			} else if (error == ENOTSUP) {
				spa->spa_feat_refcount_cache[i] =
				    SPA_FEATURE_DISABLED;
			} else {
				spa_load_failed(spa, "error getting refcount "
				    "for feature %s [error=%d]",
				    spa_feature_table[i].fi_guid, error);
				return (spa_vdev_err(rvd,
				    VDEV_AUX_CORRUPT_DATA, EIO));
			}
		}
	}

	if (spa_feature_is_active(spa, SPA_FEATURE_ENABLED_TXG)) {
		if (spa_dir_prop(spa, DMU_POOL_FEATURE_ENABLED_TXG,
		    &spa->spa_feat_enabled_txg_obj, B_TRUE) != 0)
			return (spa_vdev_err(rvd, VDEV_AUX_CORRUPT_DATA, EIO));
	}

	return (0);
}

static int
spa_ld_load_special_directories(spa_t *spa)
{
	int error = 0;
	vdev_t *rvd = spa->spa_root_vdev;

	spa->spa_is_initializing = B_TRUE;
	error = dsl_pool_open(spa->spa_dsl_pool);
	spa->spa_is_initializing = B_FALSE;
	if (error != 0) {
		spa_load_failed(spa, "dsl_pool_open failed [error=%d]", error);
		return (spa_vdev_err(rvd, VDEV_AUX_CORRUPT_DATA, EIO));
	}

	return (0);
}

static int
spa_ld_get_props(spa_t *spa)
{
	int error = 0;
	uint64_t obj;
	vdev_t *rvd = spa->spa_root_vdev;

	/* Grab the checksum salt from the MOS. */
	error = zap_lookup(spa->spa_meta_objset, DMU_POOL_DIRECTORY_OBJECT,
	    DMU_POOL_CHECKSUM_SALT, 1,
	    sizeof (spa->spa_cksum_salt.zcs_bytes),
	    spa->spa_cksum_salt.zcs_bytes);
	if (error == ENOENT) {
		/* Generate a new salt for subsequent use */
		(void) random_get_pseudo_bytes(spa->spa_cksum_salt.zcs_bytes,
		    sizeof (spa->spa_cksum_salt.zcs_bytes));
	} else if (error != 0) {
		spa_load_failed(spa, "unable to retrieve checksum salt from "
		    "MOS [error=%d]", error);
		return (spa_vdev_err(rvd, VDEV_AUX_CORRUPT_DATA, EIO));
	}

	if (spa_dir_prop(spa, DMU_POOL_SYNC_BPOBJ, &obj, B_TRUE) != 0)
		return (spa_vdev_err(rvd, VDEV_AUX_CORRUPT_DATA, EIO));
	error = bpobj_open(&spa->spa_deferred_bpobj, spa->spa_meta_objset, obj);
	if (error != 0) {
		spa_load_failed(spa, "error opening deferred-frees bpobj "
		    "[error=%d]", error);
		return (spa_vdev_err(rvd, VDEV_AUX_CORRUPT_DATA, EIO));
	}

	/*
	 * Load the bit that tells us to use the new accounting function
	 * (raid-z deflation).  If we have an older pool, this will not
	 * be present.
	 */
	error = spa_dir_prop(spa, DMU_POOL_DEFLATE, &spa->spa_deflate, B_FALSE);
	if (error != 0 && error != ENOENT)
		return (spa_vdev_err(rvd, VDEV_AUX_CORRUPT_DATA, EIO));

	error = spa_dir_prop(spa, DMU_POOL_CREATION_VERSION,
	    &spa->spa_creation_version, B_FALSE);
	if (error != 0 && error != ENOENT)
		return (spa_vdev_err(rvd, VDEV_AUX_CORRUPT_DATA, EIO));

	/*
	 * Load the persistent error log.  If we have an older pool, this will
	 * not be present.
	 */
	error = spa_dir_prop(spa, DMU_POOL_ERRLOG_LAST, &spa->spa_errlog_last,
	    B_FALSE);
	if (error != 0 && error != ENOENT)
		return (spa_vdev_err(rvd, VDEV_AUX_CORRUPT_DATA, EIO));

	error = spa_dir_prop(spa, DMU_POOL_ERRLOG_SCRUB,
	    &spa->spa_errlog_scrub, B_FALSE);
	if (error != 0 && error != ENOENT)
		return (spa_vdev_err(rvd, VDEV_AUX_CORRUPT_DATA, EIO));

	/*
	 * Load the history object.  If we have an older pool, this
	 * will not be present.
	 */
	error = spa_dir_prop(spa, DMU_POOL_HISTORY, &spa->spa_history, B_FALSE);
	if (error != 0 && error != ENOENT)
		return (spa_vdev_err(rvd, VDEV_AUX_CORRUPT_DATA, EIO));

	/*
	 * Load the per-vdev ZAP map. If we have an older pool, this will not
	 * be present; in this case, defer its creation to a later time to
	 * avoid dirtying the MOS this early / out of sync context. See
	 * spa_sync_config_object.
	 */

	/* The sentinel is only available in the MOS config. */
	nvlist_t *mos_config;
	if (load_nvlist(spa, spa->spa_config_object, &mos_config) != 0) {
		spa_load_failed(spa, "unable to retrieve MOS config");
		return (spa_vdev_err(rvd, VDEV_AUX_CORRUPT_DATA, EIO));
	}

	error = spa_dir_prop(spa, DMU_POOL_VDEV_ZAP_MAP,
	    &spa->spa_all_vdev_zaps, B_FALSE);

	if (error == ENOENT) {
		VERIFY(!nvlist_exists(mos_config,
		    ZPOOL_CONFIG_HAS_PER_VDEV_ZAPS));
		spa->spa_avz_action = AVZ_ACTION_INITIALIZE;
		ASSERT0(vdev_count_verify_zaps(spa->spa_root_vdev));
	} else if (error != 0) {
		return (spa_vdev_err(rvd, VDEV_AUX_CORRUPT_DATA, EIO));
	} else if (!nvlist_exists(mos_config, ZPOOL_CONFIG_HAS_PER_VDEV_ZAPS)) {
		/*
		 * An older version of ZFS overwrote the sentinel value, so
		 * we have orphaned per-vdev ZAPs in the MOS. Defer their
		 * destruction to later; see spa_sync_config_object.
		 */
		spa->spa_avz_action = AVZ_ACTION_DESTROY;
		/*
		 * We're assuming that no vdevs have had their ZAPs created
		 * before this. Better be sure of it.
		 */
		ASSERT0(vdev_count_verify_zaps(spa->spa_root_vdev));
	}
	nvlist_free(mos_config);

	spa->spa_delegation = zpool_prop_default_numeric(ZPOOL_PROP_DELEGATION);

	error = spa_dir_prop(spa, DMU_POOL_PROPS, &spa->spa_pool_props_object,
	    B_FALSE);
	if (error && error != ENOENT)
		return (spa_vdev_err(rvd, VDEV_AUX_CORRUPT_DATA, EIO));

	if (error == 0) {
		uint64_t autoreplace;

		spa_prop_find(spa, ZPOOL_PROP_BOOTFS, &spa->spa_bootfs);
		spa_prop_find(spa, ZPOOL_PROP_AUTOREPLACE, &autoreplace);
		spa_prop_find(spa, ZPOOL_PROP_DELEGATION, &spa->spa_delegation);
		spa_prop_find(spa, ZPOOL_PROP_FAILUREMODE, &spa->spa_failmode);
		spa_prop_find(spa, ZPOOL_PROP_AUTOEXPAND, &spa->spa_autoexpand);
		spa_prop_find(spa, ZPOOL_PROP_MULTIHOST, &spa->spa_multihost);
		spa_prop_find(spa, ZPOOL_PROP_DEDUPDITTO,
		    &spa->spa_dedup_ditto);

		spa->spa_autoreplace = (autoreplace != 0);
	}

	/*
	 * If we are importing a pool with missing top-level vdevs,
	 * we enforce that the pool doesn't panic or get suspended on
	 * error since the likelihood of missing data is extremely high.
	 */
	if (spa->spa_missing_tvds > 0 &&
	    spa->spa_failmode != ZIO_FAILURE_MODE_CONTINUE &&
	    spa->spa_load_state != SPA_LOAD_TRYIMPORT) {
		spa_load_note(spa, "forcing failmode to 'continue' "
		    "as some top level vdevs are missing");
		spa->spa_failmode = ZIO_FAILURE_MODE_CONTINUE;
	}

	return (0);
}

static int
spa_ld_open_aux_vdevs(spa_t *spa, spa_import_type_t type)
{
	int error = 0;
	vdev_t *rvd = spa->spa_root_vdev;

	/*
	 * If we're assembling the pool from the split-off vdevs of
	 * an existing pool, we don't want to attach the spares & cache
	 * devices.
	 */

	/*
	 * Load any hot spares for this pool.
	 */
	error = spa_dir_prop(spa, DMU_POOL_SPARES, &spa->spa_spares.sav_object,
	    B_FALSE);
	if (error != 0 && error != ENOENT)
		return (spa_vdev_err(rvd, VDEV_AUX_CORRUPT_DATA, EIO));
	if (error == 0 && type != SPA_IMPORT_ASSEMBLE) {
		ASSERT(spa_version(spa) >= SPA_VERSION_SPARES);
		if (load_nvlist(spa, spa->spa_spares.sav_object,
		    &spa->spa_spares.sav_config) != 0) {
			spa_load_failed(spa, "error loading spares nvlist");
			return (spa_vdev_err(rvd, VDEV_AUX_CORRUPT_DATA, EIO));
		}

		spa_config_enter(spa, SCL_ALL, FTAG, RW_WRITER);
		spa_load_spares(spa);
		spa_config_exit(spa, SCL_ALL, FTAG);
	} else if (error == 0) {
		spa->spa_spares.sav_sync = B_TRUE;
	}

	/*
	 * Load any level 2 ARC devices for this pool.
	 */
	error = spa_dir_prop(spa, DMU_POOL_L2CACHE,
	    &spa->spa_l2cache.sav_object, B_FALSE);
	if (error != 0 && error != ENOENT)
		return (spa_vdev_err(rvd, VDEV_AUX_CORRUPT_DATA, EIO));
	if (error == 0 && type != SPA_IMPORT_ASSEMBLE) {
		ASSERT(spa_version(spa) >= SPA_VERSION_L2CACHE);
		if (load_nvlist(spa, spa->spa_l2cache.sav_object,
		    &spa->spa_l2cache.sav_config) != 0) {
			spa_load_failed(spa, "error loading l2cache nvlist");
			return (spa_vdev_err(rvd, VDEV_AUX_CORRUPT_DATA, EIO));
		}

		spa_config_enter(spa, SCL_ALL, FTAG, RW_WRITER);
		spa_load_l2cache(spa);
		spa_config_exit(spa, SCL_ALL, FTAG);
	} else if (error == 0) {
		spa->spa_l2cache.sav_sync = B_TRUE;
	}

	return (0);
}

static int
spa_ld_load_vdev_metadata(spa_t *spa)
{
	int error = 0;
	vdev_t *rvd = spa->spa_root_vdev;

	/*
	 * If the 'multihost' property is set, then never allow a pool to
	 * be imported when the system hostid is zero.  The exception to
	 * this rule is zdb which is always allowed to access pools.
	 */
	if (spa_multihost(spa) && spa_get_hostid() == 0 &&
	    (spa->spa_import_flags & ZFS_IMPORT_SKIP_MMP) == 0) {
		fnvlist_add_uint64(spa->spa_load_info,
		    ZPOOL_CONFIG_MMP_STATE, MMP_STATE_NO_HOSTID);
		return (spa_vdev_err(rvd, VDEV_AUX_ACTIVE, EREMOTEIO));
	}

	/*
	 * If the 'autoreplace' property is set, then post a resource notifying
	 * the ZFS DE that it should not issue any faults for unopenable
	 * devices.  We also iterate over the vdevs, and post a sysevent for any
	 * unopenable vdevs so that the normal autoreplace handler can take
	 * over.
	 */
	if (spa->spa_autoreplace && spa->spa_load_state != SPA_LOAD_TRYIMPORT) {
		spa_check_removed(spa->spa_root_vdev);
		/*
		 * For the import case, this is done in spa_import(), because
		 * at this point we're using the spare definitions from
		 * the MOS config, not necessarily from the userland config.
		 */
		if (spa->spa_load_state != SPA_LOAD_IMPORT) {
			spa_aux_check_removed(&spa->spa_spares);
			spa_aux_check_removed(&spa->spa_l2cache);
		}
	}

	/*
	 * Load the vdev metadata such as metaslabs, DTLs, spacemap object, etc.
	 */
	error = vdev_load(rvd);
	if (error != 0) {
		spa_load_failed(spa, "vdev_load failed [error=%d]", error);
		return (spa_vdev_err(rvd, VDEV_AUX_CORRUPT_DATA, error));
	}

	/*
	 * Propagate the leaf DTLs we just loaded all the way up the vdev tree.
	 */
	spa_config_enter(spa, SCL_ALL, FTAG, RW_WRITER);
	vdev_dtl_reassess(rvd, 0, 0, B_FALSE);
	spa_config_exit(spa, SCL_ALL, FTAG);

	return (0);
}

static int
spa_ld_load_dedup_tables(spa_t *spa)
{
	int error = 0;
	vdev_t *rvd = spa->spa_root_vdev;

	error = ddt_load(spa);
	if (error != 0) {
		spa_load_failed(spa, "ddt_load failed [error=%d]", error);
		return (spa_vdev_err(rvd, VDEV_AUX_CORRUPT_DATA, EIO));
	}

	return (0);
}

static int
spa_ld_verify_logs(spa_t *spa, spa_import_type_t type, char **ereport)
{
	vdev_t *rvd = spa->spa_root_vdev;

	if (type != SPA_IMPORT_ASSEMBLE && spa_writeable(spa)) {
		boolean_t missing = spa_check_logs(spa);
		if (missing) {
			if (spa->spa_missing_tvds != 0) {
				spa_load_note(spa, "spa_check_logs failed "
				    "so dropping the logs");
			} else {
				*ereport = FM_EREPORT_ZFS_LOG_REPLAY;
				spa_load_failed(spa, "spa_check_logs failed");
				return (spa_vdev_err(rvd, VDEV_AUX_BAD_LOG,
				    ENXIO));
			}
		}
	}

	return (0);
}

static int
spa_ld_verify_pool_data(spa_t *spa)
{
	int error = 0;
	vdev_t *rvd = spa->spa_root_vdev;

	/*
	 * We've successfully opened the pool, verify that we're ready
	 * to start pushing transactions.
	 */
	if (spa->spa_load_state != SPA_LOAD_TRYIMPORT) {
		error = spa_load_verify(spa);
		if (error != 0) {
			spa_load_failed(spa, "spa_load_verify failed "
			    "[error=%d]", error);
			return (spa_vdev_err(rvd, VDEV_AUX_CORRUPT_DATA,
			    error));
		}
	}

	return (0);
}

static void
spa_ld_claim_log_blocks(spa_t *spa)
{
	dmu_tx_t *tx;
	dsl_pool_t *dp = spa_get_dsl(spa);

	/*
	 * Claim log blocks that haven't been committed yet.
	 * This must all happen in a single txg.
	 * Note: spa_claim_max_txg is updated by spa_claim_notify(),
	 * invoked from zil_claim_log_block()'s i/o done callback.
	 * Price of rollback is that we abandon the log.
	 */
	spa->spa_claiming = B_TRUE;

	tx = dmu_tx_create_assigned(dp, spa_first_txg(spa));
	(void) dmu_objset_find_dp(dp, dp->dp_root_dir_obj,
	    zil_claim, tx, DS_FIND_CHILDREN);
	dmu_tx_commit(tx);

	spa->spa_claiming = B_FALSE;

	spa_set_log_state(spa, SPA_LOG_GOOD);
}

static void
spa_ld_check_for_config_update(spa_t *spa, uint64_t config_cache_txg,
    boolean_t update_config_cache)
{
	vdev_t *rvd = spa->spa_root_vdev;
	int need_update = B_FALSE;

	/*
	 * If the config cache is stale, or we have uninitialized
	 * metaslabs (see spa_vdev_add()), then update the config.
	 *
	 * If this is a verbatim import, trust the current
	 * in-core spa_config and update the disk labels.
	 */
	if (update_config_cache || config_cache_txg != spa->spa_config_txg ||
	    spa->spa_load_state == SPA_LOAD_IMPORT ||
	    spa->spa_load_state == SPA_LOAD_RECOVER ||
	    (spa->spa_import_flags & ZFS_IMPORT_VERBATIM))
		need_update = B_TRUE;

	for (int c = 0; c < rvd->vdev_children; c++)
		if (rvd->vdev_child[c]->vdev_ms_array == 0)
			need_update = B_TRUE;

	/*
	 * Update the config cache asychronously in case we're the
	 * root pool, in which case the config cache isn't writable yet.
	 */
	if (need_update)
		spa_async_request(spa, SPA_ASYNC_CONFIG_UPDATE);
}

static void
spa_ld_prepare_for_reload(spa_t *spa)
{
	int mode = spa->spa_mode;
	int async_suspended = spa->spa_async_suspended;

	spa_unload(spa);
	spa_deactivate(spa);
	spa_activate(spa, mode);

	/*
	 * We save the value of spa_async_suspended as it gets reset to 0 by
	 * spa_unload(). We want to restore it back to the original value before
	 * returning as we might be calling spa_async_resume() later.
	 */
	spa->spa_async_suspended = async_suspended;
}

static int
spa_ld_read_checkpoint_txg(spa_t *spa)
{
	uberblock_t checkpoint;
	int error = 0;

	ASSERT0(spa->spa_checkpoint_txg);
	ASSERT(MUTEX_HELD(&spa_namespace_lock));

	error = zap_lookup(spa->spa_meta_objset, DMU_POOL_DIRECTORY_OBJECT,
	    DMU_POOL_ZPOOL_CHECKPOINT, sizeof (uint64_t),
	    sizeof (uberblock_t) / sizeof (uint64_t), &checkpoint);

	if (error == ENOENT)
		return (0);

	if (error != 0)
		return (error);

	ASSERT3U(checkpoint.ub_txg, !=, 0);
	ASSERT3U(checkpoint.ub_checkpoint_txg, !=, 0);
	ASSERT3U(checkpoint.ub_timestamp, !=, 0);
	spa->spa_checkpoint_txg = checkpoint.ub_txg;
	spa->spa_checkpoint_info.sci_timestamp = checkpoint.ub_timestamp;

	return (0);
}

static int
spa_ld_mos_init(spa_t *spa, spa_import_type_t type)
{
	int error = 0;

	ASSERT(MUTEX_HELD(&spa_namespace_lock));
	ASSERT(spa->spa_config_source != SPA_CONFIG_SRC_NONE);

	/*
	 * Never trust the config that is provided unless we are assembling
	 * a pool following a split.
	 * This means don't trust blkptrs and the vdev tree in general. This
	 * also effectively puts the spa in read-only mode since
	 * spa_writeable() checks for spa_trust_config to be true.
	 * We will later load a trusted config from the MOS.
	 */
	if (type != SPA_IMPORT_ASSEMBLE)
		spa->spa_trust_config = B_FALSE;

	/*
	 * Parse the config provided to create a vdev tree.
	 */
	error = spa_ld_parse_config(spa, type);
	if (error != 0)
		return (error);

	/*
	 * Now that we have the vdev tree, try to open each vdev. This involves
	 * opening the underlying physical device, retrieving its geometry and
	 * probing the vdev with a dummy I/O. The state of each vdev will be set
	 * based on the success of those operations. After this we'll be ready
	 * to read from the vdevs.
	 */
	error = spa_ld_open_vdevs(spa);
	if (error != 0)
		return (error);

	/*
	 * Read the label of each vdev and make sure that the GUIDs stored
	 * there match the GUIDs in the config provided.
	 * If we're assembling a new pool that's been split off from an
	 * existing pool, the labels haven't yet been updated so we skip
	 * validation for now.
	 */
	if (type != SPA_IMPORT_ASSEMBLE) {
		error = spa_ld_validate_vdevs(spa);
		if (error != 0)
			return (error);
	}

	/*
	 * Read all vdev labels to find the best uberblock (i.e. latest,
	 * unless spa_load_max_txg is set) and store it in spa_uberblock. We
	 * get the list of features required to read blkptrs in the MOS from
	 * the vdev label with the best uberblock and verify that our version
	 * of zfs supports them all.
	 */
	error = spa_ld_select_uberblock(spa, type);
	if (error != 0)
		return (error);

	/*
	 * Pass that uberblock to the dsl_pool layer which will open the root
	 * blkptr. This blkptr points to the latest version of the MOS and will
	 * allow us to read its contents.
	 */
	error = spa_ld_open_rootbp(spa);
	if (error != 0)
		return (error);

	return (0);
}

static int
spa_ld_checkpoint_rewind(spa_t *spa)
{
	uberblock_t checkpoint;
	int error = 0;

	ASSERT(MUTEX_HELD(&spa_namespace_lock));
	ASSERT(spa->spa_import_flags & ZFS_IMPORT_CHECKPOINT);

	error = zap_lookup(spa->spa_meta_objset, DMU_POOL_DIRECTORY_OBJECT,
	    DMU_POOL_ZPOOL_CHECKPOINT, sizeof (uint64_t),
	    sizeof (uberblock_t) / sizeof (uint64_t), &checkpoint);

	if (error != 0) {
		spa_load_failed(spa, "unable to retrieve checkpointed "
		    "uberblock from the MOS config [error=%d]", error);

		if (error == ENOENT)
			error = ZFS_ERR_NO_CHECKPOINT;

		return (error);
	}

	ASSERT3U(checkpoint.ub_txg, <, spa->spa_uberblock.ub_txg);
	ASSERT3U(checkpoint.ub_txg, ==, checkpoint.ub_checkpoint_txg);

	/*
	 * We need to update the txg and timestamp of the checkpointed
	 * uberblock to be higher than the latest one. This ensures that
	 * the checkpointed uberblock is selected if we were to close and
	 * reopen the pool right after we've written it in the vdev labels.
	 * (also see block comment in vdev_uberblock_compare)
	 */
	checkpoint.ub_txg = spa->spa_uberblock.ub_txg + 1;
	checkpoint.ub_timestamp = gethrestime_sec();

	/*
	 * Set current uberblock to be the checkpointed uberblock.
	 */
	spa->spa_uberblock = checkpoint;

	/*
	 * If we are doing a normal rewind, then the pool is open for
	 * writing and we sync the "updated" checkpointed uberblock to
	 * disk. Once this is done, we've basically rewound the whole
	 * pool and there is no way back.
	 *
	 * There are cases when we don't want to attempt and sync the
	 * checkpointed uberblock to disk because we are opening a
	 * pool as read-only. Specifically, verifying the checkpointed
	 * state with zdb, and importing the checkpointed state to get
	 * a "preview" of its content.
	 */
	if (spa_writeable(spa)) {
		vdev_t *rvd = spa->spa_root_vdev;

		spa_config_enter(spa, SCL_ALL, FTAG, RW_WRITER);
		vdev_t *svd[SPA_SYNC_MIN_VDEVS] = { NULL };
		int svdcount = 0;
		int children = rvd->vdev_children;
		int c0 = spa_get_random(children);

		for (int c = 0; c < children; c++) {
			vdev_t *vd = rvd->vdev_child[(c0 + c) % children];

			/* Stop when revisiting the first vdev */
			if (c > 0 && svd[0] == vd)
				break;

			if (vd->vdev_ms_array == 0 || vd->vdev_islog ||
			    !vdev_is_concrete(vd))
				continue;

			svd[svdcount++] = vd;
			if (svdcount == SPA_SYNC_MIN_VDEVS)
				break;
		}
		error = vdev_config_sync(svd, svdcount, spa->spa_first_txg);
		if (error == 0)
			spa->spa_last_synced_guid = rvd->vdev_guid;
		spa_config_exit(spa, SCL_ALL, FTAG);

		if (error != 0) {
			spa_load_failed(spa, "failed to write checkpointed "
			    "uberblock to the vdev labels [error=%d]", error);
			return (error);
		}
	}

	return (0);
}

static int
spa_ld_mos_with_trusted_config(spa_t *spa, spa_import_type_t type,
    boolean_t *update_config_cache)
{
	int error;

	/*
	 * Parse the config for pool, open and validate vdevs,
	 * select an uberblock, and use that uberblock to open
	 * the MOS.
	 */
	error = spa_ld_mos_init(spa, type);
	if (error != 0)
		return (error);

	/*
	 * Retrieve the trusted config stored in the MOS and use it to create
	 * a new, exact version of the vdev tree, then reopen all vdevs.
	 */
	error = spa_ld_trusted_config(spa, type, B_FALSE);
	if (error == EAGAIN) {
		if (update_config_cache != NULL)
			*update_config_cache = B_TRUE;

		/*
		 * Redo the loading process with the trusted config if it is
		 * too different from the untrusted config.
		 */
		spa_ld_prepare_for_reload(spa);
		spa_load_note(spa, "RELOADING");
		error = spa_ld_mos_init(spa, type);
		if (error != 0)
			return (error);

		error = spa_ld_trusted_config(spa, type, B_TRUE);
		if (error != 0)
			return (error);

	} else if (error != 0) {
		return (error);
	}

	return (0);
}

/*
 * Load an existing storage pool, using the config provided. This config
 * describes which vdevs are part of the pool and is later validated against
 * partial configs present in each vdev's label and an entire copy of the
 * config stored in the MOS.
 */
static int
spa_load_impl(spa_t *spa, spa_import_type_t type, char **ereport)
{
	int error = 0;
	boolean_t missing_feat_write = B_FALSE;
	boolean_t checkpoint_rewind =
	    (spa->spa_import_flags & ZFS_IMPORT_CHECKPOINT);
	boolean_t update_config_cache = B_FALSE;

	ASSERT(MUTEX_HELD(&spa_namespace_lock));
	ASSERT(spa->spa_config_source != SPA_CONFIG_SRC_NONE);

	spa_load_note(spa, "LOADING");

	error = spa_ld_mos_with_trusted_config(spa, type, &update_config_cache);
	if (error != 0)
		return (error);

	/*
	 * If we are rewinding to the checkpoint then we need to repeat
	 * everything we've done so far in this function but this time
	 * selecting the checkpointed uberblock and using that to open
	 * the MOS.
	 */
	if (checkpoint_rewind) {
		/*
		 * If we are rewinding to the checkpoint update config cache
		 * anyway.
		 */
		update_config_cache = B_TRUE;

		/*
		 * Extract the checkpointed uberblock from the current MOS
		 * and use this as the pool's uberblock from now on. If the
		 * pool is imported as writeable we also write the checkpoint
		 * uberblock to the labels, making the rewind permanent.
		 */
		error = spa_ld_checkpoint_rewind(spa);
		if (error != 0)
			return (error);

		/*
		 * Redo the loading process process again with the
		 * checkpointed uberblock.
		 */
		spa_ld_prepare_for_reload(spa);
		spa_load_note(spa, "LOADING checkpointed uberblock");
		error = spa_ld_mos_with_trusted_config(spa, type, NULL);
		if (error != 0)
			return (error);
	}

	/*
	 * Retrieve the checkpoint txg if the pool has a checkpoint.
	 */
	error = spa_ld_read_checkpoint_txg(spa);
	if (error != 0)
		return (error);

	/*
	 * Retrieve the mapping of indirect vdevs. Those vdevs were removed
	 * from the pool and their contents were re-mapped to other vdevs. Note
	 * that everything that we read before this step must have been
	 * rewritten on concrete vdevs after the last device removal was
	 * initiated. Otherwise we could be reading from indirect vdevs before
	 * we have loaded their mappings.
	 */
	error = spa_ld_open_indirect_vdev_metadata(spa);
	if (error != 0)
		return (error);

	/*
	 * Retrieve the full list of active features from the MOS and check if
	 * they are all supported.
	 */
	error = spa_ld_check_features(spa, &missing_feat_write);
	if (error != 0)
		return (error);

	/*
	 * Load several special directories from the MOS needed by the dsl_pool
	 * layer.
	 */
	error = spa_ld_load_special_directories(spa);
	if (error != 0)
		return (error);

	/*
	 * Retrieve pool properties from the MOS.
	 */
	error = spa_ld_get_props(spa);
	if (error != 0)
		return (error);

	/*
	 * Retrieve the list of auxiliary devices - cache devices and spares -
	 * and open them.
	 */
	error = spa_ld_open_aux_vdevs(spa, type);
	if (error != 0)
		return (error);

	/*
	 * Load the metadata for all vdevs. Also check if unopenable devices
	 * should be autoreplaced.
	 */
	error = spa_ld_load_vdev_metadata(spa);
	if (error != 0)
		return (error);

	error = spa_ld_load_dedup_tables(spa);
	if (error != 0)
		return (error);

	/*
	 * Verify the logs now to make sure we don't have any unexpected errors
	 * when we claim log blocks later.
	 */
	error = spa_ld_verify_logs(spa, type, ereport);
	if (error != 0)
		return (error);

	if (missing_feat_write) {
		ASSERT(spa->spa_load_state == SPA_LOAD_TRYIMPORT);

		/*
		 * At this point, we know that we can open the pool in
		 * read-only mode but not read-write mode. We now have enough
		 * information and can return to userland.
		 */
		return (spa_vdev_err(spa->spa_root_vdev, VDEV_AUX_UNSUP_FEAT,
		    ENOTSUP));
	}

	/*
	 * Traverse the last txgs to make sure the pool was left off in a safe
	 * state. When performing an extreme rewind, we verify the whole pool,
	 * which can take a very long time.
	 */
	error = spa_ld_verify_pool_data(spa);
	if (error != 0)
		return (error);

	/*
	 * Calculate the deflated space for the pool. This must be done before
	 * we write anything to the pool because we'd need to update the space
	 * accounting using the deflated sizes.
	 */
	spa_update_dspace(spa);

	/*
	 * We have now retrieved all the information we needed to open the
	 * pool. If we are importing the pool in read-write mode, a few
	 * additional steps must be performed to finish the import.
	 */
	if (spa_writeable(spa) && (spa->spa_load_state == SPA_LOAD_RECOVER ||
	    spa->spa_load_max_txg == UINT64_MAX)) {
		uint64_t config_cache_txg = spa->spa_config_txg;

		ASSERT(spa->spa_load_state != SPA_LOAD_TRYIMPORT);

		/*
		 * In case of a checkpoint rewind, log the original txg
		 * of the checkpointed uberblock.
		 */
		if (checkpoint_rewind) {
			spa_history_log_internal(spa, "checkpoint rewind",
			    NULL, "rewound state to txg=%llu",
			    (u_longlong_t)spa->spa_uberblock.ub_checkpoint_txg);
		}

		/*
		 * Traverse the ZIL and claim all blocks.
		 */
		spa_ld_claim_log_blocks(spa);

		/*
		 * Kick-off the syncing thread.
		 */
		spa->spa_sync_on = B_TRUE;
		txg_sync_start(spa->spa_dsl_pool);
		mmp_thread_start(spa);

		/*
		 * Wait for all claims to sync.  We sync up to the highest
		 * claimed log block birth time so that claimed log blocks
		 * don't appear to be from the future.  spa_claim_max_txg
		 * will have been set for us by ZIL traversal operations
		 * performed above.
		 */
		txg_wait_synced(spa->spa_dsl_pool, spa->spa_claim_max_txg);

		/*
		 * Check if we need to request an update of the config. On the
		 * next sync, we would update the config stored in vdev labels
		 * and the cachefile (by default /etc/zfs/zpool.cache).
		 */
		spa_ld_check_for_config_update(spa, config_cache_txg,
		    update_config_cache);

		/*
		 * Check all DTLs to see if anything needs resilvering.
		 */
		if (!dsl_scan_resilvering(spa->spa_dsl_pool) &&
		    vdev_resilver_needed(spa->spa_root_vdev, NULL, NULL))
			spa_async_request(spa, SPA_ASYNC_RESILVER);

		/*
		 * Log the fact that we booted up (so that we can detect if
		 * we rebooted in the middle of an operation).
		 */
		spa_history_log_version(spa, "open", NULL);

		spa_restart_removal(spa);
		spa_spawn_aux_threads(spa);

		/*
		 * Delete any inconsistent datasets.
		 *
		 * Note:
		 * Since we may be issuing deletes for clones here,
		 * we make sure to do so after we've spawned all the
		 * auxiliary threads above (from which the livelist
		 * deletion zthr is part of).
		 */
		(void) dmu_objset_find(spa_name(spa),
		    dsl_destroy_inconsistent, NULL, DS_FIND_CHILDREN);

		/*
		 * Clean up any stale temporary dataset userrefs.
		 */
		dsl_pool_clean_tmp_userrefs(spa->spa_dsl_pool);

<<<<<<< HEAD
		spa_restart_removal(spa);

		spa_spawn_aux_threads(spa);

		spa_config_enter(spa, SCL_CONFIG, FTAG, RW_READER);
		vdev_initialize_restart(spa->spa_root_vdev);
		spa_config_exit(spa, SCL_CONFIG, FTAG);
=======
>>>>>>> 9b2266e3
	}

	spa_load_note(spa, "LOADED");

	return (0);
}

static int
spa_load_retry(spa_t *spa, spa_load_state_t state)
{
	int mode = spa->spa_mode;

	spa_unload(spa);
	spa_deactivate(spa);

	spa->spa_load_max_txg = spa->spa_uberblock.ub_txg - 1;

	spa_activate(spa, mode);
	spa_async_suspend(spa);

	spa_load_note(spa, "spa_load_retry: rewind, max txg: %llu",
	    (u_longlong_t)spa->spa_load_max_txg);

	return (spa_load(spa, state, SPA_IMPORT_EXISTING));
}

/*
 * If spa_load() fails this function will try loading prior txg's. If
 * 'state' is SPA_LOAD_RECOVER and one of these loads succeeds the pool
 * will be rewound to that txg. If 'state' is not SPA_LOAD_RECOVER this
 * function will not rewind the pool and will return the same error as
 * spa_load().
 */
static int
spa_load_best(spa_t *spa, spa_load_state_t state, uint64_t max_request,
    int rewind_flags)
{
	nvlist_t *loadinfo = NULL;
	nvlist_t *config = NULL;
	int load_error, rewind_error;
	uint64_t safe_rewind_txg;
	uint64_t min_txg;

	if (spa->spa_load_txg && state == SPA_LOAD_RECOVER) {
		spa->spa_load_max_txg = spa->spa_load_txg;
		spa_set_log_state(spa, SPA_LOG_CLEAR);
	} else {
		spa->spa_load_max_txg = max_request;
		if (max_request != UINT64_MAX)
			spa->spa_extreme_rewind = B_TRUE;
	}

	load_error = rewind_error = spa_load(spa, state, SPA_IMPORT_EXISTING);
	if (load_error == 0)
		return (0);
	if (load_error == ZFS_ERR_NO_CHECKPOINT) {
		/*
		 * When attempting checkpoint-rewind on a pool with no
		 * checkpoint, we should not attempt to load uberblocks
		 * from previous txgs when spa_load fails.
		 */
		ASSERT(spa->spa_import_flags & ZFS_IMPORT_CHECKPOINT);
		return (load_error);
	}

	if (spa->spa_root_vdev != NULL)
		config = spa_config_generate(spa, NULL, -1ULL, B_TRUE);

	spa->spa_last_ubsync_txg = spa->spa_uberblock.ub_txg;
	spa->spa_last_ubsync_txg_ts = spa->spa_uberblock.ub_timestamp;

	if (rewind_flags & ZPOOL_NEVER_REWIND) {
		nvlist_free(config);
		return (load_error);
	}

	if (state == SPA_LOAD_RECOVER) {
		/* Price of rolling back is discarding txgs, including log */
		spa_set_log_state(spa, SPA_LOG_CLEAR);
	} else {
		/*
		 * If we aren't rolling back save the load info from our first
		 * import attempt so that we can restore it after attempting
		 * to rewind.
		 */
		loadinfo = spa->spa_load_info;
		spa->spa_load_info = fnvlist_alloc();
	}

	spa->spa_load_max_txg = spa->spa_last_ubsync_txg;
	safe_rewind_txg = spa->spa_last_ubsync_txg - TXG_DEFER_SIZE;
	min_txg = (rewind_flags & ZPOOL_EXTREME_REWIND) ?
	    TXG_INITIAL : safe_rewind_txg;

	/*
	 * Continue as long as we're finding errors, we're still within
	 * the acceptable rewind range, and we're still finding uberblocks
	 */
	while (rewind_error && spa->spa_uberblock.ub_txg >= min_txg &&
	    spa->spa_uberblock.ub_txg <= spa->spa_load_max_txg) {
		if (spa->spa_load_max_txg < safe_rewind_txg)
			spa->spa_extreme_rewind = B_TRUE;
		rewind_error = spa_load_retry(spa, state);
	}

	spa->spa_extreme_rewind = B_FALSE;
	spa->spa_load_max_txg = UINT64_MAX;

	if (config && (rewind_error || state != SPA_LOAD_RECOVER))
		spa_config_set(spa, config);
	else
		nvlist_free(config);

	if (state == SPA_LOAD_RECOVER) {
		ASSERT3P(loadinfo, ==, NULL);
		return (rewind_error);
	} else {
		/* Store the rewind info as part of the initial load info */
		fnvlist_add_nvlist(loadinfo, ZPOOL_CONFIG_REWIND_INFO,
		    spa->spa_load_info);

		/* Restore the initial load info */
		fnvlist_free(spa->spa_load_info);
		spa->spa_load_info = loadinfo;

		return (load_error);
	}
}

/*
 * Pool Open/Import
 *
 * The import case is identical to an open except that the configuration is sent
 * down from userland, instead of grabbed from the configuration cache.  For the
 * case of an open, the pool configuration will exist in the
 * POOL_STATE_UNINITIALIZED state.
 *
 * The stats information (gen/count/ustats) is used to gather vdev statistics at
 * the same time open the pool, without having to keep around the spa_t in some
 * ambiguous state.
 */
static int
spa_open_common(const char *pool, spa_t **spapp, void *tag, nvlist_t *nvpolicy,
    nvlist_t **config)
{
	spa_t *spa;
	spa_load_state_t state = SPA_LOAD_OPEN;
	int error;
	int locked = B_FALSE;
	int firstopen = B_FALSE;

	*spapp = NULL;

	/*
	 * As disgusting as this is, we need to support recursive calls to this
	 * function because dsl_dir_open() is called during spa_load(), and ends
	 * up calling spa_open() again.  The real fix is to figure out how to
	 * avoid dsl_dir_open() calling this in the first place.
	 */
	if (MUTEX_NOT_HELD(&spa_namespace_lock)) {
		mutex_enter(&spa_namespace_lock);
		locked = B_TRUE;
	}

	if ((spa = spa_lookup(pool)) == NULL) {
		if (locked)
			mutex_exit(&spa_namespace_lock);
		return (SET_ERROR(ENOENT));
	}

	if (spa->spa_state == POOL_STATE_UNINITIALIZED) {
		zpool_load_policy_t policy;

		firstopen = B_TRUE;

		zpool_get_load_policy(nvpolicy ? nvpolicy : spa->spa_config,
		    &policy);
		if (policy.zlp_rewind & ZPOOL_DO_REWIND)
			state = SPA_LOAD_RECOVER;

		spa_activate(spa, spa_mode_global);

		if (state != SPA_LOAD_RECOVER)
			spa->spa_last_ubsync_txg = spa->spa_load_txg = 0;
		spa->spa_config_source = SPA_CONFIG_SRC_CACHEFILE;

		zfs_dbgmsg("spa_open_common: opening %s", pool);
		error = spa_load_best(spa, state, policy.zlp_txg,
		    policy.zlp_rewind);

		if (error == EBADF) {
			/*
			 * If vdev_validate() returns failure (indicated by
			 * EBADF), it indicates that one of the vdevs indicates
			 * that the pool has been exported or destroyed.  If
			 * this is the case, the config cache is out of sync and
			 * we should remove the pool from the namespace.
			 */
			spa_unload(spa);
			spa_deactivate(spa);
			spa_write_cachefile(spa, B_TRUE, B_TRUE);
			spa_remove(spa);
			if (locked)
				mutex_exit(&spa_namespace_lock);
			return (SET_ERROR(ENOENT));
		}

		if (error) {
			/*
			 * We can't open the pool, but we still have useful
			 * information: the state of each vdev after the
			 * attempted vdev_open().  Return this to the user.
			 */
			if (config != NULL && spa->spa_config) {
				VERIFY(nvlist_dup(spa->spa_config, config,
				    KM_SLEEP) == 0);
				VERIFY(nvlist_add_nvlist(*config,
				    ZPOOL_CONFIG_LOAD_INFO,
				    spa->spa_load_info) == 0);
			}
			spa_unload(spa);
			spa_deactivate(spa);
			spa->spa_last_open_failed = error;
			if (locked)
				mutex_exit(&spa_namespace_lock);
			*spapp = NULL;
			return (error);
		}
	}

	spa_open_ref(spa, tag);

	if (config != NULL)
		*config = spa_config_generate(spa, NULL, -1ULL, B_TRUE);

	/*
	 * If we've recovered the pool, pass back any information we
	 * gathered while doing the load.
	 */
	if (state == SPA_LOAD_RECOVER) {
		VERIFY(nvlist_add_nvlist(*config, ZPOOL_CONFIG_LOAD_INFO,
		    spa->spa_load_info) == 0);
	}

	if (locked) {
		spa->spa_last_open_failed = 0;
		spa->spa_last_ubsync_txg = 0;
		spa->spa_load_txg = 0;
		mutex_exit(&spa_namespace_lock);
	}

	if (firstopen)
		zvol_create_minors(spa, spa_name(spa), B_TRUE);

	*spapp = spa;

	return (0);
}

int
spa_open_rewind(const char *name, spa_t **spapp, void *tag, nvlist_t *policy,
    nvlist_t **config)
{
	return (spa_open_common(name, spapp, tag, policy, config));
}

int
spa_open(const char *name, spa_t **spapp, void *tag)
{
	return (spa_open_common(name, spapp, tag, NULL, NULL));
}

/*
 * Lookup the given spa_t, incrementing the inject count in the process,
 * preventing it from being exported or destroyed.
 */
spa_t *
spa_inject_addref(char *name)
{
	spa_t *spa;

	mutex_enter(&spa_namespace_lock);
	if ((spa = spa_lookup(name)) == NULL) {
		mutex_exit(&spa_namespace_lock);
		return (NULL);
	}
	spa->spa_inject_ref++;
	mutex_exit(&spa_namespace_lock);

	return (spa);
}

void
spa_inject_delref(spa_t *spa)
{
	mutex_enter(&spa_namespace_lock);
	spa->spa_inject_ref--;
	mutex_exit(&spa_namespace_lock);
}

/*
 * Add spares device information to the nvlist.
 */
static void
spa_add_spares(spa_t *spa, nvlist_t *config)
{
	nvlist_t **spares;
	uint_t i, nspares;
	nvlist_t *nvroot;
	uint64_t guid;
	vdev_stat_t *vs;
	uint_t vsc;
	uint64_t pool;

	ASSERT(spa_config_held(spa, SCL_CONFIG, RW_READER));

	if (spa->spa_spares.sav_count == 0)
		return;

	VERIFY(nvlist_lookup_nvlist(config,
	    ZPOOL_CONFIG_VDEV_TREE, &nvroot) == 0);
	VERIFY(nvlist_lookup_nvlist_array(spa->spa_spares.sav_config,
	    ZPOOL_CONFIG_SPARES, &spares, &nspares) == 0);
	if (nspares != 0) {
		VERIFY(nvlist_add_nvlist_array(nvroot,
		    ZPOOL_CONFIG_SPARES, spares, nspares) == 0);
		VERIFY(nvlist_lookup_nvlist_array(nvroot,
		    ZPOOL_CONFIG_SPARES, &spares, &nspares) == 0);

		/*
		 * Go through and find any spares which have since been
		 * repurposed as an active spare.  If this is the case, update
		 * their status appropriately.
		 */
		for (i = 0; i < nspares; i++) {
			VERIFY(nvlist_lookup_uint64(spares[i],
			    ZPOOL_CONFIG_GUID, &guid) == 0);
			if (spa_spare_exists(guid, &pool, NULL) &&
			    pool != 0ULL) {
				VERIFY(nvlist_lookup_uint64_array(
				    spares[i], ZPOOL_CONFIG_VDEV_STATS,
				    (uint64_t **)&vs, &vsc) == 0);
				vs->vs_state = VDEV_STATE_CANT_OPEN;
				vs->vs_aux = VDEV_AUX_SPARED;
			}
		}
	}
}

/*
 * Add l2cache device information to the nvlist, including vdev stats.
 */
static void
spa_add_l2cache(spa_t *spa, nvlist_t *config)
{
	nvlist_t **l2cache;
	uint_t i, j, nl2cache;
	nvlist_t *nvroot;
	uint64_t guid;
	vdev_t *vd;
	vdev_stat_t *vs;
	uint_t vsc;

	ASSERT(spa_config_held(spa, SCL_CONFIG, RW_READER));

	if (spa->spa_l2cache.sav_count == 0)
		return;

	VERIFY(nvlist_lookup_nvlist(config,
	    ZPOOL_CONFIG_VDEV_TREE, &nvroot) == 0);
	VERIFY(nvlist_lookup_nvlist_array(spa->spa_l2cache.sav_config,
	    ZPOOL_CONFIG_L2CACHE, &l2cache, &nl2cache) == 0);
	if (nl2cache != 0) {
		VERIFY(nvlist_add_nvlist_array(nvroot,
		    ZPOOL_CONFIG_L2CACHE, l2cache, nl2cache) == 0);
		VERIFY(nvlist_lookup_nvlist_array(nvroot,
		    ZPOOL_CONFIG_L2CACHE, &l2cache, &nl2cache) == 0);

		/*
		 * Update level 2 cache device stats.
		 */

		for (i = 0; i < nl2cache; i++) {
			VERIFY(nvlist_lookup_uint64(l2cache[i],
			    ZPOOL_CONFIG_GUID, &guid) == 0);

			vd = NULL;
			for (j = 0; j < spa->spa_l2cache.sav_count; j++) {
				if (guid ==
				    spa->spa_l2cache.sav_vdevs[j]->vdev_guid) {
					vd = spa->spa_l2cache.sav_vdevs[j];
					break;
				}
			}
			ASSERT(vd != NULL);

			VERIFY(nvlist_lookup_uint64_array(l2cache[i],
			    ZPOOL_CONFIG_VDEV_STATS, (uint64_t **)&vs, &vsc)
			    == 0);
			vdev_get_stats(vd, vs);
			vdev_config_generate_stats(vd, l2cache[i]);

		}
	}
}

static void
spa_feature_stats_from_disk(spa_t *spa, nvlist_t *features)
{
	zap_cursor_t zc;
	zap_attribute_t za;

	if (spa->spa_feat_for_read_obj != 0) {
		for (zap_cursor_init(&zc, spa->spa_meta_objset,
		    spa->spa_feat_for_read_obj);
		    zap_cursor_retrieve(&zc, &za) == 0;
		    zap_cursor_advance(&zc)) {
			ASSERT(za.za_integer_length == sizeof (uint64_t) &&
			    za.za_num_integers == 1);
			VERIFY0(nvlist_add_uint64(features, za.za_name,
			    za.za_first_integer));
		}
		zap_cursor_fini(&zc);
	}

	if (spa->spa_feat_for_write_obj != 0) {
		for (zap_cursor_init(&zc, spa->spa_meta_objset,
		    spa->spa_feat_for_write_obj);
		    zap_cursor_retrieve(&zc, &za) == 0;
		    zap_cursor_advance(&zc)) {
			ASSERT(za.za_integer_length == sizeof (uint64_t) &&
			    za.za_num_integers == 1);
			VERIFY0(nvlist_add_uint64(features, za.za_name,
			    za.za_first_integer));
		}
		zap_cursor_fini(&zc);
	}
}

static void
spa_feature_stats_from_cache(spa_t *spa, nvlist_t *features)
{
	int i;

	for (i = 0; i < SPA_FEATURES; i++) {
		zfeature_info_t feature = spa_feature_table[i];
		uint64_t refcount;

		if (feature_get_refcount(spa, &feature, &refcount) != 0)
			continue;

		VERIFY0(nvlist_add_uint64(features, feature.fi_guid, refcount));
	}
}

/*
 * Store a list of pool features and their reference counts in the
 * config.
 *
 * The first time this is called on a spa, allocate a new nvlist, fetch
 * the pool features and reference counts from disk, then save the list
 * in the spa. In subsequent calls on the same spa use the saved nvlist
 * and refresh its values from the cached reference counts.  This
 * ensures we don't block here on I/O on a suspended pool so 'zpool
 * clear' can resume the pool.
 */
static void
spa_add_feature_stats(spa_t *spa, nvlist_t *config)
{
	nvlist_t *features;

	ASSERT(spa_config_held(spa, SCL_CONFIG, RW_READER));

	mutex_enter(&spa->spa_feat_stats_lock);
	features = spa->spa_feat_stats;

	if (features != NULL) {
		spa_feature_stats_from_cache(spa, features);
	} else {
		VERIFY0(nvlist_alloc(&features, NV_UNIQUE_NAME, KM_SLEEP));
		spa->spa_feat_stats = features;
		spa_feature_stats_from_disk(spa, features);
	}

	VERIFY0(nvlist_add_nvlist(config, ZPOOL_CONFIG_FEATURE_STATS,
	    features));

	mutex_exit(&spa->spa_feat_stats_lock);
}

int
spa_get_stats(const char *name, nvlist_t **config,
    char *altroot, size_t buflen)
{
	int error;
	spa_t *spa;

	*config = NULL;
	error = spa_open_common(name, &spa, FTAG, NULL, config);

	if (spa != NULL) {
		/*
		 * This still leaves a window of inconsistency where the spares
		 * or l2cache devices could change and the config would be
		 * self-inconsistent.
		 */
		spa_config_enter(spa, SCL_CONFIG, FTAG, RW_READER);

		if (*config != NULL) {
			uint64_t loadtimes[2];

			loadtimes[0] = spa->spa_loaded_ts.tv_sec;
			loadtimes[1] = spa->spa_loaded_ts.tv_nsec;
			VERIFY(nvlist_add_uint64_array(*config,
			    ZPOOL_CONFIG_LOADED_TIME, loadtimes, 2) == 0);

			VERIFY(nvlist_add_uint64(*config,
			    ZPOOL_CONFIG_ERRCOUNT,
			    spa_get_errlog_size(spa)) == 0);

			if (spa_suspended(spa)) {
				VERIFY(nvlist_add_uint64(*config,
				    ZPOOL_CONFIG_SUSPENDED,
				    spa->spa_failmode) == 0);
				VERIFY(nvlist_add_uint64(*config,
				    ZPOOL_CONFIG_SUSPENDED_REASON,
				    spa->spa_suspended) == 0);
			}

			spa_add_spares(spa, *config);
			spa_add_l2cache(spa, *config);
			spa_add_feature_stats(spa, *config);
		}
	}

	/*
	 * We want to get the alternate root even for faulted pools, so we cheat
	 * and call spa_lookup() directly.
	 */
	if (altroot) {
		if (spa == NULL) {
			mutex_enter(&spa_namespace_lock);
			spa = spa_lookup(name);
			if (spa)
				spa_altroot(spa, altroot, buflen);
			else
				altroot[0] = '\0';
			spa = NULL;
			mutex_exit(&spa_namespace_lock);
		} else {
			spa_altroot(spa, altroot, buflen);
		}
	}

	if (spa != NULL) {
		spa_config_exit(spa, SCL_CONFIG, FTAG);
		spa_close(spa, FTAG);
	}

	return (error);
}

/*
 * Validate that the auxiliary device array is well formed.  We must have an
 * array of nvlists, each which describes a valid leaf vdev.  If this is an
 * import (mode is VDEV_ALLOC_SPARE), then we allow corrupted spares to be
 * specified, as long as they are well-formed.
 */
static int
spa_validate_aux_devs(spa_t *spa, nvlist_t *nvroot, uint64_t crtxg, int mode,
    spa_aux_vdev_t *sav, const char *config, uint64_t version,
    vdev_labeltype_t label)
{
	nvlist_t **dev;
	uint_t i, ndev;
	vdev_t *vd;
	int error;

	ASSERT(spa_config_held(spa, SCL_ALL, RW_WRITER) == SCL_ALL);

	/*
	 * It's acceptable to have no devs specified.
	 */
	if (nvlist_lookup_nvlist_array(nvroot, config, &dev, &ndev) != 0)
		return (0);

	if (ndev == 0)
		return (SET_ERROR(EINVAL));

	/*
	 * Make sure the pool is formatted with a version that supports this
	 * device type.
	 */
	if (spa_version(spa) < version)
		return (SET_ERROR(ENOTSUP));

	/*
	 * Set the pending device list so we correctly handle device in-use
	 * checking.
	 */
	sav->sav_pending = dev;
	sav->sav_npending = ndev;

	for (i = 0; i < ndev; i++) {
		if ((error = spa_config_parse(spa, &vd, dev[i], NULL, 0,
		    mode)) != 0)
			goto out;

		if (!vd->vdev_ops->vdev_op_leaf) {
			vdev_free(vd);
			error = SET_ERROR(EINVAL);
			goto out;
		}

		vd->vdev_top = vd;

		if ((error = vdev_open(vd)) == 0 &&
		    (error = vdev_label_init(vd, crtxg, label)) == 0) {
			VERIFY(nvlist_add_uint64(dev[i], ZPOOL_CONFIG_GUID,
			    vd->vdev_guid) == 0);
		}

		vdev_free(vd);

		if (error &&
		    (mode != VDEV_ALLOC_SPARE && mode != VDEV_ALLOC_L2CACHE))
			goto out;
		else
			error = 0;
	}

out:
	sav->sav_pending = NULL;
	sav->sav_npending = 0;
	return (error);
}

static int
spa_validate_aux(spa_t *spa, nvlist_t *nvroot, uint64_t crtxg, int mode)
{
	int error;

	ASSERT(spa_config_held(spa, SCL_ALL, RW_WRITER) == SCL_ALL);

	if ((error = spa_validate_aux_devs(spa, nvroot, crtxg, mode,
	    &spa->spa_spares, ZPOOL_CONFIG_SPARES, SPA_VERSION_SPARES,
	    VDEV_LABEL_SPARE)) != 0) {
		return (error);
	}

	return (spa_validate_aux_devs(spa, nvroot, crtxg, mode,
	    &spa->spa_l2cache, ZPOOL_CONFIG_L2CACHE, SPA_VERSION_L2CACHE,
	    VDEV_LABEL_L2CACHE));
}

static void
spa_set_aux_vdevs(spa_aux_vdev_t *sav, nvlist_t **devs, int ndevs,
    const char *config)
{
	int i;

	if (sav->sav_config != NULL) {
		nvlist_t **olddevs;
		uint_t oldndevs;
		nvlist_t **newdevs;

		/*
		 * Generate new dev list by concatenating with the
		 * current dev list.
		 */
		VERIFY(nvlist_lookup_nvlist_array(sav->sav_config, config,
		    &olddevs, &oldndevs) == 0);

		newdevs = kmem_alloc(sizeof (void *) *
		    (ndevs + oldndevs), KM_SLEEP);
		for (i = 0; i < oldndevs; i++)
			VERIFY(nvlist_dup(olddevs[i], &newdevs[i],
			    KM_SLEEP) == 0);
		for (i = 0; i < ndevs; i++)
			VERIFY(nvlist_dup(devs[i], &newdevs[i + oldndevs],
			    KM_SLEEP) == 0);

		VERIFY(nvlist_remove(sav->sav_config, config,
		    DATA_TYPE_NVLIST_ARRAY) == 0);

		VERIFY(nvlist_add_nvlist_array(sav->sav_config,
		    config, newdevs, ndevs + oldndevs) == 0);
		for (i = 0; i < oldndevs + ndevs; i++)
			nvlist_free(newdevs[i]);
		kmem_free(newdevs, (oldndevs + ndevs) * sizeof (void *));
	} else {
		/*
		 * Generate a new dev list.
		 */
		VERIFY(nvlist_alloc(&sav->sav_config, NV_UNIQUE_NAME,
		    KM_SLEEP) == 0);
		VERIFY(nvlist_add_nvlist_array(sav->sav_config, config,
		    devs, ndevs) == 0);
	}
}

/*
 * Stop and drop level 2 ARC devices
 */
void
spa_l2cache_drop(spa_t *spa)
{
	vdev_t *vd;
	int i;
	spa_aux_vdev_t *sav = &spa->spa_l2cache;

	for (i = 0; i < sav->sav_count; i++) {
		uint64_t pool;

		vd = sav->sav_vdevs[i];
		ASSERT(vd != NULL);

		if (spa_l2cache_exists(vd->vdev_guid, &pool) &&
		    pool != 0ULL && l2arc_vdev_present(vd))
			l2arc_remove_vdev(vd);
	}
}

/*
 * Verify encryption parameters for spa creation. If we are encrypting, we must
 * have the encryption feature flag enabled.
 */
static int
spa_create_check_encryption_params(dsl_crypto_params_t *dcp,
    boolean_t has_encryption)
{
	if (dcp->cp_crypt != ZIO_CRYPT_OFF &&
	    dcp->cp_crypt != ZIO_CRYPT_INHERIT &&
	    !has_encryption)
		return (SET_ERROR(ENOTSUP));

	return (dmu_objset_create_crypt_check(NULL, dcp, NULL));
}

/*
 * Pool Creation
 */
int
spa_create(const char *pool, nvlist_t *nvroot, nvlist_t *props,
    nvlist_t *zplprops, dsl_crypto_params_t *dcp)
{
	spa_t *spa;
	char *altroot = NULL;
	vdev_t *rvd;
	dsl_pool_t *dp;
	dmu_tx_t *tx;
	int error = 0;
	uint64_t txg = TXG_INITIAL;
	nvlist_t **spares, **l2cache;
	uint_t nspares, nl2cache;
	uint64_t version, obj;
	boolean_t has_features;
	boolean_t has_encryption;
	spa_feature_t feat;
	char *feat_name;
	char *poolname;
	nvlist_t *nvl;

	if (props == NULL ||
	    nvlist_lookup_string(props, "tname", &poolname) != 0)
		poolname = (char *)pool;

	/*
	 * If this pool already exists, return failure.
	 */
	mutex_enter(&spa_namespace_lock);
	if (spa_lookup(poolname) != NULL) {
		mutex_exit(&spa_namespace_lock);
		return (SET_ERROR(EEXIST));
	}

	/*
	 * Allocate a new spa_t structure.
	 */
	nvl = fnvlist_alloc();
	fnvlist_add_string(nvl, ZPOOL_CONFIG_POOL_NAME, pool);
	(void) nvlist_lookup_string(props,
	    zpool_prop_to_name(ZPOOL_PROP_ALTROOT), &altroot);
	spa = spa_add(poolname, nvl, altroot);
	fnvlist_free(nvl);
	spa_activate(spa, spa_mode_global);

	if (props && (error = spa_prop_validate(spa, props))) {
		spa_deactivate(spa);
		spa_remove(spa);
		mutex_exit(&spa_namespace_lock);
		return (error);
	}

	/*
	 * Temporary pool names should never be written to disk.
	 */
	if (poolname != pool)
		spa->spa_import_flags |= ZFS_IMPORT_TEMP_NAME;

	has_features = B_FALSE;
	has_encryption = B_FALSE;
	for (nvpair_t *elem = nvlist_next_nvpair(props, NULL);
	    elem != NULL; elem = nvlist_next_nvpair(props, elem)) {
		if (zpool_prop_feature(nvpair_name(elem))) {
			has_features = B_TRUE;

			feat_name = strchr(nvpair_name(elem), '@') + 1;
			VERIFY0(zfeature_lookup_name(feat_name, &feat));
			if (feat == SPA_FEATURE_ENCRYPTION)
				has_encryption = B_TRUE;
		}
	}

	/* verify encryption params, if they were provided */
	if (dcp != NULL) {
		error = spa_create_check_encryption_params(dcp, has_encryption);
		if (error != 0) {
			spa_deactivate(spa);
			spa_remove(spa);
			mutex_exit(&spa_namespace_lock);
			return (error);
		}
	}

	if (has_features || nvlist_lookup_uint64(props,
	    zpool_prop_to_name(ZPOOL_PROP_VERSION), &version) != 0) {
		version = SPA_VERSION;
	}
	ASSERT(SPA_VERSION_IS_SUPPORTED(version));

	spa->spa_first_txg = txg;
	spa->spa_uberblock.ub_txg = txg - 1;
	spa->spa_uberblock.ub_version = version;
	spa->spa_ubsync = spa->spa_uberblock;
	spa->spa_load_state = SPA_LOAD_CREATE;
	spa->spa_removing_phys.sr_state = DSS_NONE;
	spa->spa_removing_phys.sr_removing_vdev = -1;
	spa->spa_removing_phys.sr_prev_indirect_vdev = -1;

	/*
	 * Create "The Godfather" zio to hold all async IOs
	 */
	spa->spa_async_zio_root = kmem_alloc(max_ncpus * sizeof (void *),
	    KM_SLEEP);
	for (int i = 0; i < max_ncpus; i++) {
		spa->spa_async_zio_root[i] = zio_root(spa, NULL, NULL,
		    ZIO_FLAG_CANFAIL | ZIO_FLAG_SPECULATIVE |
		    ZIO_FLAG_GODFATHER);
	}

	/*
	 * Create the root vdev.
	 */
	spa_config_enter(spa, SCL_ALL, FTAG, RW_WRITER);

	error = spa_config_parse(spa, &rvd, nvroot, NULL, 0, VDEV_ALLOC_ADD);

	ASSERT(error != 0 || rvd != NULL);
	ASSERT(error != 0 || spa->spa_root_vdev == rvd);

	if (error == 0 && !zfs_allocatable_devs(nvroot))
		error = SET_ERROR(EINVAL);

	if (error == 0 &&
	    (error = vdev_create(rvd, txg, B_FALSE)) == 0 &&
	    (error = spa_validate_aux(spa, nvroot, txg,
	    VDEV_ALLOC_ADD)) == 0) {
		/*
		 * instantiate the metaslab groups (this will dirty the vdevs)
		 * we can no longer error exit past this point
		 */
		for (int c = 0; error == 0 && c < rvd->vdev_children; c++) {
			vdev_t *vd = rvd->vdev_child[c];

			vdev_metaslab_set_size(vd);
			vdev_expand(vd, txg);
		}
	}

	spa_config_exit(spa, SCL_ALL, FTAG);

	if (error != 0) {
		spa_unload(spa);
		spa_deactivate(spa);
		spa_remove(spa);
		mutex_exit(&spa_namespace_lock);
		return (error);
	}

	/*
	 * Get the list of spares, if specified.
	 */
	if (nvlist_lookup_nvlist_array(nvroot, ZPOOL_CONFIG_SPARES,
	    &spares, &nspares) == 0) {
		VERIFY(nvlist_alloc(&spa->spa_spares.sav_config, NV_UNIQUE_NAME,
		    KM_SLEEP) == 0);
		VERIFY(nvlist_add_nvlist_array(spa->spa_spares.sav_config,
		    ZPOOL_CONFIG_SPARES, spares, nspares) == 0);
		spa_config_enter(spa, SCL_ALL, FTAG, RW_WRITER);
		spa_load_spares(spa);
		spa_config_exit(spa, SCL_ALL, FTAG);
		spa->spa_spares.sav_sync = B_TRUE;
	}

	/*
	 * Get the list of level 2 cache devices, if specified.
	 */
	if (nvlist_lookup_nvlist_array(nvroot, ZPOOL_CONFIG_L2CACHE,
	    &l2cache, &nl2cache) == 0) {
		VERIFY(nvlist_alloc(&spa->spa_l2cache.sav_config,
		    NV_UNIQUE_NAME, KM_SLEEP) == 0);
		VERIFY(nvlist_add_nvlist_array(spa->spa_l2cache.sav_config,
		    ZPOOL_CONFIG_L2CACHE, l2cache, nl2cache) == 0);
		spa_config_enter(spa, SCL_ALL, FTAG, RW_WRITER);
		spa_load_l2cache(spa);
		spa_config_exit(spa, SCL_ALL, FTAG);
		spa->spa_l2cache.sav_sync = B_TRUE;
	}

	spa->spa_is_initializing = B_TRUE;
	spa->spa_dsl_pool = dp = dsl_pool_create(spa, zplprops, dcp, txg);
	spa->spa_is_initializing = B_FALSE;

	/*
	 * Create DDTs (dedup tables).
	 */
	ddt_create(spa);

	spa_update_dspace(spa);

	tx = dmu_tx_create_assigned(dp, txg);

	/*
	 * Create the pool's history object.
	 */
	if (version >= SPA_VERSION_ZPOOL_HISTORY && !spa->spa_history)
		spa_history_create_obj(spa, tx);

	spa_event_notify(spa, NULL, NULL, ESC_ZFS_POOL_CREATE);
	spa_history_log_version(spa, "create", tx);

	/*
	 * Create the pool config object.
	 */
	spa->spa_config_object = dmu_object_alloc(spa->spa_meta_objset,
	    DMU_OT_PACKED_NVLIST, SPA_CONFIG_BLOCKSIZE,
	    DMU_OT_PACKED_NVLIST_SIZE, sizeof (uint64_t), tx);

	if (zap_add(spa->spa_meta_objset,
	    DMU_POOL_DIRECTORY_OBJECT, DMU_POOL_CONFIG,
	    sizeof (uint64_t), 1, &spa->spa_config_object, tx) != 0) {
		cmn_err(CE_PANIC, "failed to add pool config");
	}

	if (zap_add(spa->spa_meta_objset,
	    DMU_POOL_DIRECTORY_OBJECT, DMU_POOL_CREATION_VERSION,
	    sizeof (uint64_t), 1, &version, tx) != 0) {
		cmn_err(CE_PANIC, "failed to add pool version");
	}

	/* Newly created pools with the right version are always deflated. */
	if (version >= SPA_VERSION_RAIDZ_DEFLATE) {
		spa->spa_deflate = TRUE;
		if (zap_add(spa->spa_meta_objset,
		    DMU_POOL_DIRECTORY_OBJECT, DMU_POOL_DEFLATE,
		    sizeof (uint64_t), 1, &spa->spa_deflate, tx) != 0) {
			cmn_err(CE_PANIC, "failed to add deflate");
		}
	}

	/*
	 * Create the deferred-free bpobj.  Turn off compression
	 * because sync-to-convergence takes longer if the blocksize
	 * keeps changing.
	 */
	obj = bpobj_alloc(spa->spa_meta_objset, 1 << 14, tx);
	dmu_object_set_compress(spa->spa_meta_objset, obj,
	    ZIO_COMPRESS_OFF, tx);
	if (zap_add(spa->spa_meta_objset,
	    DMU_POOL_DIRECTORY_OBJECT, DMU_POOL_SYNC_BPOBJ,
	    sizeof (uint64_t), 1, &obj, tx) != 0) {
		cmn_err(CE_PANIC, "failed to add bpobj");
	}
	VERIFY3U(0, ==, bpobj_open(&spa->spa_deferred_bpobj,
	    spa->spa_meta_objset, obj));

	/*
	 * Generate some random noise for salted checksums to operate on.
	 */
	(void) random_get_pseudo_bytes(spa->spa_cksum_salt.zcs_bytes,
	    sizeof (spa->spa_cksum_salt.zcs_bytes));

	/*
	 * Set pool properties.
	 */
	spa->spa_bootfs = zpool_prop_default_numeric(ZPOOL_PROP_BOOTFS);
	spa->spa_delegation = zpool_prop_default_numeric(ZPOOL_PROP_DELEGATION);
	spa->spa_failmode = zpool_prop_default_numeric(ZPOOL_PROP_FAILUREMODE);
	spa->spa_autoexpand = zpool_prop_default_numeric(ZPOOL_PROP_AUTOEXPAND);
	spa->spa_multihost = zpool_prop_default_numeric(ZPOOL_PROP_MULTIHOST);

	if (props != NULL) {
		spa_configfile_set(spa, props, B_FALSE);
		spa_sync_props(props, tx);
	}

	dmu_tx_commit(tx);

	spa->spa_sync_on = B_TRUE;
	txg_sync_start(dp);
	mmp_thread_start(spa);
	txg_wait_synced(dp, txg);

	spa_spawn_aux_threads(spa);

	spa_write_cachefile(spa, B_FALSE, B_TRUE);

	/*
	 * Don't count references from objsets that are already closed
	 * and are making their way through the eviction process.
	 */
	spa_evicting_os_wait(spa);
	spa->spa_minref = zfs_refcount_count(&spa->spa_refcount);
	spa->spa_load_state = SPA_LOAD_NONE;

	mutex_exit(&spa_namespace_lock);

	return (0);
}

/*
 * Import a non-root pool into the system.
 */
int
spa_import(char *pool, nvlist_t *config, nvlist_t *props, uint64_t flags)
{
	spa_t *spa;
	char *altroot = NULL;
	spa_load_state_t state = SPA_LOAD_IMPORT;
	zpool_load_policy_t policy;
	uint64_t mode = spa_mode_global;
	uint64_t readonly = B_FALSE;
	int error;
	nvlist_t *nvroot;
	nvlist_t **spares, **l2cache;
	uint_t nspares, nl2cache;

	/*
	 * If a pool with this name exists, return failure.
	 */
	mutex_enter(&spa_namespace_lock);
	if (spa_lookup(pool) != NULL) {
		mutex_exit(&spa_namespace_lock);
		return (SET_ERROR(EEXIST));
	}

	/*
	 * Create and initialize the spa structure.
	 */
	(void) nvlist_lookup_string(props,
	    zpool_prop_to_name(ZPOOL_PROP_ALTROOT), &altroot);
	(void) nvlist_lookup_uint64(props,
	    zpool_prop_to_name(ZPOOL_PROP_READONLY), &readonly);
	if (readonly)
		mode = FREAD;
	spa = spa_add(pool, config, altroot);
	spa->spa_import_flags = flags;

	/*
	 * Verbatim import - Take a pool and insert it into the namespace
	 * as if it had been loaded at boot.
	 */
	if (spa->spa_import_flags & ZFS_IMPORT_VERBATIM) {
		if (props != NULL)
			spa_configfile_set(spa, props, B_FALSE);

		spa_write_cachefile(spa, B_FALSE, B_TRUE);
		spa_event_notify(spa, NULL, NULL, ESC_ZFS_POOL_IMPORT);
		zfs_dbgmsg("spa_import: verbatim import of %s", pool);
		mutex_exit(&spa_namespace_lock);
		return (0);
	}

	spa_activate(spa, mode);

	/*
	 * Don't start async tasks until we know everything is healthy.
	 */
	spa_async_suspend(spa);

	zpool_get_load_policy(config, &policy);
	if (policy.zlp_rewind & ZPOOL_DO_REWIND)
		state = SPA_LOAD_RECOVER;

	spa->spa_config_source = SPA_CONFIG_SRC_TRYIMPORT;

	if (state != SPA_LOAD_RECOVER) {
		spa->spa_last_ubsync_txg = spa->spa_load_txg = 0;
		zfs_dbgmsg("spa_import: importing %s", pool);
	} else {
		zfs_dbgmsg("spa_import: importing %s, max_txg=%lld "
		    "(RECOVERY MODE)", pool, (longlong_t)policy.zlp_txg);
	}
	error = spa_load_best(spa, state, policy.zlp_txg, policy.zlp_rewind);

	/*
	 * Propagate anything learned while loading the pool and pass it
	 * back to caller (i.e. rewind info, missing devices, etc).
	 */
	VERIFY(nvlist_add_nvlist(config, ZPOOL_CONFIG_LOAD_INFO,
	    spa->spa_load_info) == 0);

	spa_config_enter(spa, SCL_ALL, FTAG, RW_WRITER);
	/*
	 * Toss any existing sparelist, as it doesn't have any validity
	 * anymore, and conflicts with spa_has_spare().
	 */
	if (spa->spa_spares.sav_config) {
		nvlist_free(spa->spa_spares.sav_config);
		spa->spa_spares.sav_config = NULL;
		spa_load_spares(spa);
	}
	if (spa->spa_l2cache.sav_config) {
		nvlist_free(spa->spa_l2cache.sav_config);
		spa->spa_l2cache.sav_config = NULL;
		spa_load_l2cache(spa);
	}

	VERIFY(nvlist_lookup_nvlist(config, ZPOOL_CONFIG_VDEV_TREE,
	    &nvroot) == 0);
	spa_config_exit(spa, SCL_ALL, FTAG);

	if (props != NULL)
		spa_configfile_set(spa, props, B_FALSE);

	if (error != 0 || (props && spa_writeable(spa) &&
	    (error = spa_prop_set(spa, props)))) {
		spa_unload(spa);
		spa_deactivate(spa);
		spa_remove(spa);
		mutex_exit(&spa_namespace_lock);
		return (error);
	}

	spa_async_resume(spa);

	/*
	 * Override any spares and level 2 cache devices as specified by
	 * the user, as these may have correct device names/devids, etc.
	 */
	if (nvlist_lookup_nvlist_array(nvroot, ZPOOL_CONFIG_SPARES,
	    &spares, &nspares) == 0) {
		if (spa->spa_spares.sav_config)
			VERIFY(nvlist_remove(spa->spa_spares.sav_config,
			    ZPOOL_CONFIG_SPARES, DATA_TYPE_NVLIST_ARRAY) == 0);
		else
			VERIFY(nvlist_alloc(&spa->spa_spares.sav_config,
			    NV_UNIQUE_NAME, KM_SLEEP) == 0);
		VERIFY(nvlist_add_nvlist_array(spa->spa_spares.sav_config,
		    ZPOOL_CONFIG_SPARES, spares, nspares) == 0);
		spa_config_enter(spa, SCL_ALL, FTAG, RW_WRITER);
		spa_load_spares(spa);
		spa_config_exit(spa, SCL_ALL, FTAG);
		spa->spa_spares.sav_sync = B_TRUE;
	}
	if (nvlist_lookup_nvlist_array(nvroot, ZPOOL_CONFIG_L2CACHE,
	    &l2cache, &nl2cache) == 0) {
		if (spa->spa_l2cache.sav_config)
			VERIFY(nvlist_remove(spa->spa_l2cache.sav_config,
			    ZPOOL_CONFIG_L2CACHE, DATA_TYPE_NVLIST_ARRAY) == 0);
		else
			VERIFY(nvlist_alloc(&spa->spa_l2cache.sav_config,
			    NV_UNIQUE_NAME, KM_SLEEP) == 0);
		VERIFY(nvlist_add_nvlist_array(spa->spa_l2cache.sav_config,
		    ZPOOL_CONFIG_L2CACHE, l2cache, nl2cache) == 0);
		spa_config_enter(spa, SCL_ALL, FTAG, RW_WRITER);
		spa_load_l2cache(spa);
		spa_config_exit(spa, SCL_ALL, FTAG);
		spa->spa_l2cache.sav_sync = B_TRUE;
	}

	/*
	 * Check for any removed devices.
	 */
	if (spa->spa_autoreplace) {
		spa_aux_check_removed(&spa->spa_spares);
		spa_aux_check_removed(&spa->spa_l2cache);
	}

	if (spa_writeable(spa)) {
		/*
		 * Update the config cache to include the newly-imported pool.
		 */
		spa_config_update(spa, SPA_CONFIG_UPDATE_POOL);
	}

	/*
	 * It's possible that the pool was expanded while it was exported.
	 * We kick off an async task to handle this for us.
	 */
	spa_async_request(spa, SPA_ASYNC_AUTOEXPAND);

	spa_history_log_version(spa, "import", NULL);

	spa_event_notify(spa, NULL, NULL, ESC_ZFS_POOL_IMPORT);

	zvol_create_minors(spa, pool, B_TRUE);

	mutex_exit(&spa_namespace_lock);

	return (0);
}

nvlist_t *
spa_tryimport(nvlist_t *tryconfig)
{
	nvlist_t *config = NULL;
	char *poolname, *cachefile;
	spa_t *spa;
	uint64_t state;
	int error;
	zpool_load_policy_t policy;

	if (nvlist_lookup_string(tryconfig, ZPOOL_CONFIG_POOL_NAME, &poolname))
		return (NULL);

	if (nvlist_lookup_uint64(tryconfig, ZPOOL_CONFIG_POOL_STATE, &state))
		return (NULL);

	/*
	 * Create and initialize the spa structure.
	 */
	mutex_enter(&spa_namespace_lock);
	spa = spa_add(TRYIMPORT_NAME, tryconfig, NULL);
	spa_activate(spa, FREAD);

	/*
	 * Rewind pool if a max txg was provided.
	 */
	zpool_get_load_policy(spa->spa_config, &policy);
	if (policy.zlp_txg != UINT64_MAX) {
		spa->spa_load_max_txg = policy.zlp_txg;
		spa->spa_extreme_rewind = B_TRUE;
		zfs_dbgmsg("spa_tryimport: importing %s, max_txg=%lld",
		    poolname, (longlong_t)policy.zlp_txg);
	} else {
		zfs_dbgmsg("spa_tryimport: importing %s", poolname);
	}

	if (nvlist_lookup_string(tryconfig, ZPOOL_CONFIG_CACHEFILE, &cachefile)
	    == 0) {
		zfs_dbgmsg("spa_tryimport: using cachefile '%s'", cachefile);
		spa->spa_config_source = SPA_CONFIG_SRC_CACHEFILE;
	} else {
		spa->spa_config_source = SPA_CONFIG_SRC_SCAN;
	}

	error = spa_load(spa, SPA_LOAD_TRYIMPORT, SPA_IMPORT_EXISTING);

	/*
	 * If 'tryconfig' was at least parsable, return the current config.
	 */
	if (spa->spa_root_vdev != NULL) {
		config = spa_config_generate(spa, NULL, -1ULL, B_TRUE);
		VERIFY(nvlist_add_string(config, ZPOOL_CONFIG_POOL_NAME,
		    poolname) == 0);
		VERIFY(nvlist_add_uint64(config, ZPOOL_CONFIG_POOL_STATE,
		    state) == 0);
		VERIFY(nvlist_add_uint64(config, ZPOOL_CONFIG_TIMESTAMP,
		    spa->spa_uberblock.ub_timestamp) == 0);
		VERIFY(nvlist_add_nvlist(config, ZPOOL_CONFIG_LOAD_INFO,
		    spa->spa_load_info) == 0);
		VERIFY(nvlist_add_uint64(config, ZPOOL_CONFIG_ERRATA,
		    spa->spa_errata) == 0);

		/*
		 * If the bootfs property exists on this pool then we
		 * copy it out so that external consumers can tell which
		 * pools are bootable.
		 */
		if ((!error || error == EEXIST) && spa->spa_bootfs) {
			char *tmpname = kmem_alloc(MAXPATHLEN, KM_SLEEP);

			/*
			 * We have to play games with the name since the
			 * pool was opened as TRYIMPORT_NAME.
			 */
			if (dsl_dsobj_to_dsname(spa_name(spa),
			    spa->spa_bootfs, tmpname) == 0) {
				char *cp;
				char *dsname;

				dsname = kmem_alloc(MAXPATHLEN, KM_SLEEP);

				cp = strchr(tmpname, '/');
				if (cp == NULL) {
					(void) strlcpy(dsname, tmpname,
					    MAXPATHLEN);
				} else {
					(void) snprintf(dsname, MAXPATHLEN,
					    "%s/%s", poolname, ++cp);
				}
				VERIFY(nvlist_add_string(config,
				    ZPOOL_CONFIG_BOOTFS, dsname) == 0);
				kmem_free(dsname, MAXPATHLEN);
			}
			kmem_free(tmpname, MAXPATHLEN);
		}

		/*
		 * Add the list of hot spares and level 2 cache devices.
		 */
		spa_config_enter(spa, SCL_CONFIG, FTAG, RW_READER);
		spa_add_spares(spa, config);
		spa_add_l2cache(spa, config);
		spa_config_exit(spa, SCL_CONFIG, FTAG);
	}

	spa_unload(spa);
	spa_deactivate(spa);
	spa_remove(spa);
	mutex_exit(&spa_namespace_lock);

	return (config);
}

/*
 * Pool export/destroy
 *
 * The act of destroying or exporting a pool is very simple.  We make sure there
 * is no more pending I/O and any references to the pool are gone.  Then, we
 * update the pool state and sync all the labels to disk, removing the
 * configuration from the cache afterwards. If the 'hardforce' flag is set, then
 * we don't sync the labels or remove the configuration cache.
 */
static int
spa_export_common(char *pool, int new_state, nvlist_t **oldconfig,
    boolean_t force, boolean_t hardforce)
{
	spa_t *spa;

	if (oldconfig)
		*oldconfig = NULL;

	if (!(spa_mode_global & FWRITE))
		return (SET_ERROR(EROFS));

	mutex_enter(&spa_namespace_lock);
	if ((spa = spa_lookup(pool)) == NULL) {
		mutex_exit(&spa_namespace_lock);
		return (SET_ERROR(ENOENT));
	}

	/*
	 * Put a hold on the pool, drop the namespace lock, stop async tasks,
	 * reacquire the namespace lock, and see if we can export.
	 */
	spa_open_ref(spa, FTAG);
	mutex_exit(&spa_namespace_lock);
	spa_async_suspend(spa);
	if (spa->spa_zvol_taskq) {
		zvol_remove_minors(spa, spa_name(spa), B_TRUE);
		taskq_wait(spa->spa_zvol_taskq);
	}
	mutex_enter(&spa_namespace_lock);
	spa_close(spa, FTAG);

	if (spa->spa_state == POOL_STATE_UNINITIALIZED)
		goto export_spa;
	/*
	 * The pool will be in core if it's openable, in which case we can
	 * modify its state.  Objsets may be open only because they're dirty,
	 * so we have to force it to sync before checking spa_refcnt.
	 */
	if (spa->spa_sync_on) {
		txg_wait_synced(spa->spa_dsl_pool, 0);
		spa_evicting_os_wait(spa);
	}

	/*
	 * A pool cannot be exported or destroyed if there are active
	 * references.  If we are resetting a pool, allow references by
	 * fault injection handlers.
	 */
	if (!spa_refcount_zero(spa) ||
	    (spa->spa_inject_ref != 0 &&
	    new_state != POOL_STATE_UNINITIALIZED)) {
		spa_async_resume(spa);
		mutex_exit(&spa_namespace_lock);
		return (SET_ERROR(EBUSY));
	}

	if (spa->spa_sync_on) {
		/*
		 * A pool cannot be exported if it has an active shared spare.
		 * This is to prevent other pools stealing the active spare
		 * from an exported pool. At user's own will, such pool can
		 * be forcedly exported.
		 */
		if (!force && new_state == POOL_STATE_EXPORTED &&
		    spa_has_active_shared_spare(spa)) {
			spa_async_resume(spa);
			mutex_exit(&spa_namespace_lock);
			return (SET_ERROR(EXDEV));
		}

		/*
		 * We're about to export or destroy this pool. Make sure
		 * we stop all initializtion activity here before we
		 * set the spa_final_txg. This will ensure that all
		 * dirty data resulting from the initialization is
		 * committed to disk before we unload the pool.
		 */
		if (spa->spa_root_vdev != NULL) {
			vdev_initialize_stop_all(spa->spa_root_vdev,
			    VDEV_INITIALIZE_ACTIVE);
		}

		/*
		 * We want this to be reflected on every label,
		 * so mark them all dirty.  spa_unload() will do the
		 * final sync that pushes these changes out.
		 */
		if (new_state != POOL_STATE_UNINITIALIZED && !hardforce) {
			spa_config_enter(spa, SCL_ALL, FTAG, RW_WRITER);
			spa->spa_state = new_state;
			spa->spa_final_txg = spa_last_synced_txg(spa) +
			    TXG_DEFER_SIZE + 1;
			vdev_config_dirty(spa->spa_root_vdev);
			spa_config_exit(spa, SCL_ALL, FTAG);
		}
	}

export_spa:
	if (new_state == POOL_STATE_DESTROYED)
		spa_event_notify(spa, NULL, NULL, ESC_ZFS_POOL_DESTROY);
	else if (new_state == POOL_STATE_EXPORTED)
		spa_event_notify(spa, NULL, NULL, ESC_ZFS_POOL_EXPORT);

	if (spa->spa_state != POOL_STATE_UNINITIALIZED) {
		spa_unload(spa);
		spa_deactivate(spa);
	}

	if (oldconfig && spa->spa_config)
		VERIFY(nvlist_dup(spa->spa_config, oldconfig, 0) == 0);

	if (new_state != POOL_STATE_UNINITIALIZED) {
		if (!hardforce)
			spa_write_cachefile(spa, B_TRUE, B_TRUE);
		spa_remove(spa);
	}
	mutex_exit(&spa_namespace_lock);

	return (0);
}

/*
 * Destroy a storage pool.
 */
int
spa_destroy(char *pool)
{
	return (spa_export_common(pool, POOL_STATE_DESTROYED, NULL,
	    B_FALSE, B_FALSE));
}

/*
 * Export a storage pool.
 */
int
spa_export(char *pool, nvlist_t **oldconfig, boolean_t force,
    boolean_t hardforce)
{
	return (spa_export_common(pool, POOL_STATE_EXPORTED, oldconfig,
	    force, hardforce));
}

/*
 * Similar to spa_export(), this unloads the spa_t without actually removing it
 * from the namespace in any way.
 */
int
spa_reset(char *pool)
{
	return (spa_export_common(pool, POOL_STATE_UNINITIALIZED, NULL,
	    B_FALSE, B_FALSE));
}

/*
 * ==========================================================================
 * Device manipulation
 * ==========================================================================
 */

/*
 * Add a device to a storage pool.
 */
int
spa_vdev_add(spa_t *spa, nvlist_t *nvroot)
{
	uint64_t txg, id;
	int error;
	vdev_t *rvd = spa->spa_root_vdev;
	vdev_t *vd, *tvd;
	nvlist_t **spares, **l2cache;
	uint_t nspares, nl2cache;

	ASSERT(spa_writeable(spa));

	txg = spa_vdev_enter(spa);

	if ((error = spa_config_parse(spa, &vd, nvroot, NULL, 0,
	    VDEV_ALLOC_ADD)) != 0)
		return (spa_vdev_exit(spa, NULL, txg, error));

	spa->spa_pending_vdev = vd;	/* spa_vdev_exit() will clear this */

	if (nvlist_lookup_nvlist_array(nvroot, ZPOOL_CONFIG_SPARES, &spares,
	    &nspares) != 0)
		nspares = 0;

	if (nvlist_lookup_nvlist_array(nvroot, ZPOOL_CONFIG_L2CACHE, &l2cache,
	    &nl2cache) != 0)
		nl2cache = 0;

	if (vd->vdev_children == 0 && nspares == 0 && nl2cache == 0)
		return (spa_vdev_exit(spa, vd, txg, EINVAL));

	if (vd->vdev_children != 0 &&
	    (error = vdev_create(vd, txg, B_FALSE)) != 0)
		return (spa_vdev_exit(spa, vd, txg, error));

	/*
	 * We must validate the spares and l2cache devices after checking the
	 * children.  Otherwise, vdev_inuse() will blindly overwrite the spare.
	 */
	if ((error = spa_validate_aux(spa, nvroot, txg, VDEV_ALLOC_ADD)) != 0)
		return (spa_vdev_exit(spa, vd, txg, error));

	/*
	 * If we are in the middle of a device removal, we can only add
	 * devices which match the existing devices in the pool.
	 * If we are in the middle of a removal, or have some indirect
	 * vdevs, we can not add raidz toplevels.
	 */
	if (spa->spa_vdev_removal != NULL ||
	    spa->spa_removing_phys.sr_prev_indirect_vdev != -1) {
		for (int c = 0; c < vd->vdev_children; c++) {
			tvd = vd->vdev_child[c];
			if (spa->spa_vdev_removal != NULL &&
			    tvd->vdev_ashift != spa->spa_max_ashift) {
				return (spa_vdev_exit(spa, vd, txg, EINVAL));
			}
			/* Fail if top level vdev is raidz */
			if (tvd->vdev_ops == &vdev_raidz_ops) {
				return (spa_vdev_exit(spa, vd, txg, EINVAL));
			}
			/*
			 * Need the top level mirror to be
			 * a mirror of leaf vdevs only
			 */
			if (tvd->vdev_ops == &vdev_mirror_ops) {
				for (uint64_t cid = 0;
				    cid < tvd->vdev_children; cid++) {
					vdev_t *cvd = tvd->vdev_child[cid];
					if (!cvd->vdev_ops->vdev_op_leaf) {
						return (spa_vdev_exit(spa, vd,
						    txg, EINVAL));
					}
				}
			}
		}
	}

	for (int c = 0; c < vd->vdev_children; c++) {

		/*
		 * Set the vdev id to the first hole, if one exists.
		 */
		for (id = 0; id < rvd->vdev_children; id++) {
			if (rvd->vdev_child[id]->vdev_ishole) {
				vdev_free(rvd->vdev_child[id]);
				break;
			}
		}
		tvd = vd->vdev_child[c];
		vdev_remove_child(vd, tvd);
		tvd->vdev_id = id;
		vdev_add_child(rvd, tvd);
		vdev_config_dirty(tvd);
	}

	if (nspares != 0) {
		spa_set_aux_vdevs(&spa->spa_spares, spares, nspares,
		    ZPOOL_CONFIG_SPARES);
		spa_load_spares(spa);
		spa->spa_spares.sav_sync = B_TRUE;
	}

	if (nl2cache != 0) {
		spa_set_aux_vdevs(&spa->spa_l2cache, l2cache, nl2cache,
		    ZPOOL_CONFIG_L2CACHE);
		spa_load_l2cache(spa);
		spa->spa_l2cache.sav_sync = B_TRUE;
	}

	/*
	 * We have to be careful when adding new vdevs to an existing pool.
	 * If other threads start allocating from these vdevs before we
	 * sync the config cache, and we lose power, then upon reboot we may
	 * fail to open the pool because there are DVAs that the config cache
	 * can't translate.  Therefore, we first add the vdevs without
	 * initializing metaslabs; sync the config cache (via spa_vdev_exit());
	 * and then let spa_config_update() initialize the new metaslabs.
	 *
	 * spa_load() checks for added-but-not-initialized vdevs, so that
	 * if we lose power at any point in this sequence, the remaining
	 * steps will be completed the next time we load the pool.
	 */
	(void) spa_vdev_exit(spa, vd, txg, 0);

	mutex_enter(&spa_namespace_lock);
	spa_config_update(spa, SPA_CONFIG_UPDATE_POOL);
	spa_event_notify(spa, NULL, NULL, ESC_ZFS_VDEV_ADD);
	mutex_exit(&spa_namespace_lock);

	return (0);
}

/*
 * Attach a device to a mirror.  The arguments are the path to any device
 * in the mirror, and the nvroot for the new device.  If the path specifies
 * a device that is not mirrored, we automatically insert the mirror vdev.
 *
 * If 'replacing' is specified, the new device is intended to replace the
 * existing device; in this case the two devices are made into their own
 * mirror using the 'replacing' vdev, which is functionally identical to
 * the mirror vdev (it actually reuses all the same ops) but has a few
 * extra rules: you can't attach to it after it's been created, and upon
 * completion of resilvering, the first disk (the one being replaced)
 * is automatically detached.
 */
int
spa_vdev_attach(spa_t *spa, uint64_t guid, nvlist_t *nvroot, int replacing)
{
	uint64_t txg, dtl_max_txg;
	ASSERTV(vdev_t *rvd = spa->spa_root_vdev);
	vdev_t *oldvd, *newvd, *newrootvd, *pvd, *tvd;
	vdev_ops_t *pvops;
	char *oldvdpath, *newvdpath;
	int newvd_isspare;
	int error;

	ASSERT(spa_writeable(spa));

	txg = spa_vdev_enter(spa);

	oldvd = spa_lookup_by_guid(spa, guid, B_FALSE);

	ASSERT(MUTEX_HELD(&spa_namespace_lock));
	if (spa_feature_is_active(spa, SPA_FEATURE_POOL_CHECKPOINT)) {
		error = (spa_has_checkpoint(spa)) ?
		    ZFS_ERR_CHECKPOINT_EXISTS : ZFS_ERR_DISCARDING_CHECKPOINT;
		return (spa_vdev_exit(spa, NULL, txg, error));
	}

	if (spa->spa_vdev_removal != NULL)
		return (spa_vdev_exit(spa, NULL, txg, EBUSY));

	if (oldvd == NULL)
		return (spa_vdev_exit(spa, NULL, txg, ENODEV));

	if (!oldvd->vdev_ops->vdev_op_leaf)
		return (spa_vdev_exit(spa, NULL, txg, ENOTSUP));

	pvd = oldvd->vdev_parent;

	if ((error = spa_config_parse(spa, &newrootvd, nvroot, NULL, 0,
	    VDEV_ALLOC_ATTACH)) != 0)
		return (spa_vdev_exit(spa, NULL, txg, EINVAL));

	if (newrootvd->vdev_children != 1)
		return (spa_vdev_exit(spa, newrootvd, txg, EINVAL));

	newvd = newrootvd->vdev_child[0];

	if (!newvd->vdev_ops->vdev_op_leaf)
		return (spa_vdev_exit(spa, newrootvd, txg, EINVAL));

	if ((error = vdev_create(newrootvd, txg, replacing)) != 0)
		return (spa_vdev_exit(spa, newrootvd, txg, error));

	/*
	 * Spares can't replace logs
	 */
	if (oldvd->vdev_top->vdev_islog && newvd->vdev_isspare)
		return (spa_vdev_exit(spa, newrootvd, txg, ENOTSUP));

	if (!replacing) {
		/*
		 * For attach, the only allowable parent is a mirror or the root
		 * vdev.
		 */
		if (pvd->vdev_ops != &vdev_mirror_ops &&
		    pvd->vdev_ops != &vdev_root_ops)
			return (spa_vdev_exit(spa, newrootvd, txg, ENOTSUP));

		pvops = &vdev_mirror_ops;
	} else {
		/*
		 * Active hot spares can only be replaced by inactive hot
		 * spares.
		 */
		if (pvd->vdev_ops == &vdev_spare_ops &&
		    oldvd->vdev_isspare &&
		    !spa_has_spare(spa, newvd->vdev_guid))
			return (spa_vdev_exit(spa, newrootvd, txg, ENOTSUP));

		/*
		 * If the source is a hot spare, and the parent isn't already a
		 * spare, then we want to create a new hot spare.  Otherwise, we
		 * want to create a replacing vdev.  The user is not allowed to
		 * attach to a spared vdev child unless the 'isspare' state is
		 * the same (spare replaces spare, non-spare replaces
		 * non-spare).
		 */
		if (pvd->vdev_ops == &vdev_replacing_ops &&
		    spa_version(spa) < SPA_VERSION_MULTI_REPLACE) {
			return (spa_vdev_exit(spa, newrootvd, txg, ENOTSUP));
		} else if (pvd->vdev_ops == &vdev_spare_ops &&
		    newvd->vdev_isspare != oldvd->vdev_isspare) {
			return (spa_vdev_exit(spa, newrootvd, txg, ENOTSUP));
		}

		if (newvd->vdev_isspare)
			pvops = &vdev_spare_ops;
		else
			pvops = &vdev_replacing_ops;
	}

	/*
	 * Make sure the new device is big enough.
	 */
	if (newvd->vdev_asize < vdev_get_min_asize(oldvd))
		return (spa_vdev_exit(spa, newrootvd, txg, EOVERFLOW));

	/*
	 * The new device cannot have a higher alignment requirement
	 * than the top-level vdev.
	 */
	if (newvd->vdev_ashift > oldvd->vdev_top->vdev_ashift)
		return (spa_vdev_exit(spa, newrootvd, txg, EDOM));

	/*
	 * If this is an in-place replacement, update oldvd's path and devid
	 * to make it distinguishable from newvd, and unopenable from now on.
	 */
	if (strcmp(oldvd->vdev_path, newvd->vdev_path) == 0) {
		spa_strfree(oldvd->vdev_path);
		oldvd->vdev_path = kmem_alloc(strlen(newvd->vdev_path) + 5,
		    KM_SLEEP);
		(void) sprintf(oldvd->vdev_path, "%s/%s",
		    newvd->vdev_path, "old");
		if (oldvd->vdev_devid != NULL) {
			spa_strfree(oldvd->vdev_devid);
			oldvd->vdev_devid = NULL;
		}
	}

	/* mark the device being resilvered */
	newvd->vdev_resilver_txg = txg;

	/*
	 * If the parent is not a mirror, or if we're replacing, insert the new
	 * mirror/replacing/spare vdev above oldvd.
	 */
	if (pvd->vdev_ops != pvops)
		pvd = vdev_add_parent(oldvd, pvops);

	ASSERT(pvd->vdev_top->vdev_parent == rvd);
	ASSERT(pvd->vdev_ops == pvops);
	ASSERT(oldvd->vdev_parent == pvd);

	/*
	 * Extract the new device from its root and add it to pvd.
	 */
	vdev_remove_child(newrootvd, newvd);
	newvd->vdev_id = pvd->vdev_children;
	newvd->vdev_crtxg = oldvd->vdev_crtxg;
	vdev_add_child(pvd, newvd);

	/*
	 * Reevaluate the parent vdev state.
	 */
	vdev_propagate_state(pvd);

	tvd = newvd->vdev_top;
	ASSERT(pvd->vdev_top == tvd);
	ASSERT(tvd->vdev_parent == rvd);

	vdev_config_dirty(tvd);

	/*
	 * Set newvd's DTL to [TXG_INITIAL, dtl_max_txg) so that we account
	 * for any dmu_sync-ed blocks.  It will propagate upward when
	 * spa_vdev_exit() calls vdev_dtl_reassess().
	 */
	dtl_max_txg = txg + TXG_CONCURRENT_STATES;

	vdev_dtl_dirty(newvd, DTL_MISSING, TXG_INITIAL,
	    dtl_max_txg - TXG_INITIAL);

	if (newvd->vdev_isspare) {
		spa_spare_activate(newvd);
		spa_event_notify(spa, newvd, NULL, ESC_ZFS_VDEV_SPARE);
	}

	oldvdpath = spa_strdup(oldvd->vdev_path);
	newvdpath = spa_strdup(newvd->vdev_path);
	newvd_isspare = newvd->vdev_isspare;

	/*
	 * Mark newvd's DTL dirty in this txg.
	 */
	vdev_dirty(tvd, VDD_DTL, newvd, txg);

	/*
	 * Schedule the resilver to restart in the future. We do this to
	 * ensure that dmu_sync-ed blocks have been stitched into the
	 * respective datasets. We do not do this if resilvers have been
	 * deferred.
	 */
	if (dsl_scan_resilvering(spa_get_dsl(spa)) &&
	    spa_feature_is_enabled(spa, SPA_FEATURE_RESILVER_DEFER))
		vdev_set_deferred_resilver(spa, newvd);
	else
		dsl_resilver_restart(spa->spa_dsl_pool, dtl_max_txg);

	if (spa->spa_bootfs)
		spa_event_notify(spa, newvd, NULL, ESC_ZFS_BOOTFS_VDEV_ATTACH);

	spa_event_notify(spa, newvd, NULL, ESC_ZFS_VDEV_ATTACH);

	/*
	 * Commit the config
	 */
	(void) spa_vdev_exit(spa, newrootvd, dtl_max_txg, 0);

	spa_history_log_internal(spa, "vdev attach", NULL,
	    "%s vdev=%s %s vdev=%s",
	    replacing && newvd_isspare ? "spare in" :
	    replacing ? "replace" : "attach", newvdpath,
	    replacing ? "for" : "to", oldvdpath);

	spa_strfree(oldvdpath);
	spa_strfree(newvdpath);

	return (0);
}

/*
 * Detach a device from a mirror or replacing vdev.
 *
 * If 'replace_done' is specified, only detach if the parent
 * is a replacing vdev.
 */
int
spa_vdev_detach(spa_t *spa, uint64_t guid, uint64_t pguid, int replace_done)
{
	uint64_t txg;
	int error;
	ASSERTV(vdev_t *rvd = spa->spa_root_vdev);
	vdev_t *vd, *pvd, *cvd, *tvd;
	boolean_t unspare = B_FALSE;
	uint64_t unspare_guid = 0;
	char *vdpath;

	ASSERT(spa_writeable(spa));

	txg = spa_vdev_enter(spa);

	vd = spa_lookup_by_guid(spa, guid, B_FALSE);

	/*
	 * Besides being called directly from the userland through the
	 * ioctl interface, spa_vdev_detach() can be potentially called
	 * at the end of spa_vdev_resilver_done().
	 *
	 * In the regular case, when we have a checkpoint this shouldn't
	 * happen as we never empty the DTLs of a vdev during the scrub
	 * [see comment in dsl_scan_done()]. Thus spa_vdev_resilvering_done()
	 * should never get here when we have a checkpoint.
	 *
	 * That said, even in a case when we checkpoint the pool exactly
	 * as spa_vdev_resilver_done() calls this function everything
	 * should be fine as the resilver will return right away.
	 */
	ASSERT(MUTEX_HELD(&spa_namespace_lock));
	if (spa_feature_is_active(spa, SPA_FEATURE_POOL_CHECKPOINT)) {
		error = (spa_has_checkpoint(spa)) ?
		    ZFS_ERR_CHECKPOINT_EXISTS : ZFS_ERR_DISCARDING_CHECKPOINT;
		return (spa_vdev_exit(spa, NULL, txg, error));
	}

	if (vd == NULL)
		return (spa_vdev_exit(spa, NULL, txg, ENODEV));

	if (!vd->vdev_ops->vdev_op_leaf)
		return (spa_vdev_exit(spa, NULL, txg, ENOTSUP));

	pvd = vd->vdev_parent;

	/*
	 * If the parent/child relationship is not as expected, don't do it.
	 * Consider M(A,R(B,C)) -- that is, a mirror of A with a replacing
	 * vdev that's replacing B with C.  The user's intent in replacing
	 * is to go from M(A,B) to M(A,C).  If the user decides to cancel
	 * the replace by detaching C, the expected behavior is to end up
	 * M(A,B).  But suppose that right after deciding to detach C,
	 * the replacement of B completes.  We would have M(A,C), and then
	 * ask to detach C, which would leave us with just A -- not what
	 * the user wanted.  To prevent this, we make sure that the
	 * parent/child relationship hasn't changed -- in this example,
	 * that C's parent is still the replacing vdev R.
	 */
	if (pvd->vdev_guid != pguid && pguid != 0)
		return (spa_vdev_exit(spa, NULL, txg, EBUSY));

	/*
	 * Only 'replacing' or 'spare' vdevs can be replaced.
	 */
	if (replace_done && pvd->vdev_ops != &vdev_replacing_ops &&
	    pvd->vdev_ops != &vdev_spare_ops)
		return (spa_vdev_exit(spa, NULL, txg, ENOTSUP));

	ASSERT(pvd->vdev_ops != &vdev_spare_ops ||
	    spa_version(spa) >= SPA_VERSION_SPARES);

	/*
	 * Only mirror, replacing, and spare vdevs support detach.
	 */
	if (pvd->vdev_ops != &vdev_replacing_ops &&
	    pvd->vdev_ops != &vdev_mirror_ops &&
	    pvd->vdev_ops != &vdev_spare_ops)
		return (spa_vdev_exit(spa, NULL, txg, ENOTSUP));

	/*
	 * If this device has the only valid copy of some data,
	 * we cannot safely detach it.
	 */
	if (vdev_dtl_required(vd))
		return (spa_vdev_exit(spa, NULL, txg, EBUSY));

	ASSERT(pvd->vdev_children >= 2);

	/*
	 * If we are detaching the second disk from a replacing vdev, then
	 * check to see if we changed the original vdev's path to have "/old"
	 * at the end in spa_vdev_attach().  If so, undo that change now.
	 */
	if (pvd->vdev_ops == &vdev_replacing_ops && vd->vdev_id > 0 &&
	    vd->vdev_path != NULL) {
		size_t len = strlen(vd->vdev_path);

		for (int c = 0; c < pvd->vdev_children; c++) {
			cvd = pvd->vdev_child[c];

			if (cvd == vd || cvd->vdev_path == NULL)
				continue;

			if (strncmp(cvd->vdev_path, vd->vdev_path, len) == 0 &&
			    strcmp(cvd->vdev_path + len, "/old") == 0) {
				spa_strfree(cvd->vdev_path);
				cvd->vdev_path = spa_strdup(vd->vdev_path);
				break;
			}
		}
	}

	/*
	 * If we are detaching the original disk from a spare, then it implies
	 * that the spare should become a real disk, and be removed from the
	 * active spare list for the pool.
	 */
	if (pvd->vdev_ops == &vdev_spare_ops &&
	    vd->vdev_id == 0 &&
	    pvd->vdev_child[pvd->vdev_children - 1]->vdev_isspare)
		unspare = B_TRUE;

	/*
	 * Erase the disk labels so the disk can be used for other things.
	 * This must be done after all other error cases are handled,
	 * but before we disembowel vd (so we can still do I/O to it).
	 * But if we can't do it, don't treat the error as fatal --
	 * it may be that the unwritability of the disk is the reason
	 * it's being detached!
	 */
	error = vdev_label_init(vd, 0, VDEV_LABEL_REMOVE);

	/*
	 * Remove vd from its parent and compact the parent's children.
	 */
	vdev_remove_child(pvd, vd);
	vdev_compact_children(pvd);

	/*
	 * Remember one of the remaining children so we can get tvd below.
	 */
	cvd = pvd->vdev_child[pvd->vdev_children - 1];

	/*
	 * If we need to remove the remaining child from the list of hot spares,
	 * do it now, marking the vdev as no longer a spare in the process.
	 * We must do this before vdev_remove_parent(), because that can
	 * change the GUID if it creates a new toplevel GUID.  For a similar
	 * reason, we must remove the spare now, in the same txg as the detach;
	 * otherwise someone could attach a new sibling, change the GUID, and
	 * the subsequent attempt to spa_vdev_remove(unspare_guid) would fail.
	 */
	if (unspare) {
		ASSERT(cvd->vdev_isspare);
		spa_spare_remove(cvd);
		unspare_guid = cvd->vdev_guid;
		(void) spa_vdev_remove(spa, unspare_guid, B_TRUE);
		cvd->vdev_unspare = B_TRUE;
	}

	/*
	 * If the parent mirror/replacing vdev only has one child,
	 * the parent is no longer needed.  Remove it from the tree.
	 */
	if (pvd->vdev_children == 1) {
		if (pvd->vdev_ops == &vdev_spare_ops)
			cvd->vdev_unspare = B_FALSE;
		vdev_remove_parent(cvd);
	}


	/*
	 * We don't set tvd until now because the parent we just removed
	 * may have been the previous top-level vdev.
	 */
	tvd = cvd->vdev_top;
	ASSERT(tvd->vdev_parent == rvd);

	/*
	 * Reevaluate the parent vdev state.
	 */
	vdev_propagate_state(cvd);

	/*
	 * If the 'autoexpand' property is set on the pool then automatically
	 * try to expand the size of the pool. For example if the device we
	 * just detached was smaller than the others, it may be possible to
	 * add metaslabs (i.e. grow the pool). We need to reopen the vdev
	 * first so that we can obtain the updated sizes of the leaf vdevs.
	 */
	if (spa->spa_autoexpand) {
		vdev_reopen(tvd);
		vdev_expand(tvd, txg);
	}

	vdev_config_dirty(tvd);

	/*
	 * Mark vd's DTL as dirty in this txg.  vdev_dtl_sync() will see that
	 * vd->vdev_detached is set and free vd's DTL object in syncing context.
	 * But first make sure we're not on any *other* txg's DTL list, to
	 * prevent vd from being accessed after it's freed.
	 */
	vdpath = spa_strdup(vd->vdev_path ? vd->vdev_path : "none");
	for (int t = 0; t < TXG_SIZE; t++)
		(void) txg_list_remove_this(&tvd->vdev_dtl_list, vd, t);
	vd->vdev_detached = B_TRUE;
	vdev_dirty(tvd, VDD_DTL, vd, txg);

	spa_event_notify(spa, vd, NULL, ESC_ZFS_VDEV_REMOVE);

	/* hang on to the spa before we release the lock */
	spa_open_ref(spa, FTAG);

	error = spa_vdev_exit(spa, vd, txg, 0);

	spa_history_log_internal(spa, "detach", NULL,
	    "vdev=%s", vdpath);
	spa_strfree(vdpath);

	/*
	 * If this was the removal of the original device in a hot spare vdev,
	 * then we want to go through and remove the device from the hot spare
	 * list of every other pool.
	 */
	if (unspare) {
		spa_t *altspa = NULL;

		mutex_enter(&spa_namespace_lock);
		while ((altspa = spa_next(altspa)) != NULL) {
			if (altspa->spa_state != POOL_STATE_ACTIVE ||
			    altspa == spa)
				continue;

			spa_open_ref(altspa, FTAG);
			mutex_exit(&spa_namespace_lock);
			(void) spa_vdev_remove(altspa, unspare_guid, B_TRUE);
			mutex_enter(&spa_namespace_lock);
			spa_close(altspa, FTAG);
		}
		mutex_exit(&spa_namespace_lock);

		/* search the rest of the vdevs for spares to remove */
		spa_vdev_resilver_done(spa);
	}

	/* all done with the spa; OK to release */
	mutex_enter(&spa_namespace_lock);
	spa_close(spa, FTAG);
	mutex_exit(&spa_namespace_lock);

	return (error);
}

int
spa_vdev_initialize(spa_t *spa, uint64_t guid, uint64_t cmd_type)
{
	/*
	 * We hold the namespace lock through the whole function
	 * to prevent any changes to the pool while we're starting or
	 * stopping initialization. The config and state locks are held so that
	 * we can properly assess the vdev state before we commit to
	 * the initializing operation.
	 */
	mutex_enter(&spa_namespace_lock);
	spa_config_enter(spa, SCL_CONFIG | SCL_STATE, FTAG, RW_READER);

	/* Look up vdev and ensure it's a leaf. */
	vdev_t *vd = spa_lookup_by_guid(spa, guid, B_FALSE);
	if (vd == NULL || vd->vdev_detached) {
		spa_config_exit(spa, SCL_CONFIG | SCL_STATE, FTAG);
		mutex_exit(&spa_namespace_lock);
		return (SET_ERROR(ENODEV));
	} else if (!vd->vdev_ops->vdev_op_leaf || !vdev_is_concrete(vd)) {
		spa_config_exit(spa, SCL_CONFIG | SCL_STATE, FTAG);
		mutex_exit(&spa_namespace_lock);
		return (SET_ERROR(EINVAL));
	} else if (!vdev_writeable(vd)) {
		spa_config_exit(spa, SCL_CONFIG | SCL_STATE, FTAG);
		mutex_exit(&spa_namespace_lock);
		return (SET_ERROR(EROFS));
	}
	mutex_enter(&vd->vdev_initialize_lock);
	spa_config_exit(spa, SCL_CONFIG | SCL_STATE, FTAG);

	/*
	 * When we activate an initialize action we check to see
	 * if the vdev_initialize_thread is NULL. We do this instead
	 * of using the vdev_initialize_state since there might be
	 * a previous initialization process which has completed but
	 * the thread is not exited.
	 */
	if (cmd_type == POOL_INITIALIZE_DO &&
	    (vd->vdev_initialize_thread != NULL ||
	    vd->vdev_top->vdev_removing)) {
		mutex_exit(&vd->vdev_initialize_lock);
		mutex_exit(&spa_namespace_lock);
		return (SET_ERROR(EBUSY));
	} else if (cmd_type == POOL_INITIALIZE_CANCEL &&
	    (vd->vdev_initialize_state != VDEV_INITIALIZE_ACTIVE &&
	    vd->vdev_initialize_state != VDEV_INITIALIZE_SUSPENDED)) {
		mutex_exit(&vd->vdev_initialize_lock);
		mutex_exit(&spa_namespace_lock);
		return (SET_ERROR(ESRCH));
	} else if (cmd_type == POOL_INITIALIZE_SUSPEND &&
	    vd->vdev_initialize_state != VDEV_INITIALIZE_ACTIVE) {
		mutex_exit(&vd->vdev_initialize_lock);
		mutex_exit(&spa_namespace_lock);
		return (SET_ERROR(ESRCH));
	}

	switch (cmd_type) {
	case POOL_INITIALIZE_DO:
		vdev_initialize(vd);
		break;
	case POOL_INITIALIZE_CANCEL:
		vdev_initialize_stop(vd, VDEV_INITIALIZE_CANCELED);
		break;
	case POOL_INITIALIZE_SUSPEND:
		vdev_initialize_stop(vd, VDEV_INITIALIZE_SUSPENDED);
		break;
	default:
		panic("invalid cmd_type %llu", (unsigned long long)cmd_type);
	}
	mutex_exit(&vd->vdev_initialize_lock);

	/* Sync out the initializing state */
	txg_wait_synced(spa->spa_dsl_pool, 0);
	mutex_exit(&spa_namespace_lock);

	return (0);
}


/*
 * Split a set of devices from their mirrors, and create a new pool from them.
 */
int
spa_vdev_split_mirror(spa_t *spa, char *newname, nvlist_t *config,
    nvlist_t *props, boolean_t exp)
{
	int error = 0;
	uint64_t txg, *glist;
	spa_t *newspa;
	uint_t c, children, lastlog;
	nvlist_t **child, *nvl, *tmp;
	dmu_tx_t *tx;
	char *altroot = NULL;
	vdev_t *rvd, **vml = NULL;			/* vdev modify list */
	boolean_t activate_slog;

	ASSERT(spa_writeable(spa));

	txg = spa_vdev_enter(spa);

	ASSERT(MUTEX_HELD(&spa_namespace_lock));
	if (spa_feature_is_active(spa, SPA_FEATURE_POOL_CHECKPOINT)) {
		error = (spa_has_checkpoint(spa)) ?
		    ZFS_ERR_CHECKPOINT_EXISTS : ZFS_ERR_DISCARDING_CHECKPOINT;
		return (spa_vdev_exit(spa, NULL, txg, error));
	}

	/* clear the log and flush everything up to now */
	activate_slog = spa_passivate_log(spa);
	(void) spa_vdev_config_exit(spa, NULL, txg, 0, FTAG);
	error = spa_reset_logs(spa);
	txg = spa_vdev_config_enter(spa);

	if (activate_slog)
		spa_activate_log(spa);

	if (error != 0)
		return (spa_vdev_exit(spa, NULL, txg, error));

	/* check new spa name before going any further */
	if (spa_lookup(newname) != NULL)
		return (spa_vdev_exit(spa, NULL, txg, EEXIST));

	/*
	 * scan through all the children to ensure they're all mirrors
	 */
	if (nvlist_lookup_nvlist(config, ZPOOL_CONFIG_VDEV_TREE, &nvl) != 0 ||
	    nvlist_lookup_nvlist_array(nvl, ZPOOL_CONFIG_CHILDREN, &child,
	    &children) != 0)
		return (spa_vdev_exit(spa, NULL, txg, EINVAL));

	/* first, check to ensure we've got the right child count */
	rvd = spa->spa_root_vdev;
	lastlog = 0;
	for (c = 0; c < rvd->vdev_children; c++) {
		vdev_t *vd = rvd->vdev_child[c];

		/* don't count the holes & logs as children */
		if (vd->vdev_islog || !vdev_is_concrete(vd)) {
			if (lastlog == 0)
				lastlog = c;
			continue;
		}

		lastlog = 0;
	}
	if (children != (lastlog != 0 ? lastlog : rvd->vdev_children))
		return (spa_vdev_exit(spa, NULL, txg, EINVAL));

	/* next, ensure no spare or cache devices are part of the split */
	if (nvlist_lookup_nvlist(nvl, ZPOOL_CONFIG_SPARES, &tmp) == 0 ||
	    nvlist_lookup_nvlist(nvl, ZPOOL_CONFIG_L2CACHE, &tmp) == 0)
		return (spa_vdev_exit(spa, NULL, txg, EINVAL));

	vml = kmem_zalloc(children * sizeof (vdev_t *), KM_SLEEP);
	glist = kmem_zalloc(children * sizeof (uint64_t), KM_SLEEP);

	/* then, loop over each vdev and validate it */
	for (c = 0; c < children; c++) {
		uint64_t is_hole = 0;

		(void) nvlist_lookup_uint64(child[c], ZPOOL_CONFIG_IS_HOLE,
		    &is_hole);

		if (is_hole != 0) {
			if (spa->spa_root_vdev->vdev_child[c]->vdev_ishole ||
			    spa->spa_root_vdev->vdev_child[c]->vdev_islog) {
				continue;
			} else {
				error = SET_ERROR(EINVAL);
				break;
			}
		}

		/* which disk is going to be split? */
		if (nvlist_lookup_uint64(child[c], ZPOOL_CONFIG_GUID,
		    &glist[c]) != 0) {
			error = SET_ERROR(EINVAL);
			break;
		}

		/* look it up in the spa */
		vml[c] = spa_lookup_by_guid(spa, glist[c], B_FALSE);
		if (vml[c] == NULL) {
			error = SET_ERROR(ENODEV);
			break;
		}

		/* make sure there's nothing stopping the split */
		if (vml[c]->vdev_parent->vdev_ops != &vdev_mirror_ops ||
		    vml[c]->vdev_islog ||
		    !vdev_is_concrete(vml[c]) ||
		    vml[c]->vdev_isspare ||
		    vml[c]->vdev_isl2cache ||
		    !vdev_writeable(vml[c]) ||
		    vml[c]->vdev_children != 0 ||
		    vml[c]->vdev_state != VDEV_STATE_HEALTHY ||
		    c != spa->spa_root_vdev->vdev_child[c]->vdev_id) {
			error = SET_ERROR(EINVAL);
			break;
		}

		if (vdev_dtl_required(vml[c]) ||
		    vdev_resilver_needed(vml[c], NULL, NULL)) {
			error = SET_ERROR(EBUSY);
			break;
		}

		/* we need certain info from the top level */
		VERIFY(nvlist_add_uint64(child[c], ZPOOL_CONFIG_METASLAB_ARRAY,
		    vml[c]->vdev_top->vdev_ms_array) == 0);
		VERIFY(nvlist_add_uint64(child[c], ZPOOL_CONFIG_METASLAB_SHIFT,
		    vml[c]->vdev_top->vdev_ms_shift) == 0);
		VERIFY(nvlist_add_uint64(child[c], ZPOOL_CONFIG_ASIZE,
		    vml[c]->vdev_top->vdev_asize) == 0);
		VERIFY(nvlist_add_uint64(child[c], ZPOOL_CONFIG_ASHIFT,
		    vml[c]->vdev_top->vdev_ashift) == 0);

		/* transfer per-vdev ZAPs */
		ASSERT3U(vml[c]->vdev_leaf_zap, !=, 0);
		VERIFY0(nvlist_add_uint64(child[c],
		    ZPOOL_CONFIG_VDEV_LEAF_ZAP, vml[c]->vdev_leaf_zap));

		ASSERT3U(vml[c]->vdev_top->vdev_top_zap, !=, 0);
		VERIFY0(nvlist_add_uint64(child[c],
		    ZPOOL_CONFIG_VDEV_TOP_ZAP,
		    vml[c]->vdev_parent->vdev_top_zap));
	}

	if (error != 0) {
		kmem_free(vml, children * sizeof (vdev_t *));
		kmem_free(glist, children * sizeof (uint64_t));
		return (spa_vdev_exit(spa, NULL, txg, error));
	}

	/* stop writers from using the disks */
	for (c = 0; c < children; c++) {
		if (vml[c] != NULL)
			vml[c]->vdev_offline = B_TRUE;
	}
	vdev_reopen(spa->spa_root_vdev);

	/*
	 * Temporarily record the splitting vdevs in the spa config.  This
	 * will disappear once the config is regenerated.
	 */
	VERIFY(nvlist_alloc(&nvl, NV_UNIQUE_NAME, KM_SLEEP) == 0);
	VERIFY(nvlist_add_uint64_array(nvl, ZPOOL_CONFIG_SPLIT_LIST,
	    glist, children) == 0);
	kmem_free(glist, children * sizeof (uint64_t));

	mutex_enter(&spa->spa_props_lock);
	VERIFY(nvlist_add_nvlist(spa->spa_config, ZPOOL_CONFIG_SPLIT,
	    nvl) == 0);
	mutex_exit(&spa->spa_props_lock);
	spa->spa_config_splitting = nvl;
	vdev_config_dirty(spa->spa_root_vdev);

	/* configure and create the new pool */
	VERIFY(nvlist_add_string(config, ZPOOL_CONFIG_POOL_NAME, newname) == 0);
	VERIFY(nvlist_add_uint64(config, ZPOOL_CONFIG_POOL_STATE,
	    exp ? POOL_STATE_EXPORTED : POOL_STATE_ACTIVE) == 0);
	VERIFY(nvlist_add_uint64(config, ZPOOL_CONFIG_VERSION,
	    spa_version(spa)) == 0);
	VERIFY(nvlist_add_uint64(config, ZPOOL_CONFIG_POOL_TXG,
	    spa->spa_config_txg) == 0);
	VERIFY(nvlist_add_uint64(config, ZPOOL_CONFIG_POOL_GUID,
	    spa_generate_guid(NULL)) == 0);
	VERIFY0(nvlist_add_boolean(config, ZPOOL_CONFIG_HAS_PER_VDEV_ZAPS));
	(void) nvlist_lookup_string(props,
	    zpool_prop_to_name(ZPOOL_PROP_ALTROOT), &altroot);

	/* add the new pool to the namespace */
	newspa = spa_add(newname, config, altroot);
	newspa->spa_avz_action = AVZ_ACTION_REBUILD;
	newspa->spa_config_txg = spa->spa_config_txg;
	spa_set_log_state(newspa, SPA_LOG_CLEAR);

	/* release the spa config lock, retaining the namespace lock */
	spa_vdev_config_exit(spa, NULL, txg, 0, FTAG);

	if (zio_injection_enabled)
		zio_handle_panic_injection(spa, FTAG, 1);

	spa_activate(newspa, spa_mode_global);
	spa_async_suspend(newspa);

	for (c = 0; c < children; c++) {
		if (vml[c] != NULL) {
			/*
			 * Temporarily stop the initializing activity. We set
			 * the state to ACTIVE so that we know to resume
			 * the initializing once the split has completed.
			 */
			mutex_enter(&vml[c]->vdev_initialize_lock);
			vdev_initialize_stop(vml[c], VDEV_INITIALIZE_ACTIVE);
			mutex_exit(&vml[c]->vdev_initialize_lock);
		}
	}

	newspa->spa_config_source = SPA_CONFIG_SRC_SPLIT;

	/* create the new pool from the disks of the original pool */
	error = spa_load(newspa, SPA_LOAD_IMPORT, SPA_IMPORT_ASSEMBLE);
	if (error)
		goto out;

	/* if that worked, generate a real config for the new pool */
	if (newspa->spa_root_vdev != NULL) {
		VERIFY(nvlist_alloc(&newspa->spa_config_splitting,
		    NV_UNIQUE_NAME, KM_SLEEP) == 0);
		VERIFY(nvlist_add_uint64(newspa->spa_config_splitting,
		    ZPOOL_CONFIG_SPLIT_GUID, spa_guid(spa)) == 0);
		spa_config_set(newspa, spa_config_generate(newspa, NULL, -1ULL,
		    B_TRUE));
	}

	/* set the props */
	if (props != NULL) {
		spa_configfile_set(newspa, props, B_FALSE);
		error = spa_prop_set(newspa, props);
		if (error)
			goto out;
	}

	/* flush everything */
	txg = spa_vdev_config_enter(newspa);
	vdev_config_dirty(newspa->spa_root_vdev);
	(void) spa_vdev_config_exit(newspa, NULL, txg, 0, FTAG);

	if (zio_injection_enabled)
		zio_handle_panic_injection(spa, FTAG, 2);

	spa_async_resume(newspa);

	/* finally, update the original pool's config */
	txg = spa_vdev_config_enter(spa);
	tx = dmu_tx_create_dd(spa_get_dsl(spa)->dp_mos_dir);
	error = dmu_tx_assign(tx, TXG_WAIT);
	if (error != 0)
		dmu_tx_abort(tx);
	for (c = 0; c < children; c++) {
		if (vml[c] != NULL) {
			vdev_split(vml[c]);
			if (error == 0)
				spa_history_log_internal(spa, "detach", tx,
				    "vdev=%s", vml[c]->vdev_path);

			vdev_free(vml[c]);
		}
	}
	spa->spa_avz_action = AVZ_ACTION_REBUILD;
	vdev_config_dirty(spa->spa_root_vdev);
	spa->spa_config_splitting = NULL;
	nvlist_free(nvl);
	if (error == 0)
		dmu_tx_commit(tx);
	(void) spa_vdev_exit(spa, NULL, txg, 0);

	if (zio_injection_enabled)
		zio_handle_panic_injection(spa, FTAG, 3);

	/* split is complete; log a history record */
	spa_history_log_internal(newspa, "split", NULL,
	    "from pool %s", spa_name(spa));

	kmem_free(vml, children * sizeof (vdev_t *));

	/* if we're not going to mount the filesystems in userland, export */
	if (exp)
		error = spa_export_common(newname, POOL_STATE_EXPORTED, NULL,
		    B_FALSE, B_FALSE);

	return (error);

out:
	spa_unload(newspa);
	spa_deactivate(newspa);
	spa_remove(newspa);

	txg = spa_vdev_config_enter(spa);

	/* re-online all offlined disks */
	for (c = 0; c < children; c++) {
		if (vml[c] != NULL)
			vml[c]->vdev_offline = B_FALSE;
	}

	/* restart initializing disks as necessary */
	spa_async_request(spa, SPA_ASYNC_INITIALIZE_RESTART);

	vdev_reopen(spa->spa_root_vdev);

	nvlist_free(spa->spa_config_splitting);
	spa->spa_config_splitting = NULL;
	(void) spa_vdev_exit(spa, NULL, txg, error);

	kmem_free(vml, children * sizeof (vdev_t *));
	return (error);
}

/*
 * Find any device that's done replacing, or a vdev marked 'unspare' that's
 * currently spared, so we can detach it.
 */
static vdev_t *
spa_vdev_resilver_done_hunt(vdev_t *vd)
{
	vdev_t *newvd, *oldvd;

	for (int c = 0; c < vd->vdev_children; c++) {
		oldvd = spa_vdev_resilver_done_hunt(vd->vdev_child[c]);
		if (oldvd != NULL)
			return (oldvd);
	}

	/*
	 * Check for a completed replacement.  We always consider the first
	 * vdev in the list to be the oldest vdev, and the last one to be
	 * the newest (see spa_vdev_attach() for how that works).  In
	 * the case where the newest vdev is faulted, we will not automatically
	 * remove it after a resilver completes.  This is OK as it will require
	 * user intervention to determine which disk the admin wishes to keep.
	 */
	if (vd->vdev_ops == &vdev_replacing_ops) {
		ASSERT(vd->vdev_children > 1);

		newvd = vd->vdev_child[vd->vdev_children - 1];
		oldvd = vd->vdev_child[0];

		if (vdev_dtl_empty(newvd, DTL_MISSING) &&
		    vdev_dtl_empty(newvd, DTL_OUTAGE) &&
		    !vdev_dtl_required(oldvd))
			return (oldvd);
	}

	/*
	 * Check for a completed resilver with the 'unspare' flag set.
	 * Also potentially update faulted state.
	 */
	if (vd->vdev_ops == &vdev_spare_ops) {
		vdev_t *first = vd->vdev_child[0];
		vdev_t *last = vd->vdev_child[vd->vdev_children - 1];

		if (last->vdev_unspare) {
			oldvd = first;
			newvd = last;
		} else if (first->vdev_unspare) {
			oldvd = last;
			newvd = first;
		} else {
			oldvd = NULL;
		}

		if (oldvd != NULL &&
		    vdev_dtl_empty(newvd, DTL_MISSING) &&
		    vdev_dtl_empty(newvd, DTL_OUTAGE) &&
		    !vdev_dtl_required(oldvd))
			return (oldvd);

		vdev_propagate_state(vd);

		/*
		 * If there are more than two spares attached to a disk,
		 * and those spares are not required, then we want to
		 * attempt to free them up now so that they can be used
		 * by other pools.  Once we're back down to a single
		 * disk+spare, we stop removing them.
		 */
		if (vd->vdev_children > 2) {
			newvd = vd->vdev_child[1];

			if (newvd->vdev_isspare && last->vdev_isspare &&
			    vdev_dtl_empty(last, DTL_MISSING) &&
			    vdev_dtl_empty(last, DTL_OUTAGE) &&
			    !vdev_dtl_required(newvd))
				return (newvd);
		}
	}

	return (NULL);
}

static void
spa_vdev_resilver_done(spa_t *spa)
{
	vdev_t *vd, *pvd, *ppvd;
	uint64_t guid, sguid, pguid, ppguid;

	spa_config_enter(spa, SCL_ALL, FTAG, RW_WRITER);

	while ((vd = spa_vdev_resilver_done_hunt(spa->spa_root_vdev)) != NULL) {
		pvd = vd->vdev_parent;
		ppvd = pvd->vdev_parent;
		guid = vd->vdev_guid;
		pguid = pvd->vdev_guid;
		ppguid = ppvd->vdev_guid;
		sguid = 0;
		/*
		 * If we have just finished replacing a hot spared device, then
		 * we need to detach the parent's first child (the original hot
		 * spare) as well.
		 */
		if (ppvd->vdev_ops == &vdev_spare_ops && pvd->vdev_id == 0 &&
		    ppvd->vdev_children == 2) {
			ASSERT(pvd->vdev_ops == &vdev_replacing_ops);
			sguid = ppvd->vdev_child[1]->vdev_guid;
		}
		ASSERT(vd->vdev_resilver_txg == 0 || !vdev_dtl_required(vd));

		spa_config_exit(spa, SCL_ALL, FTAG);
		if (spa_vdev_detach(spa, guid, pguid, B_TRUE) != 0)
			return;
		if (sguid && spa_vdev_detach(spa, sguid, ppguid, B_TRUE) != 0)
			return;
		spa_config_enter(spa, SCL_ALL, FTAG, RW_WRITER);
	}

	spa_config_exit(spa, SCL_ALL, FTAG);
}

/*
 * Update the stored path or FRU for this vdev.
 */
int
spa_vdev_set_common(spa_t *spa, uint64_t guid, const char *value,
    boolean_t ispath)
{
	vdev_t *vd;
	boolean_t sync = B_FALSE;

	ASSERT(spa_writeable(spa));

	spa_vdev_state_enter(spa, SCL_ALL);

	if ((vd = spa_lookup_by_guid(spa, guid, B_TRUE)) == NULL)
		return (spa_vdev_state_exit(spa, NULL, ENOENT));

	if (!vd->vdev_ops->vdev_op_leaf)
		return (spa_vdev_state_exit(spa, NULL, ENOTSUP));

	if (ispath) {
		if (strcmp(value, vd->vdev_path) != 0) {
			spa_strfree(vd->vdev_path);
			vd->vdev_path = spa_strdup(value);
			sync = B_TRUE;
		}
	} else {
		if (vd->vdev_fru == NULL) {
			vd->vdev_fru = spa_strdup(value);
			sync = B_TRUE;
		} else if (strcmp(value, vd->vdev_fru) != 0) {
			spa_strfree(vd->vdev_fru);
			vd->vdev_fru = spa_strdup(value);
			sync = B_TRUE;
		}
	}

	return (spa_vdev_state_exit(spa, sync ? vd : NULL, 0));
}

int
spa_vdev_setpath(spa_t *spa, uint64_t guid, const char *newpath)
{
	return (spa_vdev_set_common(spa, guid, newpath, B_TRUE));
}

int
spa_vdev_setfru(spa_t *spa, uint64_t guid, const char *newfru)
{
	return (spa_vdev_set_common(spa, guid, newfru, B_FALSE));
}

/*
 * ==========================================================================
 * SPA Scanning
 * ==========================================================================
 */
int
spa_scrub_pause_resume(spa_t *spa, pool_scrub_cmd_t cmd)
{
	ASSERT(spa_config_held(spa, SCL_ALL, RW_WRITER) == 0);

	if (dsl_scan_resilvering(spa->spa_dsl_pool))
		return (SET_ERROR(EBUSY));

	return (dsl_scrub_set_pause_resume(spa->spa_dsl_pool, cmd));
}

int
spa_scan_stop(spa_t *spa)
{
	ASSERT(spa_config_held(spa, SCL_ALL, RW_WRITER) == 0);
	if (dsl_scan_resilvering(spa->spa_dsl_pool))
		return (SET_ERROR(EBUSY));
	return (dsl_scan_cancel(spa->spa_dsl_pool));
}

int
spa_scan(spa_t *spa, pool_scan_func_t func)
{
	ASSERT(spa_config_held(spa, SCL_ALL, RW_WRITER) == 0);

	if (func >= POOL_SCAN_FUNCS || func == POOL_SCAN_NONE)
		return (SET_ERROR(ENOTSUP));

	/*
	 * If a resilver was requested, but there is no DTL on a
	 * writeable leaf device, we have nothing to do.
	 */
	if (func == POOL_SCAN_RESILVER &&
	    !vdev_resilver_needed(spa->spa_root_vdev, NULL, NULL)) {
		spa_async_request(spa, SPA_ASYNC_RESILVER_DONE);
		return (0);
	}

	return (dsl_scan(spa->spa_dsl_pool, func));
}

/*
 * ==========================================================================
 * SPA async task processing
 * ==========================================================================
 */

static void
spa_async_remove(spa_t *spa, vdev_t *vd)
{
	if (vd->vdev_remove_wanted) {
		vd->vdev_remove_wanted = B_FALSE;
		vd->vdev_delayed_close = B_FALSE;
		vdev_set_state(vd, B_FALSE, VDEV_STATE_REMOVED, VDEV_AUX_NONE);

		/*
		 * We want to clear the stats, but we don't want to do a full
		 * vdev_clear() as that will cause us to throw away
		 * degraded/faulted state as well as attempt to reopen the
		 * device, all of which is a waste.
		 */
		vd->vdev_stat.vs_read_errors = 0;
		vd->vdev_stat.vs_write_errors = 0;
		vd->vdev_stat.vs_checksum_errors = 0;

		vdev_state_dirty(vd->vdev_top);
	}

	for (int c = 0; c < vd->vdev_children; c++)
		spa_async_remove(spa, vd->vdev_child[c]);
}

static void
spa_async_probe(spa_t *spa, vdev_t *vd)
{
	if (vd->vdev_probe_wanted) {
		vd->vdev_probe_wanted = B_FALSE;
		vdev_reopen(vd);	/* vdev_open() does the actual probe */
	}

	for (int c = 0; c < vd->vdev_children; c++)
		spa_async_probe(spa, vd->vdev_child[c]);
}

static void
spa_async_autoexpand(spa_t *spa, vdev_t *vd)
{
	if (!spa->spa_autoexpand)
		return;

	for (int c = 0; c < vd->vdev_children; c++) {
		vdev_t *cvd = vd->vdev_child[c];
		spa_async_autoexpand(spa, cvd);
	}

	if (!vd->vdev_ops->vdev_op_leaf || vd->vdev_physpath == NULL)
		return;

	spa_event_notify(vd->vdev_spa, vd, NULL, ESC_ZFS_VDEV_AUTOEXPAND);
}

static void
spa_async_thread(void *arg)
{
	spa_t *spa = (spa_t *)arg;
	dsl_pool_t *dp = spa->spa_dsl_pool;
	int tasks;

	ASSERT(spa->spa_sync_on);

	mutex_enter(&spa->spa_async_lock);
	tasks = spa->spa_async_tasks;
	spa->spa_async_tasks = 0;
	mutex_exit(&spa->spa_async_lock);

	/*
	 * See if the config needs to be updated.
	 */
	if (tasks & SPA_ASYNC_CONFIG_UPDATE) {
		uint64_t old_space, new_space;

		mutex_enter(&spa_namespace_lock);
		old_space = metaslab_class_get_space(spa_normal_class(spa));
		old_space += metaslab_class_get_space(spa_special_class(spa));
		old_space += metaslab_class_get_space(spa_dedup_class(spa));

		spa_config_update(spa, SPA_CONFIG_UPDATE_POOL);

		new_space = metaslab_class_get_space(spa_normal_class(spa));
		new_space += metaslab_class_get_space(spa_special_class(spa));
		new_space += metaslab_class_get_space(spa_dedup_class(spa));
		mutex_exit(&spa_namespace_lock);

		/*
		 * If the pool grew as a result of the config update,
		 * then log an internal history event.
		 */
		if (new_space != old_space) {
			spa_history_log_internal(spa, "vdev online", NULL,
			    "pool '%s' size: %llu(+%llu)",
			    spa_name(spa), new_space, new_space - old_space);
		}
	}

	/*
	 * See if any devices need to be marked REMOVED.
	 */
	if (tasks & SPA_ASYNC_REMOVE) {
		spa_vdev_state_enter(spa, SCL_NONE);
		spa_async_remove(spa, spa->spa_root_vdev);
		for (int i = 0; i < spa->spa_l2cache.sav_count; i++)
			spa_async_remove(spa, spa->spa_l2cache.sav_vdevs[i]);
		for (int i = 0; i < spa->spa_spares.sav_count; i++)
			spa_async_remove(spa, spa->spa_spares.sav_vdevs[i]);
		(void) spa_vdev_state_exit(spa, NULL, 0);
	}

	if ((tasks & SPA_ASYNC_AUTOEXPAND) && !spa_suspended(spa)) {
		spa_config_enter(spa, SCL_CONFIG, FTAG, RW_READER);
		spa_async_autoexpand(spa, spa->spa_root_vdev);
		spa_config_exit(spa, SCL_CONFIG, FTAG);
	}

	/*
	 * See if any devices need to be probed.
	 */
	if (tasks & SPA_ASYNC_PROBE) {
		spa_vdev_state_enter(spa, SCL_NONE);
		spa_async_probe(spa, spa->spa_root_vdev);
		(void) spa_vdev_state_exit(spa, NULL, 0);
	}

	/*
	 * If any devices are done replacing, detach them.
	 */
	if (tasks & SPA_ASYNC_RESILVER_DONE)
		spa_vdev_resilver_done(spa);

	/*
	 * Kick off a resilver.
	 */
	if (tasks & SPA_ASYNC_RESILVER &&
	    (!dsl_scan_resilvering(dp) ||
	    !spa_feature_is_enabled(dp->dp_spa, SPA_FEATURE_RESILVER_DEFER)))
		dsl_resilver_restart(dp, 0);

	if (tasks & SPA_ASYNC_INITIALIZE_RESTART) {
		mutex_enter(&spa_namespace_lock);
		spa_config_enter(spa, SCL_CONFIG, FTAG, RW_READER);
		vdev_initialize_restart(spa->spa_root_vdev);
		spa_config_exit(spa, SCL_CONFIG, FTAG);
		mutex_exit(&spa_namespace_lock);
	}

	/*
	 * Let the world know that we're done.
	 */
	mutex_enter(&spa->spa_async_lock);
	spa->spa_async_thread = NULL;
	cv_broadcast(&spa->spa_async_cv);
	mutex_exit(&spa->spa_async_lock);
	thread_exit();
}

void
spa_async_suspend(spa_t *spa)
{
	mutex_enter(&spa->spa_async_lock);
	spa->spa_async_suspended++;
	while (spa->spa_async_thread != NULL)
		cv_wait(&spa->spa_async_cv, &spa->spa_async_lock);
	mutex_exit(&spa->spa_async_lock);

	spa_vdev_remove_suspend(spa);

	zthr_t *condense_thread = spa->spa_condense_zthr;
	if (condense_thread != NULL && zthr_isrunning(condense_thread))
		VERIFY0(zthr_cancel(condense_thread));

	zthr_t *discard_thread = spa->spa_checkpoint_discard_zthr;
	if (discard_thread != NULL && zthr_isrunning(discard_thread))
		VERIFY0(zthr_cancel(discard_thread));
}

void
spa_async_resume(spa_t *spa)
{
	mutex_enter(&spa->spa_async_lock);
	ASSERT(spa->spa_async_suspended != 0);
	spa->spa_async_suspended--;
	mutex_exit(&spa->spa_async_lock);
	spa_restart_removal(spa);

	zthr_t *condense_thread = spa->spa_condense_zthr;
	if (condense_thread != NULL && !zthr_isrunning(condense_thread))
		zthr_resume(condense_thread);

	zthr_t *discard_thread = spa->spa_checkpoint_discard_zthr;
	if (discard_thread != NULL && !zthr_isrunning(discard_thread))
		zthr_resume(discard_thread);
}

static boolean_t
spa_async_tasks_pending(spa_t *spa)
{
	uint_t non_config_tasks;
	uint_t config_task;
	boolean_t config_task_suspended;

	non_config_tasks = spa->spa_async_tasks & ~SPA_ASYNC_CONFIG_UPDATE;
	config_task = spa->spa_async_tasks & SPA_ASYNC_CONFIG_UPDATE;
	if (spa->spa_ccw_fail_time == 0) {
		config_task_suspended = B_FALSE;
	} else {
		config_task_suspended =
		    (gethrtime() - spa->spa_ccw_fail_time) <
		    ((hrtime_t)zfs_ccw_retry_interval * NANOSEC);
	}

	return (non_config_tasks || (config_task && !config_task_suspended));
}

static void
spa_async_dispatch(spa_t *spa)
{
	mutex_enter(&spa->spa_async_lock);
	if (spa_async_tasks_pending(spa) &&
	    !spa->spa_async_suspended &&
	    spa->spa_async_thread == NULL &&
	    rootdir != NULL)
		spa->spa_async_thread = thread_create(NULL, 0,
		    spa_async_thread, spa, 0, &p0, TS_RUN, maxclsyspri);
	mutex_exit(&spa->spa_async_lock);
}

void
spa_async_request(spa_t *spa, int task)
{
	zfs_dbgmsg("spa=%s async request task=%u", spa->spa_name, task);
	mutex_enter(&spa->spa_async_lock);
	spa->spa_async_tasks |= task;
	mutex_exit(&spa->spa_async_lock);
}

/*
 * ==========================================================================
 * SPA syncing routines
 * ==========================================================================
 */

static int
bpobj_enqueue_cb(void *arg, const blkptr_t *bp, dmu_tx_t *tx)
{
	bpobj_t *bpo = arg;
	bpobj_enqueue(bpo, bp, tx);
	return (0);
}

static int
spa_free_sync_cb(void *arg, const blkptr_t *bp, dmu_tx_t *tx)
{
	zio_t *zio = arg;

	zio_nowait(zio_free_sync(zio, zio->io_spa, dmu_tx_get_txg(tx), bp,
	    zio->io_flags));
	return (0);
}

/*
 * Note: this simple function is not inlined to make it easier to dtrace the
 * amount of time spent syncing frees.
 */
static void
spa_sync_frees(spa_t *spa, bplist_t *bpl, dmu_tx_t *tx)
{
	zio_t *zio = zio_root(spa, NULL, NULL, 0);
	bplist_iterate(bpl, spa_free_sync_cb, zio, tx);
	VERIFY(zio_wait(zio) == 0);
}

/*
 * Note: this simple function is not inlined to make it easier to dtrace the
 * amount of time spent syncing deferred frees.
 */
static void
spa_sync_deferred_frees(spa_t *spa, dmu_tx_t *tx)
{
	zio_t *zio = zio_root(spa, NULL, NULL, 0);
	VERIFY3U(bpobj_iterate(&spa->spa_deferred_bpobj,
	    spa_free_sync_cb, zio, tx), ==, 0);
	VERIFY0(zio_wait(zio));
}

static void
spa_sync_nvlist(spa_t *spa, uint64_t obj, nvlist_t *nv, dmu_tx_t *tx)
{
	char *packed = NULL;
	size_t bufsize;
	size_t nvsize = 0;
	dmu_buf_t *db;

	VERIFY(nvlist_size(nv, &nvsize, NV_ENCODE_XDR) == 0);

	/*
	 * Write full (SPA_CONFIG_BLOCKSIZE) blocks of configuration
	 * information.  This avoids the dmu_buf_will_dirty() path and
	 * saves us a pre-read to get data we don't actually care about.
	 */
	bufsize = P2ROUNDUP((uint64_t)nvsize, SPA_CONFIG_BLOCKSIZE);
	packed = vmem_alloc(bufsize, KM_SLEEP);

	VERIFY(nvlist_pack(nv, &packed, &nvsize, NV_ENCODE_XDR,
	    KM_SLEEP) == 0);
	bzero(packed + nvsize, bufsize - nvsize);

	dmu_write(spa->spa_meta_objset, obj, 0, bufsize, packed, tx);

	vmem_free(packed, bufsize);

	VERIFY(0 == dmu_bonus_hold(spa->spa_meta_objset, obj, FTAG, &db));
	dmu_buf_will_dirty(db, tx);
	*(uint64_t *)db->db_data = nvsize;
	dmu_buf_rele(db, FTAG);
}

static void
spa_sync_aux_dev(spa_t *spa, spa_aux_vdev_t *sav, dmu_tx_t *tx,
    const char *config, const char *entry)
{
	nvlist_t *nvroot;
	nvlist_t **list;
	int i;

	if (!sav->sav_sync)
		return;

	/*
	 * Update the MOS nvlist describing the list of available devices.
	 * spa_validate_aux() will have already made sure this nvlist is
	 * valid and the vdevs are labeled appropriately.
	 */
	if (sav->sav_object == 0) {
		sav->sav_object = dmu_object_alloc(spa->spa_meta_objset,
		    DMU_OT_PACKED_NVLIST, 1 << 14, DMU_OT_PACKED_NVLIST_SIZE,
		    sizeof (uint64_t), tx);
		VERIFY(zap_update(spa->spa_meta_objset,
		    DMU_POOL_DIRECTORY_OBJECT, entry, sizeof (uint64_t), 1,
		    &sav->sav_object, tx) == 0);
	}

	VERIFY(nvlist_alloc(&nvroot, NV_UNIQUE_NAME, KM_SLEEP) == 0);
	if (sav->sav_count == 0) {
		VERIFY(nvlist_add_nvlist_array(nvroot, config, NULL, 0) == 0);
	} else {
		list = kmem_alloc(sav->sav_count*sizeof (void *), KM_SLEEP);
		for (i = 0; i < sav->sav_count; i++)
			list[i] = vdev_config_generate(spa, sav->sav_vdevs[i],
			    B_FALSE, VDEV_CONFIG_L2CACHE);
		VERIFY(nvlist_add_nvlist_array(nvroot, config, list,
		    sav->sav_count) == 0);
		for (i = 0; i < sav->sav_count; i++)
			nvlist_free(list[i]);
		kmem_free(list, sav->sav_count * sizeof (void *));
	}

	spa_sync_nvlist(spa, sav->sav_object, nvroot, tx);
	nvlist_free(nvroot);

	sav->sav_sync = B_FALSE;
}

/*
 * Rebuild spa's all-vdev ZAP from the vdev ZAPs indicated in each vdev_t.
 * The all-vdev ZAP must be empty.
 */
static void
spa_avz_build(vdev_t *vd, uint64_t avz, dmu_tx_t *tx)
{
	spa_t *spa = vd->vdev_spa;

	if (vd->vdev_top_zap != 0) {
		VERIFY0(zap_add_int(spa->spa_meta_objset, avz,
		    vd->vdev_top_zap, tx));
	}
	if (vd->vdev_leaf_zap != 0) {
		VERIFY0(zap_add_int(spa->spa_meta_objset, avz,
		    vd->vdev_leaf_zap, tx));
	}
	for (uint64_t i = 0; i < vd->vdev_children; i++) {
		spa_avz_build(vd->vdev_child[i], avz, tx);
	}
}

static void
spa_sync_config_object(spa_t *spa, dmu_tx_t *tx)
{
	nvlist_t *config;

	/*
	 * If the pool is being imported from a pre-per-vdev-ZAP version of ZFS,
	 * its config may not be dirty but we still need to build per-vdev ZAPs.
	 * Similarly, if the pool is being assembled (e.g. after a split), we
	 * need to rebuild the AVZ although the config may not be dirty.
	 */
	if (list_is_empty(&spa->spa_config_dirty_list) &&
	    spa->spa_avz_action == AVZ_ACTION_NONE)
		return;

	spa_config_enter(spa, SCL_STATE, FTAG, RW_READER);

	ASSERT(spa->spa_avz_action == AVZ_ACTION_NONE ||
	    spa->spa_avz_action == AVZ_ACTION_INITIALIZE ||
	    spa->spa_all_vdev_zaps != 0);

	if (spa->spa_avz_action == AVZ_ACTION_REBUILD) {
		/* Make and build the new AVZ */
		uint64_t new_avz = zap_create(spa->spa_meta_objset,
		    DMU_OTN_ZAP_METADATA, DMU_OT_NONE, 0, tx);
		spa_avz_build(spa->spa_root_vdev, new_avz, tx);

		/* Diff old AVZ with new one */
		zap_cursor_t zc;
		zap_attribute_t za;

		for (zap_cursor_init(&zc, spa->spa_meta_objset,
		    spa->spa_all_vdev_zaps);
		    zap_cursor_retrieve(&zc, &za) == 0;
		    zap_cursor_advance(&zc)) {
			uint64_t vdzap = za.za_first_integer;
			if (zap_lookup_int(spa->spa_meta_objset, new_avz,
			    vdzap) == ENOENT) {
				/*
				 * ZAP is listed in old AVZ but not in new one;
				 * destroy it
				 */
				VERIFY0(zap_destroy(spa->spa_meta_objset, vdzap,
				    tx));
			}
		}

		zap_cursor_fini(&zc);

		/* Destroy the old AVZ */
		VERIFY0(zap_destroy(spa->spa_meta_objset,
		    spa->spa_all_vdev_zaps, tx));

		/* Replace the old AVZ in the dir obj with the new one */
		VERIFY0(zap_update(spa->spa_meta_objset,
		    DMU_POOL_DIRECTORY_OBJECT, DMU_POOL_VDEV_ZAP_MAP,
		    sizeof (new_avz), 1, &new_avz, tx));

		spa->spa_all_vdev_zaps = new_avz;
	} else if (spa->spa_avz_action == AVZ_ACTION_DESTROY) {
		zap_cursor_t zc;
		zap_attribute_t za;

		/* Walk through the AVZ and destroy all listed ZAPs */
		for (zap_cursor_init(&zc, spa->spa_meta_objset,
		    spa->spa_all_vdev_zaps);
		    zap_cursor_retrieve(&zc, &za) == 0;
		    zap_cursor_advance(&zc)) {
			uint64_t zap = za.za_first_integer;
			VERIFY0(zap_destroy(spa->spa_meta_objset, zap, tx));
		}

		zap_cursor_fini(&zc);

		/* Destroy and unlink the AVZ itself */
		VERIFY0(zap_destroy(spa->spa_meta_objset,
		    spa->spa_all_vdev_zaps, tx));
		VERIFY0(zap_remove(spa->spa_meta_objset,
		    DMU_POOL_DIRECTORY_OBJECT, DMU_POOL_VDEV_ZAP_MAP, tx));
		spa->spa_all_vdev_zaps = 0;
	}

	if (spa->spa_all_vdev_zaps == 0) {
		spa->spa_all_vdev_zaps = zap_create_link(spa->spa_meta_objset,
		    DMU_OTN_ZAP_METADATA, DMU_POOL_DIRECTORY_OBJECT,
		    DMU_POOL_VDEV_ZAP_MAP, tx);
	}
	spa->spa_avz_action = AVZ_ACTION_NONE;

	/* Create ZAPs for vdevs that don't have them. */
	vdev_construct_zaps(spa->spa_root_vdev, tx);

	config = spa_config_generate(spa, spa->spa_root_vdev,
	    dmu_tx_get_txg(tx), B_FALSE);

	/*
	 * If we're upgrading the spa version then make sure that
	 * the config object gets updated with the correct version.
	 */
	if (spa->spa_ubsync.ub_version < spa->spa_uberblock.ub_version)
		fnvlist_add_uint64(config, ZPOOL_CONFIG_VERSION,
		    spa->spa_uberblock.ub_version);

	spa_config_exit(spa, SCL_STATE, FTAG);

	nvlist_free(spa->spa_config_syncing);
	spa->spa_config_syncing = config;

	spa_sync_nvlist(spa, spa->spa_config_object, config, tx);
}

static void
spa_sync_version(void *arg, dmu_tx_t *tx)
{
	uint64_t *versionp = arg;
	uint64_t version = *versionp;
	spa_t *spa = dmu_tx_pool(tx)->dp_spa;

	/*
	 * Setting the version is special cased when first creating the pool.
	 */
	ASSERT(tx->tx_txg != TXG_INITIAL);

	ASSERT(SPA_VERSION_IS_SUPPORTED(version));
	ASSERT(version >= spa_version(spa));

	spa->spa_uberblock.ub_version = version;
	vdev_config_dirty(spa->spa_root_vdev);
	spa_history_log_internal(spa, "set", tx, "version=%lld", version);
}

/*
 * Set zpool properties.
 */
static void
spa_sync_props(void *arg, dmu_tx_t *tx)
{
	nvlist_t *nvp = arg;
	spa_t *spa = dmu_tx_pool(tx)->dp_spa;
	objset_t *mos = spa->spa_meta_objset;
	nvpair_t *elem = NULL;

	mutex_enter(&spa->spa_props_lock);

	while ((elem = nvlist_next_nvpair(nvp, elem))) {
		uint64_t intval;
		char *strval, *fname;
		zpool_prop_t prop;
		const char *propname;
		zprop_type_t proptype;
		spa_feature_t fid;

		switch (prop = zpool_name_to_prop(nvpair_name(elem))) {
		case ZPOOL_PROP_INVAL:
			/*
			 * We checked this earlier in spa_prop_validate().
			 */
			ASSERT(zpool_prop_feature(nvpair_name(elem)));

			fname = strchr(nvpair_name(elem), '@') + 1;
			VERIFY0(zfeature_lookup_name(fname, &fid));

			spa_feature_enable(spa, fid, tx);
			spa_history_log_internal(spa, "set", tx,
			    "%s=enabled", nvpair_name(elem));
			break;

		case ZPOOL_PROP_VERSION:
			intval = fnvpair_value_uint64(elem);
			/*
			 * The version is synced separately before other
			 * properties and should be correct by now.
			 */
			ASSERT3U(spa_version(spa), >=, intval);
			break;

		case ZPOOL_PROP_ALTROOT:
			/*
			 * 'altroot' is a non-persistent property. It should
			 * have been set temporarily at creation or import time.
			 */
			ASSERT(spa->spa_root != NULL);
			break;

		case ZPOOL_PROP_READONLY:
		case ZPOOL_PROP_CACHEFILE:
			/*
			 * 'readonly' and 'cachefile' are also non-persisitent
			 * properties.
			 */
			break;
		case ZPOOL_PROP_COMMENT:
			strval = fnvpair_value_string(elem);
			if (spa->spa_comment != NULL)
				spa_strfree(spa->spa_comment);
			spa->spa_comment = spa_strdup(strval);
			/*
			 * We need to dirty the configuration on all the vdevs
			 * so that their labels get updated.  It's unnecessary
			 * to do this for pool creation since the vdev's
			 * configuration has already been dirtied.
			 */
			if (tx->tx_txg != TXG_INITIAL)
				vdev_config_dirty(spa->spa_root_vdev);
			spa_history_log_internal(spa, "set", tx,
			    "%s=%s", nvpair_name(elem), strval);
			break;
		default:
			/*
			 * Set pool property values in the poolprops mos object.
			 */
			if (spa->spa_pool_props_object == 0) {
				spa->spa_pool_props_object =
				    zap_create_link(mos, DMU_OT_POOL_PROPS,
				    DMU_POOL_DIRECTORY_OBJECT, DMU_POOL_PROPS,
				    tx);
			}

			/* normalize the property name */
			propname = zpool_prop_to_name(prop);
			proptype = zpool_prop_get_type(prop);

			if (nvpair_type(elem) == DATA_TYPE_STRING) {
				ASSERT(proptype == PROP_TYPE_STRING);
				strval = fnvpair_value_string(elem);
				VERIFY0(zap_update(mos,
				    spa->spa_pool_props_object, propname,
				    1, strlen(strval) + 1, strval, tx));
				spa_history_log_internal(spa, "set", tx,
				    "%s=%s", nvpair_name(elem), strval);
			} else if (nvpair_type(elem) == DATA_TYPE_UINT64) {
				intval = fnvpair_value_uint64(elem);

				if (proptype == PROP_TYPE_INDEX) {
					const char *unused;
					VERIFY0(zpool_prop_index_to_string(
					    prop, intval, &unused));
				}
				VERIFY0(zap_update(mos,
				    spa->spa_pool_props_object, propname,
				    8, 1, &intval, tx));
				spa_history_log_internal(spa, "set", tx,
				    "%s=%lld", nvpair_name(elem), intval);
			} else {
				ASSERT(0); /* not allowed */
			}

			switch (prop) {
			case ZPOOL_PROP_DELEGATION:
				spa->spa_delegation = intval;
				break;
			case ZPOOL_PROP_BOOTFS:
				spa->spa_bootfs = intval;
				break;
			case ZPOOL_PROP_FAILUREMODE:
				spa->spa_failmode = intval;
				break;
			case ZPOOL_PROP_AUTOEXPAND:
				spa->spa_autoexpand = intval;
				if (tx->tx_txg != TXG_INITIAL)
					spa_async_request(spa,
					    SPA_ASYNC_AUTOEXPAND);
				break;
			case ZPOOL_PROP_MULTIHOST:
				spa->spa_multihost = intval;
				break;
			case ZPOOL_PROP_DEDUPDITTO:
				spa->spa_dedup_ditto = intval;
				break;
			default:
				break;
			}
		}

	}

	mutex_exit(&spa->spa_props_lock);
}

/*
 * Perform one-time upgrade on-disk changes.  spa_version() does not
 * reflect the new version this txg, so there must be no changes this
 * txg to anything that the upgrade code depends on after it executes.
 * Therefore this must be called after dsl_pool_sync() does the sync
 * tasks.
 */
static void
spa_sync_upgrades(spa_t *spa, dmu_tx_t *tx)
{
	dsl_pool_t *dp = spa->spa_dsl_pool;

	ASSERT(spa->spa_sync_pass == 1);

	rrw_enter(&dp->dp_config_rwlock, RW_WRITER, FTAG);

	if (spa->spa_ubsync.ub_version < SPA_VERSION_ORIGIN &&
	    spa->spa_uberblock.ub_version >= SPA_VERSION_ORIGIN) {
		dsl_pool_create_origin(dp, tx);

		/* Keeping the origin open increases spa_minref */
		spa->spa_minref += 3;
	}

	if (spa->spa_ubsync.ub_version < SPA_VERSION_NEXT_CLONES &&
	    spa->spa_uberblock.ub_version >= SPA_VERSION_NEXT_CLONES) {
		dsl_pool_upgrade_clones(dp, tx);
	}

	if (spa->spa_ubsync.ub_version < SPA_VERSION_DIR_CLONES &&
	    spa->spa_uberblock.ub_version >= SPA_VERSION_DIR_CLONES) {
		dsl_pool_upgrade_dir_clones(dp, tx);

		/* Keeping the freedir open increases spa_minref */
		spa->spa_minref += 3;
	}

	if (spa->spa_ubsync.ub_version < SPA_VERSION_FEATURES &&
	    spa->spa_uberblock.ub_version >= SPA_VERSION_FEATURES) {
		spa_feature_create_zap_objects(spa, tx);
	}

	/*
	 * LZ4_COMPRESS feature's behaviour was changed to activate_on_enable
	 * when possibility to use lz4 compression for metadata was added
	 * Old pools that have this feature enabled must be upgraded to have
	 * this feature active
	 */
	if (spa->spa_uberblock.ub_version >= SPA_VERSION_FEATURES) {
		boolean_t lz4_en = spa_feature_is_enabled(spa,
		    SPA_FEATURE_LZ4_COMPRESS);
		boolean_t lz4_ac = spa_feature_is_active(spa,
		    SPA_FEATURE_LZ4_COMPRESS);

		if (lz4_en && !lz4_ac)
			spa_feature_incr(spa, SPA_FEATURE_LZ4_COMPRESS, tx);
	}

	/*
	 * If we haven't written the salt, do so now.  Note that the
	 * feature may not be activated yet, but that's fine since
	 * the presence of this ZAP entry is backwards compatible.
	 */
	if (zap_contains(spa->spa_meta_objset, DMU_POOL_DIRECTORY_OBJECT,
	    DMU_POOL_CHECKSUM_SALT) == ENOENT) {
		VERIFY0(zap_add(spa->spa_meta_objset,
		    DMU_POOL_DIRECTORY_OBJECT, DMU_POOL_CHECKSUM_SALT, 1,
		    sizeof (spa->spa_cksum_salt.zcs_bytes),
		    spa->spa_cksum_salt.zcs_bytes, tx));
	}

	rrw_exit(&dp->dp_config_rwlock, FTAG);
}

static void
vdev_indirect_state_sync_verify(vdev_t *vd)
{
	ASSERTV(vdev_indirect_mapping_t *vim = vd->vdev_indirect_mapping);
	ASSERTV(vdev_indirect_births_t *vib = vd->vdev_indirect_births);

	if (vd->vdev_ops == &vdev_indirect_ops) {
		ASSERT(vim != NULL);
		ASSERT(vib != NULL);
	}

	uint64_t obsolete_sm_object = 0;
	ASSERT0(vdev_obsolete_sm_object(vd, &obsolete_sm_object));
	if (obsolete_sm_object != 0) {
		ASSERT(vd->vdev_obsolete_sm != NULL);
		ASSERT(vd->vdev_removing ||
		    vd->vdev_ops == &vdev_indirect_ops);
		ASSERT(vdev_indirect_mapping_num_entries(vim) > 0);
		ASSERT(vdev_indirect_mapping_bytes_mapped(vim) > 0);
		ASSERT3U(obsolete_sm_object, ==,
		    space_map_object(vd->vdev_obsolete_sm));
		ASSERT3U(vdev_indirect_mapping_bytes_mapped(vim), >=,
		    space_map_allocated(vd->vdev_obsolete_sm));
	}
	ASSERT(vd->vdev_obsolete_segments != NULL);

	/*
	 * Since frees / remaps to an indirect vdev can only
	 * happen in syncing context, the obsolete segments
	 * tree must be empty when we start syncing.
	 */
	ASSERT0(range_tree_space(vd->vdev_obsolete_segments));
}

/*
 * Sync the specified transaction group.  New blocks may be dirtied as
 * part of the process, so we iterate until it converges.
 */
void
spa_sync(spa_t *spa, uint64_t txg)
{
	dsl_pool_t *dp = spa->spa_dsl_pool;
	objset_t *mos = spa->spa_meta_objset;
	bplist_t *free_bpl = &spa->spa_free_bplist[txg & TXG_MASK];
	metaslab_class_t *normal = spa_normal_class(spa);
	metaslab_class_t *special = spa_special_class(spa);
	metaslab_class_t *dedup = spa_dedup_class(spa);
	vdev_t *rvd = spa->spa_root_vdev;
	vdev_t *vd;
	dmu_tx_t *tx;
	int error;
	uint32_t max_queue_depth = zfs_vdev_async_write_max_active *
	    zfs_vdev_queue_depth_pct / 100;

	VERIFY(spa_writeable(spa));

	/*
	 * Wait for i/os issued in open context that need to complete
	 * before this txg syncs.
	 */
	(void) zio_wait(spa->spa_txg_zio[txg & TXG_MASK]);
	spa->spa_txg_zio[txg & TXG_MASK] = zio_root(spa, NULL, NULL,
	    ZIO_FLAG_CANFAIL);

	/*
	 * Lock out configuration changes.
	 */
	spa_config_enter(spa, SCL_CONFIG, FTAG, RW_READER);

	spa->spa_syncing_txg = txg;
	spa->spa_sync_pass = 0;

	for (int i = 0; i < spa->spa_alloc_count; i++) {
		mutex_enter(&spa->spa_alloc_locks[i]);
		VERIFY0(avl_numnodes(&spa->spa_alloc_trees[i]));
		mutex_exit(&spa->spa_alloc_locks[i]);
	}

	/*
	 * If there are any pending vdev state changes, convert them
	 * into config changes that go out with this transaction group.
	 */
	spa_config_enter(spa, SCL_STATE, FTAG, RW_READER);
	while (list_head(&spa->spa_state_dirty_list) != NULL) {
		/*
		 * We need the write lock here because, for aux vdevs,
		 * calling vdev_config_dirty() modifies sav_config.
		 * This is ugly and will become unnecessary when we
		 * eliminate the aux vdev wart by integrating all vdevs
		 * into the root vdev tree.
		 */
		spa_config_exit(spa, SCL_CONFIG | SCL_STATE, FTAG);
		spa_config_enter(spa, SCL_CONFIG | SCL_STATE, FTAG, RW_WRITER);
		while ((vd = list_head(&spa->spa_state_dirty_list)) != NULL) {
			vdev_state_clean(vd);
			vdev_config_dirty(vd);
		}
		spa_config_exit(spa, SCL_CONFIG | SCL_STATE, FTAG);
		spa_config_enter(spa, SCL_CONFIG | SCL_STATE, FTAG, RW_READER);
	}
	spa_config_exit(spa, SCL_STATE, FTAG);

	tx = dmu_tx_create_assigned(dp, txg);

	spa->spa_sync_starttime = gethrtime();
	taskq_cancel_id(system_delay_taskq, spa->spa_deadman_tqid);
	spa->spa_deadman_tqid = taskq_dispatch_delay(system_delay_taskq,
	    spa_deadman, spa, TQ_SLEEP, ddi_get_lbolt() +
	    NSEC_TO_TICK(spa->spa_deadman_synctime));

	/*
	 * If we are upgrading to SPA_VERSION_RAIDZ_DEFLATE this txg,
	 * set spa_deflate if we have no raid-z vdevs.
	 */
	if (spa->spa_ubsync.ub_version < SPA_VERSION_RAIDZ_DEFLATE &&
	    spa->spa_uberblock.ub_version >= SPA_VERSION_RAIDZ_DEFLATE) {
		int i;

		for (i = 0; i < rvd->vdev_children; i++) {
			vd = rvd->vdev_child[i];
			if (vd->vdev_deflate_ratio != SPA_MINBLOCKSIZE)
				break;
		}
		if (i == rvd->vdev_children) {
			spa->spa_deflate = TRUE;
			VERIFY(0 == zap_add(spa->spa_meta_objset,
			    DMU_POOL_DIRECTORY_OBJECT, DMU_POOL_DEFLATE,
			    sizeof (uint64_t), 1, &spa->spa_deflate, tx));
		}
	}

	/*
	 * Set the top-level vdev's max queue depth. Evaluate each
	 * top-level's async write queue depth in case it changed.
	 * The max queue depth will not change in the middle of syncing
	 * out this txg.
	 */
	uint64_t slots_per_allocator = 0;
	for (int c = 0; c < rvd->vdev_children; c++) {
		vdev_t *tvd = rvd->vdev_child[c];
		metaslab_group_t *mg = tvd->vdev_mg;
		metaslab_class_t *mc;

		if (mg == NULL || !metaslab_group_initialized(mg))
			continue;

		mc = mg->mg_class;
		if (mc != normal && mc != special && mc != dedup)
			continue;

		/*
		 * It is safe to do a lock-free check here because only async
		 * allocations look at mg_max_alloc_queue_depth, and async
		 * allocations all happen from spa_sync().
		 */
		for (int i = 0; i < spa->spa_alloc_count; i++)
			ASSERT0(zfs_refcount_count(
			    &(mg->mg_alloc_queue_depth[i])));
		mg->mg_max_alloc_queue_depth = max_queue_depth;

		for (int i = 0; i < spa->spa_alloc_count; i++) {
			mg->mg_cur_max_alloc_queue_depth[i] =
			    zfs_vdev_def_queue_depth;
		}
		slots_per_allocator += zfs_vdev_def_queue_depth;
	}

	for (int i = 0; i < spa->spa_alloc_count; i++) {
		ASSERT0(zfs_refcount_count(&normal->mc_alloc_slots[i]));
		ASSERT0(zfs_refcount_count(&special->mc_alloc_slots[i]));
		ASSERT0(zfs_refcount_count(&dedup->mc_alloc_slots[i]));
		normal->mc_alloc_max_slots[i] = slots_per_allocator;
		special->mc_alloc_max_slots[i] = slots_per_allocator;
		dedup->mc_alloc_max_slots[i] = slots_per_allocator;
	}
	normal->mc_alloc_throttle_enabled = zio_dva_throttle_enabled;
	special->mc_alloc_throttle_enabled = zio_dva_throttle_enabled;
	dedup->mc_alloc_throttle_enabled = zio_dva_throttle_enabled;

	for (int c = 0; c < rvd->vdev_children; c++) {
		vdev_t *vd = rvd->vdev_child[c];
		vdev_indirect_state_sync_verify(vd);

		if (vdev_indirect_should_condense(vd)) {
			spa_condense_indirect_start_sync(vd, tx);
			break;
		}
	}

	/*
	 * Iterate to convergence.
	 */
	do {
		int pass = ++spa->spa_sync_pass;

		spa_sync_config_object(spa, tx);
		spa_sync_aux_dev(spa, &spa->spa_spares, tx,
		    ZPOOL_CONFIG_SPARES, DMU_POOL_SPARES);
		spa_sync_aux_dev(spa, &spa->spa_l2cache, tx,
		    ZPOOL_CONFIG_L2CACHE, DMU_POOL_L2CACHE);
		spa_errlog_sync(spa, txg);
		dsl_pool_sync(dp, txg);

		if (pass < zfs_sync_pass_deferred_free) {
			spa_sync_frees(spa, free_bpl, tx);
		} else {
			/*
			 * We can not defer frees in pass 1, because
			 * we sync the deferred frees later in pass 1.
			 */
			ASSERT3U(pass, >, 1);
			bplist_iterate(free_bpl, bpobj_enqueue_cb,
			    &spa->spa_deferred_bpobj, tx);
		}

		ddt_sync(spa, txg);
		dsl_scan_sync(dp, tx);

		if (spa->spa_vdev_removal != NULL)
			svr_sync(spa, tx);

		while ((vd = txg_list_remove(&spa->spa_vdev_txg_list, txg))
		    != NULL)
			vdev_sync(vd, txg);

		if (pass == 1) {
			spa_sync_upgrades(spa, tx);
			ASSERT3U(txg, >=,
			    spa->spa_uberblock.ub_rootbp.blk_birth);
			/*
			 * Note: We need to check if the MOS is dirty
			 * because we could have marked the MOS dirty
			 * without updating the uberblock (e.g. if we
			 * have sync tasks but no dirty user data).  We
			 * need to check the uberblock's rootbp because
			 * it is updated if we have synced out dirty
			 * data (though in this case the MOS will most
			 * likely also be dirty due to second order
			 * effects, we don't want to rely on that here).
			 */
			if (spa->spa_uberblock.ub_rootbp.blk_birth < txg &&
			    !dmu_objset_is_dirty(mos, txg)) {
				/*
				 * Nothing changed on the first pass,
				 * therefore this TXG is a no-op.  Avoid
				 * syncing deferred frees, so that we
				 * can keep this TXG as a no-op.
				 */
				ASSERT(txg_list_empty(&dp->dp_dirty_datasets,
				    txg));
				ASSERT(txg_list_empty(&dp->dp_dirty_dirs, txg));
				ASSERT(txg_list_empty(&dp->dp_sync_tasks, txg));
				ASSERT(txg_list_empty(&dp->dp_early_sync_tasks,
				    txg));
				break;
			}
			spa_sync_deferred_frees(spa, tx);
		}

	} while (dmu_objset_is_dirty(mos, txg));

#ifdef ZFS_DEBUG
	if (!list_is_empty(&spa->spa_config_dirty_list)) {
		/*
		 * Make sure that the number of ZAPs for all the vdevs matches
		 * the number of ZAPs in the per-vdev ZAP list. This only gets
		 * called if the config is dirty; otherwise there may be
		 * outstanding AVZ operations that weren't completed in
		 * spa_sync_config_object.
		 */
		uint64_t all_vdev_zap_entry_count;
		ASSERT0(zap_count(spa->spa_meta_objset,
		    spa->spa_all_vdev_zaps, &all_vdev_zap_entry_count));
		ASSERT3U(vdev_count_verify_zaps(spa->spa_root_vdev), ==,
		    all_vdev_zap_entry_count);
	}
#endif

	if (spa->spa_vdev_removal != NULL) {
		ASSERT0(spa->spa_vdev_removal->svr_bytes_done[txg & TXG_MASK]);
	}

	/*
	 * Rewrite the vdev configuration (which includes the uberblock)
	 * to commit the transaction group.
	 *
	 * If there are no dirty vdevs, we sync the uberblock to a few
	 * random top-level vdevs that are known to be visible in the
	 * config cache (see spa_vdev_add() for a complete description).
	 * If there *are* dirty vdevs, sync the uberblock to all vdevs.
	 */
	for (;;) {
		/*
		 * We hold SCL_STATE to prevent vdev open/close/etc.
		 * while we're attempting to write the vdev labels.
		 */
		spa_config_enter(spa, SCL_STATE, FTAG, RW_READER);

		if (list_is_empty(&spa->spa_config_dirty_list)) {
			vdev_t *svd[SPA_SYNC_MIN_VDEVS] = { NULL };
			int svdcount = 0;
			int children = rvd->vdev_children;
			int c0 = spa_get_random(children);

			for (int c = 0; c < children; c++) {
				vd = rvd->vdev_child[(c0 + c) % children];

				/* Stop when revisiting the first vdev */
				if (c > 0 && svd[0] == vd)
					break;

				if (vd->vdev_ms_array == 0 || vd->vdev_islog ||
				    !vdev_is_concrete(vd))
					continue;

				svd[svdcount++] = vd;
				if (svdcount == SPA_SYNC_MIN_VDEVS)
					break;
			}
			error = vdev_config_sync(svd, svdcount, txg);
		} else {
			error = vdev_config_sync(rvd->vdev_child,
			    rvd->vdev_children, txg);
		}

		if (error == 0)
			spa->spa_last_synced_guid = rvd->vdev_guid;

		spa_config_exit(spa, SCL_STATE, FTAG);

		if (error == 0)
			break;
		zio_suspend(spa, NULL, ZIO_SUSPEND_IOERR);
		zio_resume_wait(spa);
	}
	dmu_tx_commit(tx);

	taskq_cancel_id(system_delay_taskq, spa->spa_deadman_tqid);
	spa->spa_deadman_tqid = 0;

	/*
	 * Clear the dirty config list.
	 */
	while ((vd = list_head(&spa->spa_config_dirty_list)) != NULL)
		vdev_config_clean(vd);

	/*
	 * Now that the new config has synced transactionally,
	 * let it become visible to the config cache.
	 */
	if (spa->spa_config_syncing != NULL) {
		spa_config_set(spa, spa->spa_config_syncing);
		spa->spa_config_txg = txg;
		spa->spa_config_syncing = NULL;
	}

	dsl_pool_sync_done(dp, txg);

	for (int i = 0; i < spa->spa_alloc_count; i++) {
		mutex_enter(&spa->spa_alloc_locks[i]);
		VERIFY0(avl_numnodes(&spa->spa_alloc_trees[i]));
		mutex_exit(&spa->spa_alloc_locks[i]);
	}

	/*
	 * Update usable space statistics.
	 */
	while ((vd = txg_list_remove(&spa->spa_vdev_txg_list, TXG_CLEAN(txg)))
	    != NULL)
		vdev_sync_done(vd, txg);

	spa_update_dspace(spa);

	/*
	 * It had better be the case that we didn't dirty anything
	 * since vdev_config_sync().
	 */
	ASSERT(txg_list_empty(&dp->dp_dirty_datasets, txg));
	ASSERT(txg_list_empty(&dp->dp_dirty_dirs, txg));
	ASSERT(txg_list_empty(&spa->spa_vdev_txg_list, txg));

	while (zfs_pause_spa_sync)
		delay(1);

	spa->spa_sync_pass = 0;

	/*
	 * Update the last synced uberblock here. We want to do this at
	 * the end of spa_sync() so that consumers of spa_last_synced_txg()
	 * will be guaranteed that all the processing associated with
	 * that txg has been completed.
	 */
	spa->spa_ubsync = spa->spa_uberblock;
	spa_config_exit(spa, SCL_CONFIG, FTAG);

	spa_handle_ignored_writes(spa);

	/*
	 * If any async tasks have been requested, kick them off.
	 */
	spa_async_dispatch(spa);
}

/*
 * Sync all pools.  We don't want to hold the namespace lock across these
 * operations, so we take a reference on the spa_t and drop the lock during the
 * sync.
 */
void
spa_sync_allpools(void)
{
	spa_t *spa = NULL;
	mutex_enter(&spa_namespace_lock);
	while ((spa = spa_next(spa)) != NULL) {
		if (spa_state(spa) != POOL_STATE_ACTIVE ||
		    !spa_writeable(spa) || spa_suspended(spa))
			continue;
		spa_open_ref(spa, FTAG);
		mutex_exit(&spa_namespace_lock);
		txg_wait_synced(spa_get_dsl(spa), 0);
		mutex_enter(&spa_namespace_lock);
		spa_close(spa, FTAG);
	}
	mutex_exit(&spa_namespace_lock);
}

/*
 * ==========================================================================
 * Miscellaneous routines
 * ==========================================================================
 */

/*
 * Remove all pools in the system.
 */
void
spa_evict_all(void)
{
	spa_t *spa;

	/*
	 * Remove all cached state.  All pools should be closed now,
	 * so every spa in the AVL tree should be unreferenced.
	 */
	mutex_enter(&spa_namespace_lock);
	while ((spa = spa_next(NULL)) != NULL) {
		/*
		 * Stop async tasks.  The async thread may need to detach
		 * a device that's been replaced, which requires grabbing
		 * spa_namespace_lock, so we must drop it here.
		 */
		spa_open_ref(spa, FTAG);
		mutex_exit(&spa_namespace_lock);
		spa_async_suspend(spa);
		mutex_enter(&spa_namespace_lock);
		spa_close(spa, FTAG);

		if (spa->spa_state != POOL_STATE_UNINITIALIZED) {
			spa_unload(spa);
			spa_deactivate(spa);
		}
		spa_remove(spa);
	}
	mutex_exit(&spa_namespace_lock);
}

vdev_t *
spa_lookup_by_guid(spa_t *spa, uint64_t guid, boolean_t aux)
{
	vdev_t *vd;
	int i;

	if ((vd = vdev_lookup_by_guid(spa->spa_root_vdev, guid)) != NULL)
		return (vd);

	if (aux) {
		for (i = 0; i < spa->spa_l2cache.sav_count; i++) {
			vd = spa->spa_l2cache.sav_vdevs[i];
			if (vd->vdev_guid == guid)
				return (vd);
		}

		for (i = 0; i < spa->spa_spares.sav_count; i++) {
			vd = spa->spa_spares.sav_vdevs[i];
			if (vd->vdev_guid == guid)
				return (vd);
		}
	}

	return (NULL);
}

void
spa_upgrade(spa_t *spa, uint64_t version)
{
	ASSERT(spa_writeable(spa));

	spa_config_enter(spa, SCL_ALL, FTAG, RW_WRITER);

	/*
	 * This should only be called for a non-faulted pool, and since a
	 * future version would result in an unopenable pool, this shouldn't be
	 * possible.
	 */
	ASSERT(SPA_VERSION_IS_SUPPORTED(spa->spa_uberblock.ub_version));
	ASSERT3U(version, >=, spa->spa_uberblock.ub_version);

	spa->spa_uberblock.ub_version = version;
	vdev_config_dirty(spa->spa_root_vdev);

	spa_config_exit(spa, SCL_ALL, FTAG);

	txg_wait_synced(spa_get_dsl(spa), 0);
}

boolean_t
spa_has_spare(spa_t *spa, uint64_t guid)
{
	int i;
	uint64_t spareguid;
	spa_aux_vdev_t *sav = &spa->spa_spares;

	for (i = 0; i < sav->sav_count; i++)
		if (sav->sav_vdevs[i]->vdev_guid == guid)
			return (B_TRUE);

	for (i = 0; i < sav->sav_npending; i++) {
		if (nvlist_lookup_uint64(sav->sav_pending[i], ZPOOL_CONFIG_GUID,
		    &spareguid) == 0 && spareguid == guid)
			return (B_TRUE);
	}

	return (B_FALSE);
}

/*
 * Check if a pool has an active shared spare device.
 * Note: reference count of an active spare is 2, as a spare and as a replace
 */
static boolean_t
spa_has_active_shared_spare(spa_t *spa)
{
	int i, refcnt;
	uint64_t pool;
	spa_aux_vdev_t *sav = &spa->spa_spares;

	for (i = 0; i < sav->sav_count; i++) {
		if (spa_spare_exists(sav->sav_vdevs[i]->vdev_guid, &pool,
		    &refcnt) && pool != 0ULL && pool == spa_guid(spa) &&
		    refcnt > 2)
			return (B_TRUE);
	}

	return (B_FALSE);
}

sysevent_t *
spa_event_create(spa_t *spa, vdev_t *vd, nvlist_t *hist_nvl, const char *name)
{
	sysevent_t *ev = NULL;
#ifdef _KERNEL
	nvlist_t *resource;

	resource = zfs_event_create(spa, vd, FM_SYSEVENT_CLASS, name, hist_nvl);
	if (resource) {
		ev = kmem_alloc(sizeof (sysevent_t), KM_SLEEP);
		ev->resource = resource;
	}
#endif
	return (ev);
}

void
spa_event_post(sysevent_t *ev)
{
#ifdef _KERNEL
	if (ev) {
		zfs_zevent_post(ev->resource, NULL, zfs_zevent_post_cb);
		kmem_free(ev, sizeof (*ev));
	}
#endif
}

/*
 * Post a zevent corresponding to the given sysevent.   The 'name' must be one
 * of the event definitions in sys/sysevent/eventdefs.h.  The payload will be
 * filled in from the spa and (optionally) the vdev.  This doesn't do anything
 * in the userland libzpool, as we don't want consumers to misinterpret ztest
 * or zdb as real changes.
 */
void
spa_event_notify(spa_t *spa, vdev_t *vd, nvlist_t *hist_nvl, const char *name)
{
	spa_event_post(spa_event_create(spa, vd, hist_nvl, name));
}

#if defined(_KERNEL)
/* state manipulation functions */
EXPORT_SYMBOL(spa_open);
EXPORT_SYMBOL(spa_open_rewind);
EXPORT_SYMBOL(spa_get_stats);
EXPORT_SYMBOL(spa_create);
EXPORT_SYMBOL(spa_import);
EXPORT_SYMBOL(spa_tryimport);
EXPORT_SYMBOL(spa_destroy);
EXPORT_SYMBOL(spa_export);
EXPORT_SYMBOL(spa_reset);
EXPORT_SYMBOL(spa_async_request);
EXPORT_SYMBOL(spa_async_suspend);
EXPORT_SYMBOL(spa_async_resume);
EXPORT_SYMBOL(spa_inject_addref);
EXPORT_SYMBOL(spa_inject_delref);
EXPORT_SYMBOL(spa_scan_stat_init);
EXPORT_SYMBOL(spa_scan_get_stats);

/* device maniion */
EXPORT_SYMBOL(spa_vdev_add);
EXPORT_SYMBOL(spa_vdev_attach);
EXPORT_SYMBOL(spa_vdev_detach);
EXPORT_SYMBOL(spa_vdev_setpath);
EXPORT_SYMBOL(spa_vdev_setfru);
EXPORT_SYMBOL(spa_vdev_split_mirror);

/* spare statech is global across all pools) */
EXPORT_SYMBOL(spa_spare_add);
EXPORT_SYMBOL(spa_spare_remove);
EXPORT_SYMBOL(spa_spare_exists);
EXPORT_SYMBOL(spa_spare_activate);

/* L2ARC statech is global across all pools) */
EXPORT_SYMBOL(spa_l2cache_add);
EXPORT_SYMBOL(spa_l2cache_remove);
EXPORT_SYMBOL(spa_l2cache_exists);
EXPORT_SYMBOL(spa_l2cache_activate);
EXPORT_SYMBOL(spa_l2cache_drop);

/* scanning */
EXPORT_SYMBOL(spa_scan);
EXPORT_SYMBOL(spa_scan_stop);

/* spa syncing */
EXPORT_SYMBOL(spa_sync); /* only for DMU use */
EXPORT_SYMBOL(spa_sync_allpools);

/* properties */
EXPORT_SYMBOL(spa_prop_set);
EXPORT_SYMBOL(spa_prop_get);
EXPORT_SYMBOL(spa_prop_clear_bootfs);

/* asynchronous event notification */
EXPORT_SYMBOL(spa_event_notify);
#endif

#if defined(_KERNEL)
module_param(spa_load_verify_maxinflight, int, 0644);
MODULE_PARM_DESC(spa_load_verify_maxinflight,
	"Max concurrent traversal I/Os while verifying pool during import -X");

module_param(spa_load_verify_metadata, int, 0644);
MODULE_PARM_DESC(spa_load_verify_metadata,
	"Set to traverse metadata on pool import");

module_param(spa_load_verify_data, int, 0644);
MODULE_PARM_DESC(spa_load_verify_data,
	"Set to traverse data on pool import");

module_param(spa_load_print_vdev_tree, int, 0644);
MODULE_PARM_DESC(spa_load_print_vdev_tree,
	"Print vdev tree to zfs_dbgmsg during pool import");

/* CSTYLED */
module_param(zio_taskq_batch_pct, uint, 0444);
MODULE_PARM_DESC(zio_taskq_batch_pct,
	"Percentage of CPUs to run an IO worker thread");

/* BEGIN CSTYLED */
module_param(zfs_max_missing_tvds, ulong, 0644);
MODULE_PARM_DESC(zfs_max_missing_tvds,
	"Allow importing pool with up to this number of missing top-level vdevs"
	" (in read-only mode)");
/* END CSTYLED */

#endif<|MERGE_RESOLUTION|>--- conflicted
+++ resolved
@@ -4256,16 +4256,9 @@
 		 */
 		dsl_pool_clean_tmp_userrefs(spa->spa_dsl_pool);
 
-<<<<<<< HEAD
-		spa_restart_removal(spa);
-
-		spa_spawn_aux_threads(spa);
-
 		spa_config_enter(spa, SCL_CONFIG, FTAG, RW_READER);
 		vdev_initialize_restart(spa->spa_root_vdev);
 		spa_config_exit(spa, SCL_CONFIG, FTAG);
-=======
->>>>>>> 9b2266e3
 	}
 
 	spa_load_note(spa, "LOADED");
