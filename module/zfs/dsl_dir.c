/*
 * CDDL HEADER START
 *
 * The contents of this file are subject to the terms of the
 * Common Development and Distribution License (the "License").
 * You may not use this file except in compliance with the License.
 *
 * You can obtain a copy of the license at usr/src/OPENSOLARIS.LICENSE
 * or http://www.opensolaris.org/os/licensing.
 * See the License for the specific language governing permissions
 * and limitations under the License.
 *
 * When distributing Covered Code, include this CDDL HEADER in each
 * file and include the License file at usr/src/OPENSOLARIS.LICENSE.
 * If applicable, add the following below this CDDL HEADER, with the
 * fields enclosed by brackets "[]" replaced with your own identifying
 * information: Portions Copyright [yyyy] [name of copyright owner]
 *
 * CDDL HEADER END
 */
/*
 * Copyright (c) 2005, 2010, Oracle and/or its affiliates. All rights reserved.
 * Copyright (c) 2012, 2018 by Delphix. All rights reserved.
 * Copyright (c) 2013 Martin Matuska. All rights reserved.
 * Copyright (c) 2014 Joyent, Inc. All rights reserved.
 * Copyright (c) 2014 Spectra Logic Corporation, All rights reserved.
 * Copyright (c) 2016 Actifio, Inc. All rights reserved.
 * Copyright (c) 2018, loli10K <ezomori.nozomu@gmail.com>. All rights reserved.
 */

#include <sys/dmu.h>
#include <sys/dmu_objset.h>
#include <sys/dmu_tx.h>
#include <sys/dsl_dataset.h>
#include <sys/dsl_dir.h>
#include <sys/dsl_prop.h>
#include <sys/dsl_synctask.h>
#include <sys/dsl_deleg.h>
#include <sys/dmu_impl.h>
#include <sys/spa.h>
#include <sys/spa_impl.h>
#include <sys/metaslab.h>
#include <sys/zap.h>
#include <sys/zio.h>
#include <sys/arc.h>
#include <sys/sunddi.h>
#include <sys/zfeature.h>
#include <sys/policy.h>
#include <sys/zfs_vfsops.h>
#include <sys/zfs_znode.h>
#include <sys/zvol.h>
#include <sys/zthr.h>
#include "zfs_namecheck.h"
#include "zfs_prop.h"
#ifdef _KERNEL
#include <sys/zfs_vfsops.h>
#endif

/*
 * Filesystem and Snapshot Limits
 * ------------------------------
 *
 * These limits are used to restrict the number of filesystems and/or snapshots
 * that can be created at a given level in the tree or below. A typical
 * use-case is with a delegated dataset where the administrator wants to ensure
 * that a user within the zone is not creating too many additional filesystems
 * or snapshots, even though they're not exceeding their space quota.
 *
 * The filesystem and snapshot counts are stored as extensible properties. This
 * capability is controlled by a feature flag and must be enabled to be used.
 * Once enabled, the feature is not active until the first limit is set. At
 * that point, future operations to create/destroy filesystems or snapshots
 * will validate and update the counts.
 *
 * Because the count properties will not exist before the feature is active,
 * the counts are updated when a limit is first set on an uninitialized
 * dsl_dir node in the tree (The filesystem/snapshot count on a node includes
 * all of the nested filesystems/snapshots. Thus, a new leaf node has a
 * filesystem count of 0 and a snapshot count of 0. Non-existent filesystem and
 * snapshot count properties on a node indicate uninitialized counts on that
 * node.) When first setting a limit on an uninitialized node, the code starts
 * at the filesystem with the new limit and descends into all sub-filesystems
 * to add the count properties.
 *
 * In practice this is lightweight since a limit is typically set when the
 * filesystem is created and thus has no children. Once valid, changing the
 * limit value won't require a re-traversal since the counts are already valid.
 * When recursively fixing the counts, if a node with a limit is encountered
 * during the descent, the counts are known to be valid and there is no need to
 * descend into that filesystem's children. The counts on filesystems above the
 * one with the new limit will still be uninitialized, unless a limit is
 * eventually set on one of those filesystems. The counts are always recursively
 * updated when a limit is set on a dataset, unless there is already a limit.
 * When a new limit value is set on a filesystem with an existing limit, it is
 * possible for the new limit to be less than the current count at that level
 * since a user who can change the limit is also allowed to exceed the limit.
 *
 * Once the feature is active, then whenever a filesystem or snapshot is
 * created, the code recurses up the tree, validating the new count against the
 * limit at each initialized level. In practice, most levels will not have a
 * limit set. If there is a limit at any initialized level up the tree, the
 * check must pass or the creation will fail. Likewise, when a filesystem or
 * snapshot is destroyed, the counts are recursively adjusted all the way up
 * the initialized nodes in the tree. Renaming a filesystem into different point
 * in the tree will first validate, then update the counts on each branch up to
 * the common ancestor. A receive will also validate the counts and then update
 * them.
 *
 * An exception to the above behavior is that the limit is not enforced if the
 * user has permission to modify the limit. This is primarily so that
 * recursive snapshots in the global zone always work. We want to prevent a
 * denial-of-service in which a lower level delegated dataset could max out its
 * limit and thus block recursive snapshots from being taken in the global zone.
 * Because of this, it is possible for the snapshot count to be over the limit
 * and snapshots taken in the global zone could cause a lower level dataset to
 * hit or exceed its limit. The administrator taking the global zone recursive
 * snapshot should be aware of this side-effect and behave accordingly.
 * For consistency, the filesystem limit is also not enforced if the user can
 * modify the limit.
 *
 * The filesystem and snapshot limits are validated by dsl_fs_ss_limit_check()
 * and updated by dsl_fs_ss_count_adjust(). A new limit value is setup in
 * dsl_dir_activate_fs_ss_limit() and the counts are adjusted, if necessary, by
 * dsl_dir_init_fs_ss_count().
 */

extern inline dsl_dir_phys_t *dsl_dir_phys(dsl_dir_t *dd);

static uint64_t dsl_dir_space_towrite(dsl_dir_t *dd);

typedef struct ddulrt_arg {
	dsl_dir_t	*ddulrta_dd;
	uint64_t	ddlrta_txg;
} ddulrt_arg_t;

static void
dsl_dir_evict_async(void *dbu)
{
	dsl_dir_t *dd = dbu;
	int t;
	dsl_pool_t *dp __maybe_unused = dd->dd_pool;

	dd->dd_dbuf = NULL;

	for (t = 0; t < TXG_SIZE; t++) {
		ASSERT(!txg_list_member(&dp->dp_dirty_dirs, dd, t));
		ASSERT(dd->dd_tempreserved[t] == 0);
		ASSERT(dd->dd_space_towrite[t] == 0);
	}

	if (dd->dd_parent)
		dsl_dir_async_rele(dd->dd_parent, dd);

	spa_async_close(dd->dd_pool->dp_spa, dd);

	if (dsl_deadlist_is_open(&dd->dd_livelist))
		dsl_dir_livelist_close(dd);

	dsl_prop_fini(dd);
	cv_destroy(&dd->dd_activity_cv);
	mutex_destroy(&dd->dd_activity_lock);
	mutex_destroy(&dd->dd_lock);
	kmem_free(dd, sizeof (dsl_dir_t));
}

int
dsl_dir_hold_obj(dsl_pool_t *dp, uint64_t ddobj,
    const char *tail, void *tag, dsl_dir_t **ddp)
{
	dmu_buf_t *dbuf;
	dsl_dir_t *dd;
	dmu_object_info_t doi;
	int err;

	ASSERT(dsl_pool_config_held(dp));

	err = dmu_bonus_hold(dp->dp_meta_objset, ddobj, tag, &dbuf);
	if (err != 0)
		return (err);
	dd = dmu_buf_get_user(dbuf);

	dmu_object_info_from_db(dbuf, &doi);
	ASSERT3U(doi.doi_bonus_type, ==, DMU_OT_DSL_DIR);
	ASSERT3U(doi.doi_bonus_size, >=, sizeof (dsl_dir_phys_t));

	if (dd == NULL) {
		dsl_dir_t *winner;

		dd = kmem_zalloc(sizeof (dsl_dir_t), KM_SLEEP);
		dd->dd_object = ddobj;
		dd->dd_dbuf = dbuf;
		dd->dd_pool = dp;

		mutex_init(&dd->dd_lock, NULL, MUTEX_DEFAULT, NULL);
		mutex_init(&dd->dd_activity_lock, NULL, MUTEX_DEFAULT, NULL);
		cv_init(&dd->dd_activity_cv, NULL, CV_DEFAULT, NULL);
		dsl_prop_init(dd);

		if (dsl_dir_is_zapified(dd)) {
			err = zap_lookup(dp->dp_meta_objset,
			    ddobj, DD_FIELD_CRYPTO_KEY_OBJ,
			    sizeof (uint64_t), 1, &dd->dd_crypto_obj);
			if (err == 0) {
				/* check for on-disk format errata */
				if (dsl_dir_incompatible_encryption_version(
				    dd)) {
					dp->dp_spa->spa_errata =
					    ZPOOL_ERRATA_ZOL_6845_ENCRYPTION;
				}
			} else if (err != ENOENT) {
				goto errout;
			}
		}

<<<<<<< HEAD
		mutex_init(&dd->dd_lock, NULL, MUTEX_DEFAULT, NULL);
		mutex_init(&dd->dd_activity_lock, NULL, MUTEX_DEFAULT, NULL);
		cv_init(&dd->dd_activity_cv, NULL, CV_DEFAULT, NULL);
		dsl_prop_init(dd);

=======
>>>>>>> cab24ec5
		dsl_dir_snap_cmtime_update(dd);

		if (dsl_dir_phys(dd)->dd_parent_obj) {
			err = dsl_dir_hold_obj(dp,
			    dsl_dir_phys(dd)->dd_parent_obj, NULL, dd,
			    &dd->dd_parent);
			if (err != 0)
				goto errout;
			if (tail) {
#ifdef ZFS_DEBUG
				uint64_t foundobj;

				err = zap_lookup(dp->dp_meta_objset,
				    dsl_dir_phys(dd->dd_parent)->
				    dd_child_dir_zapobj, tail,
				    sizeof (foundobj), 1, &foundobj);
				ASSERT(err || foundobj == ddobj);
#endif
				(void) strlcpy(dd->dd_myname, tail,
				    sizeof (dd->dd_myname));
			} else {
				err = zap_value_search(dp->dp_meta_objset,
				    dsl_dir_phys(dd->dd_parent)->
				    dd_child_dir_zapobj,
				    ddobj, 0, dd->dd_myname);
			}
			if (err != 0)
				goto errout;
		} else {
			(void) strlcpy(dd->dd_myname, spa_name(dp->dp_spa),
			    sizeof (dd->dd_myname));
		}

		if (dsl_dir_is_clone(dd)) {
			dmu_buf_t *origin_bonus;
			dsl_dataset_phys_t *origin_phys;

			/*
			 * We can't open the origin dataset, because
			 * that would require opening this dsl_dir.
			 * Just look at its phys directly instead.
			 */
			err = dmu_bonus_hold(dp->dp_meta_objset,
			    dsl_dir_phys(dd)->dd_origin_obj, FTAG,
			    &origin_bonus);
			if (err != 0)
				goto errout;
			origin_phys = origin_bonus->db_data;
			dd->dd_origin_txg =
			    origin_phys->ds_creation_txg;
			dmu_buf_rele(origin_bonus, FTAG);
			if (dsl_dir_is_zapified(dd)) {
				uint64_t obj;
				err = zap_lookup(dp->dp_meta_objset,
				    dd->dd_object, DD_FIELD_LIVELIST,
				    sizeof (uint64_t), 1, &obj);
				if (err == 0)
					dsl_dir_livelist_open(dd, obj);
				else if (err != ENOENT)
					goto errout;
			}
		}

		dmu_buf_init_user(&dd->dd_dbu, NULL, dsl_dir_evict_async,
		    &dd->dd_dbuf);
		winner = dmu_buf_set_user_ie(dbuf, &dd->dd_dbu);
		if (winner != NULL) {
			if (dd->dd_parent)
				dsl_dir_rele(dd->dd_parent, dd);
			if (dsl_deadlist_is_open(&dd->dd_livelist))
				dsl_dir_livelist_close(dd);
			dsl_prop_fini(dd);
			cv_destroy(&dd->dd_activity_cv);
			mutex_destroy(&dd->dd_activity_lock);
			mutex_destroy(&dd->dd_lock);
			kmem_free(dd, sizeof (dsl_dir_t));
			dd = winner;
		} else {
			spa_open_ref(dp->dp_spa, dd);
		}
	}

	/*
	 * The dsl_dir_t has both open-to-close and instantiate-to-evict
	 * holds on the spa.  We need the open-to-close holds because
	 * otherwise the spa_refcnt wouldn't change when we open a
	 * dir which the spa also has open, so we could incorrectly
	 * think it was OK to unload/export/destroy the pool.  We need
	 * the instantiate-to-evict hold because the dsl_dir_t has a
	 * pointer to the dd_pool, which has a pointer to the spa_t.
	 */
	spa_open_ref(dp->dp_spa, tag);
	ASSERT3P(dd->dd_pool, ==, dp);
	ASSERT3U(dd->dd_object, ==, ddobj);
	ASSERT3P(dd->dd_dbuf, ==, dbuf);
	*ddp = dd;
	return (0);

errout:
	if (dd->dd_parent)
		dsl_dir_rele(dd->dd_parent, dd);
	if (dsl_deadlist_is_open(&dd->dd_livelist))
		dsl_dir_livelist_close(dd);
	dsl_prop_fini(dd);
	cv_destroy(&dd->dd_activity_cv);
	mutex_destroy(&dd->dd_activity_lock);
	mutex_destroy(&dd->dd_lock);
	kmem_free(dd, sizeof (dsl_dir_t));
	dmu_buf_rele(dbuf, tag);
	return (err);
}

void
dsl_dir_rele(dsl_dir_t *dd, void *tag)
{
	dprintf_dd(dd, "%s\n", "");
	spa_close(dd->dd_pool->dp_spa, tag);
	dmu_buf_rele(dd->dd_dbuf, tag);
}

/*
 * Remove a reference to the given dsl dir that is being asynchronously
 * released.  Async releases occur from a taskq performing eviction of
 * dsl datasets and dirs.  This process is identical to a normal release
 * with the exception of using the async API for releasing the reference on
 * the spa.
 */
void
dsl_dir_async_rele(dsl_dir_t *dd, void *tag)
{
	dprintf_dd(dd, "%s\n", "");
	spa_async_close(dd->dd_pool->dp_spa, tag);
	dmu_buf_rele(dd->dd_dbuf, tag);
}

/* buf must be at least ZFS_MAX_DATASET_NAME_LEN bytes */
void
dsl_dir_name(dsl_dir_t *dd, char *buf)
{
	if (dd->dd_parent) {
		dsl_dir_name(dd->dd_parent, buf);
		VERIFY3U(strlcat(buf, "/", ZFS_MAX_DATASET_NAME_LEN), <,
		    ZFS_MAX_DATASET_NAME_LEN);
	} else {
		buf[0] = '\0';
	}
	if (!MUTEX_HELD(&dd->dd_lock)) {
		/*
		 * recursive mutex so that we can use
		 * dprintf_dd() with dd_lock held
		 */
		mutex_enter(&dd->dd_lock);
		VERIFY3U(strlcat(buf, dd->dd_myname, ZFS_MAX_DATASET_NAME_LEN),
		    <, ZFS_MAX_DATASET_NAME_LEN);
		mutex_exit(&dd->dd_lock);
	} else {
		VERIFY3U(strlcat(buf, dd->dd_myname, ZFS_MAX_DATASET_NAME_LEN),
		    <, ZFS_MAX_DATASET_NAME_LEN);
	}
}

/* Calculate name length, avoiding all the strcat calls of dsl_dir_name */
int
dsl_dir_namelen(dsl_dir_t *dd)
{
	int result = 0;

	if (dd->dd_parent) {
		/* parent's name + 1 for the "/" */
		result = dsl_dir_namelen(dd->dd_parent) + 1;
	}

	if (!MUTEX_HELD(&dd->dd_lock)) {
		/* see dsl_dir_name */
		mutex_enter(&dd->dd_lock);
		result += strlen(dd->dd_myname);
		mutex_exit(&dd->dd_lock);
	} else {
		result += strlen(dd->dd_myname);
	}

	return (result);
}

static int
getcomponent(const char *path, char *component, const char **nextp)
{
	char *p;

	if ((path == NULL) || (path[0] == '\0'))
		return (SET_ERROR(ENOENT));
	/* This would be a good place to reserve some namespace... */
	p = strpbrk(path, "/@");
	if (p && (p[1] == '/' || p[1] == '@')) {
		/* two separators in a row */
		return (SET_ERROR(EINVAL));
	}
	if (p == NULL || p == path) {
		/*
		 * if the first thing is an @ or /, it had better be an
		 * @ and it had better not have any more ats or slashes,
		 * and it had better have something after the @.
		 */
		if (p != NULL &&
		    (p[0] != '@' || strpbrk(path+1, "/@") || p[1] == '\0'))
			return (SET_ERROR(EINVAL));
		if (strlen(path) >= ZFS_MAX_DATASET_NAME_LEN)
			return (SET_ERROR(ENAMETOOLONG));
		(void) strlcpy(component, path, ZFS_MAX_DATASET_NAME_LEN);
		p = NULL;
	} else if (p[0] == '/') {
		if (p - path >= ZFS_MAX_DATASET_NAME_LEN)
			return (SET_ERROR(ENAMETOOLONG));
		(void) strncpy(component, path, p - path);
		component[p - path] = '\0';
		p++;
	} else if (p[0] == '@') {
		/*
		 * if the next separator is an @, there better not be
		 * any more slashes.
		 */
		if (strchr(path, '/'))
			return (SET_ERROR(EINVAL));
		if (p - path >= ZFS_MAX_DATASET_NAME_LEN)
			return (SET_ERROR(ENAMETOOLONG));
		(void) strncpy(component, path, p - path);
		component[p - path] = '\0';
	} else {
		panic("invalid p=%p", (void *)p);
	}
	*nextp = p;
	return (0);
}

/*
 * Return the dsl_dir_t, and possibly the last component which couldn't
 * be found in *tail.  The name must be in the specified dsl_pool_t.  This
 * thread must hold the dp_config_rwlock for the pool.  Returns NULL if the
 * path is bogus, or if tail==NULL and we couldn't parse the whole name.
 * (*tail)[0] == '@' means that the last component is a snapshot.
 */
int
dsl_dir_hold(dsl_pool_t *dp, const char *name, void *tag,
    dsl_dir_t **ddp, const char **tailp)
{
	char *buf;
	const char *spaname, *next, *nextnext = NULL;
	int err;
	dsl_dir_t *dd;
	uint64_t ddobj;

	buf = kmem_alloc(ZFS_MAX_DATASET_NAME_LEN, KM_SLEEP);
	err = getcomponent(name, buf, &next);
	if (err != 0)
		goto error;

	/* Make sure the name is in the specified pool. */
	spaname = spa_name(dp->dp_spa);
	if (strcmp(buf, spaname) != 0) {
		err = SET_ERROR(EXDEV);
		goto error;
	}

	ASSERT(dsl_pool_config_held(dp));

	err = dsl_dir_hold_obj(dp, dp->dp_root_dir_obj, NULL, tag, &dd);
	if (err != 0) {
		goto error;
	}

	while (next != NULL) {
		dsl_dir_t *child_dd;
		err = getcomponent(next, buf, &nextnext);
		if (err != 0)
			break;
		ASSERT(next[0] != '\0');
		if (next[0] == '@')
			break;
		dprintf("looking up %s in obj%lld\n",
		    buf, dsl_dir_phys(dd)->dd_child_dir_zapobj);

		err = zap_lookup(dp->dp_meta_objset,
		    dsl_dir_phys(dd)->dd_child_dir_zapobj,
		    buf, sizeof (ddobj), 1, &ddobj);
		if (err != 0) {
			if (err == ENOENT)
				err = 0;
			break;
		}

		err = dsl_dir_hold_obj(dp, ddobj, buf, tag, &child_dd);
		if (err != 0)
			break;
		dsl_dir_rele(dd, tag);
		dd = child_dd;
		next = nextnext;
	}

	if (err != 0) {
		dsl_dir_rele(dd, tag);
		goto error;
	}

	/*
	 * It's an error if there's more than one component left, or
	 * tailp==NULL and there's any component left.
	 */
	if (next != NULL &&
	    (tailp == NULL || (nextnext && nextnext[0] != '\0'))) {
		/* bad path name */
		dsl_dir_rele(dd, tag);
		dprintf("next=%p (%s) tail=%p\n", next, next?next:"", tailp);
		err = SET_ERROR(ENOENT);
	}
	if (tailp != NULL)
		*tailp = next;
	if (err == 0)
		*ddp = dd;
error:
	kmem_free(buf, ZFS_MAX_DATASET_NAME_LEN);
	return (err);
}

/*
 * If the counts are already initialized for this filesystem and its
 * descendants then do nothing, otherwise initialize the counts.
 *
 * The counts on this filesystem, and those below, may be uninitialized due to
 * either the use of a pre-existing pool which did not support the
 * filesystem/snapshot limit feature, or one in which the feature had not yet
 * been enabled.
 *
 * Recursively descend the filesystem tree and update the filesystem/snapshot
 * counts on each filesystem below, then update the cumulative count on the
 * current filesystem. If the filesystem already has a count set on it,
 * then we know that its counts, and the counts on the filesystems below it,
 * are already correct, so we don't have to update this filesystem.
 */
static void
dsl_dir_init_fs_ss_count(dsl_dir_t *dd, dmu_tx_t *tx)
{
	uint64_t my_fs_cnt = 0;
	uint64_t my_ss_cnt = 0;
	dsl_pool_t *dp = dd->dd_pool;
	objset_t *os = dp->dp_meta_objset;
	zap_cursor_t *zc;
	zap_attribute_t *za;
	dsl_dataset_t *ds;

	ASSERT(spa_feature_is_active(dp->dp_spa, SPA_FEATURE_FS_SS_LIMIT));
	ASSERT(dsl_pool_config_held(dp));
	ASSERT(dmu_tx_is_syncing(tx));

	dsl_dir_zapify(dd, tx);

	/*
	 * If the filesystem count has already been initialized then we
	 * don't need to recurse down any further.
	 */
	if (zap_contains(os, dd->dd_object, DD_FIELD_FILESYSTEM_COUNT) == 0)
		return;

	zc = kmem_alloc(sizeof (zap_cursor_t), KM_SLEEP);
	za = kmem_alloc(sizeof (zap_attribute_t), KM_SLEEP);

	/* Iterate my child dirs */
	for (zap_cursor_init(zc, os, dsl_dir_phys(dd)->dd_child_dir_zapobj);
	    zap_cursor_retrieve(zc, za) == 0; zap_cursor_advance(zc)) {
		dsl_dir_t *chld_dd;
		uint64_t count;

		VERIFY0(dsl_dir_hold_obj(dp, za->za_first_integer, NULL, FTAG,
		    &chld_dd));

		/*
		 * Ignore hidden ($FREE, $MOS & $ORIGIN) objsets.
		 */
		if (chld_dd->dd_myname[0] == '$') {
			dsl_dir_rele(chld_dd, FTAG);
			continue;
		}

		my_fs_cnt++;	/* count this child */

		dsl_dir_init_fs_ss_count(chld_dd, tx);

		VERIFY0(zap_lookup(os, chld_dd->dd_object,
		    DD_FIELD_FILESYSTEM_COUNT, sizeof (count), 1, &count));
		my_fs_cnt += count;
		VERIFY0(zap_lookup(os, chld_dd->dd_object,
		    DD_FIELD_SNAPSHOT_COUNT, sizeof (count), 1, &count));
		my_ss_cnt += count;

		dsl_dir_rele(chld_dd, FTAG);
	}
	zap_cursor_fini(zc);
	/* Count my snapshots (we counted children's snapshots above) */
	VERIFY0(dsl_dataset_hold_obj(dd->dd_pool,
	    dsl_dir_phys(dd)->dd_head_dataset_obj, FTAG, &ds));

	for (zap_cursor_init(zc, os, dsl_dataset_phys(ds)->ds_snapnames_zapobj);
	    zap_cursor_retrieve(zc, za) == 0;
	    zap_cursor_advance(zc)) {
		/* Don't count temporary snapshots */
		if (za->za_name[0] != '%')
			my_ss_cnt++;
	}
	zap_cursor_fini(zc);

	dsl_dataset_rele(ds, FTAG);

	kmem_free(zc, sizeof (zap_cursor_t));
	kmem_free(za, sizeof (zap_attribute_t));

	/* we're in a sync task, update counts */
	dmu_buf_will_dirty(dd->dd_dbuf, tx);
	VERIFY0(zap_add(os, dd->dd_object, DD_FIELD_FILESYSTEM_COUNT,
	    sizeof (my_fs_cnt), 1, &my_fs_cnt, tx));
	VERIFY0(zap_add(os, dd->dd_object, DD_FIELD_SNAPSHOT_COUNT,
	    sizeof (my_ss_cnt), 1, &my_ss_cnt, tx));
}

static int
dsl_dir_actv_fs_ss_limit_check(void *arg, dmu_tx_t *tx)
{
	char *ddname = (char *)arg;
	dsl_pool_t *dp = dmu_tx_pool(tx);
	dsl_dataset_t *ds;
	dsl_dir_t *dd;
	int error;

	error = dsl_dataset_hold(dp, ddname, FTAG, &ds);
	if (error != 0)
		return (error);

	if (!spa_feature_is_enabled(dp->dp_spa, SPA_FEATURE_FS_SS_LIMIT)) {
		dsl_dataset_rele(ds, FTAG);
		return (SET_ERROR(ENOTSUP));
	}

	dd = ds->ds_dir;
	if (spa_feature_is_active(dp->dp_spa, SPA_FEATURE_FS_SS_LIMIT) &&
	    dsl_dir_is_zapified(dd) &&
	    zap_contains(dp->dp_meta_objset, dd->dd_object,
	    DD_FIELD_FILESYSTEM_COUNT) == 0) {
		dsl_dataset_rele(ds, FTAG);
		return (SET_ERROR(EALREADY));
	}

	dsl_dataset_rele(ds, FTAG);
	return (0);
}

static void
dsl_dir_actv_fs_ss_limit_sync(void *arg, dmu_tx_t *tx)
{
	char *ddname = (char *)arg;
	dsl_pool_t *dp = dmu_tx_pool(tx);
	dsl_dataset_t *ds;
	spa_t *spa;

	VERIFY0(dsl_dataset_hold(dp, ddname, FTAG, &ds));

	spa = dsl_dataset_get_spa(ds);

	if (!spa_feature_is_active(spa, SPA_FEATURE_FS_SS_LIMIT)) {
		/*
		 * Since the feature was not active and we're now setting a
		 * limit, increment the feature-active counter so that the
		 * feature becomes active for the first time.
		 *
		 * We are already in a sync task so we can update the MOS.
		 */
		spa_feature_incr(spa, SPA_FEATURE_FS_SS_LIMIT, tx);
	}

	/*
	 * Since we are now setting a non-UINT64_MAX limit on the filesystem,
	 * we need to ensure the counts are correct. Descend down the tree from
	 * this point and update all of the counts to be accurate.
	 */
	dsl_dir_init_fs_ss_count(ds->ds_dir, tx);

	dsl_dataset_rele(ds, FTAG);
}

/*
 * Make sure the feature is enabled and activate it if necessary.
 * Since we're setting a limit, ensure the on-disk counts are valid.
 * This is only called by the ioctl path when setting a limit value.
 *
 * We do not need to validate the new limit, since users who can change the
 * limit are also allowed to exceed the limit.
 */
int
dsl_dir_activate_fs_ss_limit(const char *ddname)
{
	int error;

	error = dsl_sync_task(ddname, dsl_dir_actv_fs_ss_limit_check,
	    dsl_dir_actv_fs_ss_limit_sync, (void *)ddname, 0,
	    ZFS_SPACE_CHECK_RESERVED);

	if (error == EALREADY)
		error = 0;

	return (error);
}

/*
 * Used to determine if the filesystem_limit or snapshot_limit should be
 * enforced. We allow the limit to be exceeded if the user has permission to
 * write the property value. We pass in the creds that we got in the open
 * context since we will always be the GZ root in syncing context. We also have
 * to handle the case where we are allowed to change the limit on the current
 * dataset, but there may be another limit in the tree above.
 *
 * We can never modify these two properties within a non-global zone. In
 * addition, the other checks are modeled on zfs_secpolicy_write_perms. We
 * can't use that function since we are already holding the dp_config_rwlock.
 * In addition, we already have the dd and dealing with snapshots is simplified
 * in this code.
 */

typedef enum {
	ENFORCE_ALWAYS,
	ENFORCE_NEVER,
	ENFORCE_ABOVE
} enforce_res_t;

static enforce_res_t
dsl_enforce_ds_ss_limits(dsl_dir_t *dd, zfs_prop_t prop,
    cred_t *cr, proc_t *proc)
{
	enforce_res_t enforce = ENFORCE_ALWAYS;
	uint64_t obj;
	dsl_dataset_t *ds;
	uint64_t zoned;
	const char *zonedstr;

	ASSERT(prop == ZFS_PROP_FILESYSTEM_LIMIT ||
	    prop == ZFS_PROP_SNAPSHOT_LIMIT);

#ifdef _KERNEL
	if (crgetzoneid(cr) != GLOBAL_ZONEID)
		return (ENFORCE_ALWAYS);

	/*
	 * We are checking the saved credentials of the user process, which is
	 * not the current process.  Note that we can't use secpolicy_zfs(),
	 * because it only works if the cred is that of the current process (on
	 * Linux).
	 */
	if (secpolicy_zfs_proc(cr, proc) == 0)
		return (ENFORCE_NEVER);
#endif

	if ((obj = dsl_dir_phys(dd)->dd_head_dataset_obj) == 0)
		return (ENFORCE_ALWAYS);

	ASSERT(dsl_pool_config_held(dd->dd_pool));

	if (dsl_dataset_hold_obj(dd->dd_pool, obj, FTAG, &ds) != 0)
		return (ENFORCE_ALWAYS);

	zonedstr = zfs_prop_to_name(ZFS_PROP_ZONED);
	if (dsl_prop_get_ds(ds, zonedstr, 8, 1, &zoned, NULL) || zoned) {
		/* Only root can access zoned fs's from the GZ */
		enforce = ENFORCE_ALWAYS;
	} else {
		if (dsl_deleg_access_impl(ds, zfs_prop_to_name(prop), cr) == 0)
			enforce = ENFORCE_ABOVE;
	}

	dsl_dataset_rele(ds, FTAG);
	return (enforce);
}

/*
 * Check if adding additional child filesystem(s) would exceed any filesystem
 * limits or adding additional snapshot(s) would exceed any snapshot limits.
 * The prop argument indicates which limit to check.
 *
 * Note that all filesystem limits up to the root (or the highest
 * initialized) filesystem or the given ancestor must be satisfied.
 */
int
dsl_fs_ss_limit_check(dsl_dir_t *dd, uint64_t delta, zfs_prop_t prop,
    dsl_dir_t *ancestor, cred_t *cr, proc_t *proc)
{
	objset_t *os = dd->dd_pool->dp_meta_objset;
	uint64_t limit, count;
	char *count_prop;
	enforce_res_t enforce;
	int err = 0;

	ASSERT(dsl_pool_config_held(dd->dd_pool));
	ASSERT(prop == ZFS_PROP_FILESYSTEM_LIMIT ||
	    prop == ZFS_PROP_SNAPSHOT_LIMIT);

	/*
	 * If we're allowed to change the limit, don't enforce the limit
	 * e.g. this can happen if a snapshot is taken by an administrative
	 * user in the global zone (i.e. a recursive snapshot by root).
	 * However, we must handle the case of delegated permissions where we
	 * are allowed to change the limit on the current dataset, but there
	 * is another limit in the tree above.
	 */
	enforce = dsl_enforce_ds_ss_limits(dd, prop, cr, proc);
	if (enforce == ENFORCE_NEVER)
		return (0);

	/*
	 * e.g. if renaming a dataset with no snapshots, count adjustment
	 * is 0.
	 */
	if (delta == 0)
		return (0);

	if (prop == ZFS_PROP_SNAPSHOT_LIMIT) {
		/*
		 * We don't enforce the limit for temporary snapshots. This is
		 * indicated by a NULL cred_t argument.
		 */
		if (cr == NULL)
			return (0);

		count_prop = DD_FIELD_SNAPSHOT_COUNT;
	} else {
		count_prop = DD_FIELD_FILESYSTEM_COUNT;
	}

	/*
	 * If an ancestor has been provided, stop checking the limit once we
	 * hit that dir. We need this during rename so that we don't overcount
	 * the check once we recurse up to the common ancestor.
	 */
	if (ancestor == dd)
		return (0);

	/*
	 * If we hit an uninitialized node while recursing up the tree, we can
	 * stop since we know there is no limit here (or above). The counts are
	 * not valid on this node and we know we won't touch this node's counts.
	 */
	if (!dsl_dir_is_zapified(dd))
		return (0);
	err = zap_lookup(os, dd->dd_object,
	    count_prop, sizeof (count), 1, &count);
	if (err == ENOENT)
		return (0);
	if (err != 0)
		return (err);

	err = dsl_prop_get_dd(dd, zfs_prop_to_name(prop), 8, 1, &limit, NULL,
	    B_FALSE);
	if (err != 0)
		return (err);

	/* Is there a limit which we've hit? */
	if (enforce == ENFORCE_ALWAYS && (count + delta) > limit)
		return (SET_ERROR(EDQUOT));

	if (dd->dd_parent != NULL)
		err = dsl_fs_ss_limit_check(dd->dd_parent, delta, prop,
		    ancestor, cr, proc);

	return (err);
}

/*
 * Adjust the filesystem or snapshot count for the specified dsl_dir_t and all
 * parents. When a new filesystem/snapshot is created, increment the count on
 * all parents, and when a filesystem/snapshot is destroyed, decrement the
 * count.
 */
void
dsl_fs_ss_count_adjust(dsl_dir_t *dd, int64_t delta, const char *prop,
    dmu_tx_t *tx)
{
	int err;
	objset_t *os = dd->dd_pool->dp_meta_objset;
	uint64_t count;

	ASSERT(dsl_pool_config_held(dd->dd_pool));
	ASSERT(dmu_tx_is_syncing(tx));
	ASSERT(strcmp(prop, DD_FIELD_FILESYSTEM_COUNT) == 0 ||
	    strcmp(prop, DD_FIELD_SNAPSHOT_COUNT) == 0);

	/*
	 * We don't do accounting for hidden ($FREE, $MOS & $ORIGIN) objsets.
	 */
	if (dd->dd_myname[0] == '$' && strcmp(prop,
	    DD_FIELD_FILESYSTEM_COUNT) == 0) {
		return;
	}

	/*
	 * e.g. if renaming a dataset with no snapshots, count adjustment is 0
	 */
	if (delta == 0)
		return;

	/*
	 * If we hit an uninitialized node while recursing up the tree, we can
	 * stop since we know the counts are not valid on this node and we
	 * know we shouldn't touch this node's counts. An uninitialized count
	 * on the node indicates that either the feature has not yet been
	 * activated or there are no limits on this part of the tree.
	 */
	if (!dsl_dir_is_zapified(dd) || (err = zap_lookup(os, dd->dd_object,
	    prop, sizeof (count), 1, &count)) == ENOENT)
		return;
	VERIFY0(err);

	count += delta;
	/* Use a signed verify to make sure we're not neg. */
	VERIFY3S(count, >=, 0);

	VERIFY0(zap_update(os, dd->dd_object, prop, sizeof (count), 1, &count,
	    tx));

	/* Roll up this additional count into our ancestors */
	if (dd->dd_parent != NULL)
		dsl_fs_ss_count_adjust(dd->dd_parent, delta, prop, tx);
}

uint64_t
dsl_dir_create_sync(dsl_pool_t *dp, dsl_dir_t *pds, const char *name,
    dmu_tx_t *tx)
{
	objset_t *mos = dp->dp_meta_objset;
	uint64_t ddobj;
	dsl_dir_phys_t *ddphys;
	dmu_buf_t *dbuf;

	ddobj = dmu_object_alloc(mos, DMU_OT_DSL_DIR, 0,
	    DMU_OT_DSL_DIR, sizeof (dsl_dir_phys_t), tx);
	if (pds) {
		VERIFY0(zap_add(mos, dsl_dir_phys(pds)->dd_child_dir_zapobj,
		    name, sizeof (uint64_t), 1, &ddobj, tx));
	} else {
		/* it's the root dir */
		VERIFY0(zap_add(mos, DMU_POOL_DIRECTORY_OBJECT,
		    DMU_POOL_ROOT_DATASET, sizeof (uint64_t), 1, &ddobj, tx));
	}
	VERIFY0(dmu_bonus_hold(mos, ddobj, FTAG, &dbuf));
	dmu_buf_will_dirty(dbuf, tx);
	ddphys = dbuf->db_data;

	ddphys->dd_creation_time = gethrestime_sec();
	if (pds) {
		ddphys->dd_parent_obj = pds->dd_object;

		/* update the filesystem counts */
		dsl_fs_ss_count_adjust(pds, 1, DD_FIELD_FILESYSTEM_COUNT, tx);
	}
	ddphys->dd_props_zapobj = zap_create(mos,
	    DMU_OT_DSL_PROPS, DMU_OT_NONE, 0, tx);
	ddphys->dd_child_dir_zapobj = zap_create(mos,
	    DMU_OT_DSL_DIR_CHILD_MAP, DMU_OT_NONE, 0, tx);
	if (spa_version(dp->dp_spa) >= SPA_VERSION_USED_BREAKDOWN)
		ddphys->dd_flags |= DD_FLAG_USED_BREAKDOWN;

	dmu_buf_rele(dbuf, FTAG);

	return (ddobj);
}

boolean_t
dsl_dir_is_clone(dsl_dir_t *dd)
{
	return (dsl_dir_phys(dd)->dd_origin_obj &&
	    (dd->dd_pool->dp_origin_snap == NULL ||
	    dsl_dir_phys(dd)->dd_origin_obj !=
	    dd->dd_pool->dp_origin_snap->ds_object));
}

uint64_t
dsl_dir_get_used(dsl_dir_t *dd)
{
	return (dsl_dir_phys(dd)->dd_used_bytes);
}

uint64_t
dsl_dir_get_compressed(dsl_dir_t *dd)
{
	return (dsl_dir_phys(dd)->dd_compressed_bytes);
}

uint64_t
dsl_dir_get_quota(dsl_dir_t *dd)
{
	return (dsl_dir_phys(dd)->dd_quota);
}

uint64_t
dsl_dir_get_reservation(dsl_dir_t *dd)
{
	return (dsl_dir_phys(dd)->dd_reserved);
}

uint64_t
dsl_dir_get_compressratio(dsl_dir_t *dd)
{
	/* a fixed point number, 100x the ratio */
	return (dsl_dir_phys(dd)->dd_compressed_bytes == 0 ? 100 :
	    (dsl_dir_phys(dd)->dd_uncompressed_bytes * 100 /
	    dsl_dir_phys(dd)->dd_compressed_bytes));
}

uint64_t
dsl_dir_get_logicalused(dsl_dir_t *dd)
{
	return (dsl_dir_phys(dd)->dd_uncompressed_bytes);
}

uint64_t
dsl_dir_get_usedsnap(dsl_dir_t *dd)
{
	return (dsl_dir_phys(dd)->dd_used_breakdown[DD_USED_SNAP]);
}

uint64_t
dsl_dir_get_usedds(dsl_dir_t *dd)
{
	return (dsl_dir_phys(dd)->dd_used_breakdown[DD_USED_HEAD]);
}

uint64_t
dsl_dir_get_usedrefreserv(dsl_dir_t *dd)
{
	return (dsl_dir_phys(dd)->dd_used_breakdown[DD_USED_REFRSRV]);
}

uint64_t
dsl_dir_get_usedchild(dsl_dir_t *dd)
{
	return (dsl_dir_phys(dd)->dd_used_breakdown[DD_USED_CHILD] +
	    dsl_dir_phys(dd)->dd_used_breakdown[DD_USED_CHILD_RSRV]);
}

void
dsl_dir_get_origin(dsl_dir_t *dd, char *buf)
{
	dsl_dataset_t *ds;
	VERIFY0(dsl_dataset_hold_obj(dd->dd_pool,
	    dsl_dir_phys(dd)->dd_origin_obj, FTAG, &ds));

	dsl_dataset_name(ds, buf);

	dsl_dataset_rele(ds, FTAG);
}

int
dsl_dir_get_filesystem_count(dsl_dir_t *dd, uint64_t *count)
{
	if (dsl_dir_is_zapified(dd)) {
		objset_t *os = dd->dd_pool->dp_meta_objset;
		return (zap_lookup(os, dd->dd_object, DD_FIELD_FILESYSTEM_COUNT,
		    sizeof (*count), 1, count));
	} else {
		return (SET_ERROR(ENOENT));
	}
}

int
dsl_dir_get_snapshot_count(dsl_dir_t *dd, uint64_t *count)
{
	if (dsl_dir_is_zapified(dd)) {
		objset_t *os = dd->dd_pool->dp_meta_objset;
		return (zap_lookup(os, dd->dd_object, DD_FIELD_SNAPSHOT_COUNT,
		    sizeof (*count), 1, count));
	} else {
		return (SET_ERROR(ENOENT));
	}
}

void
dsl_dir_stats(dsl_dir_t *dd, nvlist_t *nv)
{
	mutex_enter(&dd->dd_lock);
	dsl_prop_nvlist_add_uint64(nv, ZFS_PROP_QUOTA,
	    dsl_dir_get_quota(dd));
	dsl_prop_nvlist_add_uint64(nv, ZFS_PROP_RESERVATION,
	    dsl_dir_get_reservation(dd));
	dsl_prop_nvlist_add_uint64(nv, ZFS_PROP_LOGICALUSED,
	    dsl_dir_get_logicalused(dd));
	if (dsl_dir_phys(dd)->dd_flags & DD_FLAG_USED_BREAKDOWN) {
		dsl_prop_nvlist_add_uint64(nv, ZFS_PROP_USEDSNAP,
		    dsl_dir_get_usedsnap(dd));
		dsl_prop_nvlist_add_uint64(nv, ZFS_PROP_USEDDS,
		    dsl_dir_get_usedds(dd));
		dsl_prop_nvlist_add_uint64(nv, ZFS_PROP_USEDREFRESERV,
		    dsl_dir_get_usedrefreserv(dd));
		dsl_prop_nvlist_add_uint64(nv, ZFS_PROP_USEDCHILD,
		    dsl_dir_get_usedchild(dd));
	}
	mutex_exit(&dd->dd_lock);

	uint64_t count;
	if (dsl_dir_get_filesystem_count(dd, &count) == 0) {
		dsl_prop_nvlist_add_uint64(nv, ZFS_PROP_FILESYSTEM_COUNT,
		    count);
	}
	if (dsl_dir_get_snapshot_count(dd, &count) == 0) {
		dsl_prop_nvlist_add_uint64(nv, ZFS_PROP_SNAPSHOT_COUNT,
		    count);
	}

	if (dsl_dir_is_clone(dd)) {
		char buf[ZFS_MAX_DATASET_NAME_LEN];
		dsl_dir_get_origin(dd, buf);
		dsl_prop_nvlist_add_string(nv, ZFS_PROP_ORIGIN, buf);
	}

}

void
dsl_dir_dirty(dsl_dir_t *dd, dmu_tx_t *tx)
{
	dsl_pool_t *dp = dd->dd_pool;

	ASSERT(dsl_dir_phys(dd));

	if (txg_list_add(&dp->dp_dirty_dirs, dd, tx->tx_txg)) {
		/* up the hold count until we can be written out */
		dmu_buf_add_ref(dd->dd_dbuf, dd);
	}
}

static int64_t
parent_delta(dsl_dir_t *dd, uint64_t used, int64_t delta)
{
	uint64_t old_accounted = MAX(used, dsl_dir_phys(dd)->dd_reserved);
	uint64_t new_accounted =
	    MAX(used + delta, dsl_dir_phys(dd)->dd_reserved);
	return (new_accounted - old_accounted);
}

void
dsl_dir_sync(dsl_dir_t *dd, dmu_tx_t *tx)
{
	ASSERT(dmu_tx_is_syncing(tx));

	mutex_enter(&dd->dd_lock);
	ASSERT0(dd->dd_tempreserved[tx->tx_txg & TXG_MASK]);
	dprintf_dd(dd, "txg=%llu towrite=%lluK\n", tx->tx_txg,
	    dd->dd_space_towrite[tx->tx_txg & TXG_MASK] / 1024);
	dd->dd_space_towrite[tx->tx_txg & TXG_MASK] = 0;
	mutex_exit(&dd->dd_lock);

	/* release the hold from dsl_dir_dirty */
	dmu_buf_rele(dd->dd_dbuf, dd);
}

static uint64_t
dsl_dir_space_towrite(dsl_dir_t *dd)
{
	uint64_t space = 0;

	ASSERT(MUTEX_HELD(&dd->dd_lock));

	for (int i = 0; i < TXG_SIZE; i++) {
		space += dd->dd_space_towrite[i & TXG_MASK];
		ASSERT3U(dd->dd_space_towrite[i & TXG_MASK], >=, 0);
	}
	return (space);
}

/*
 * How much space would dd have available if ancestor had delta applied
 * to it?  If ondiskonly is set, we're only interested in what's
 * on-disk, not estimated pending changes.
 */
uint64_t
dsl_dir_space_available(dsl_dir_t *dd,
    dsl_dir_t *ancestor, int64_t delta, int ondiskonly)
{
	uint64_t parentspace, myspace, quota, used;

	/*
	 * If there are no restrictions otherwise, assume we have
	 * unlimited space available.
	 */
	quota = UINT64_MAX;
	parentspace = UINT64_MAX;

	if (dd->dd_parent != NULL) {
		parentspace = dsl_dir_space_available(dd->dd_parent,
		    ancestor, delta, ondiskonly);
	}

	mutex_enter(&dd->dd_lock);
	if (dsl_dir_phys(dd)->dd_quota != 0)
		quota = dsl_dir_phys(dd)->dd_quota;
	used = dsl_dir_phys(dd)->dd_used_bytes;
	if (!ondiskonly)
		used += dsl_dir_space_towrite(dd);

	if (dd->dd_parent == NULL) {
		uint64_t poolsize = dsl_pool_adjustedsize(dd->dd_pool,
		    ZFS_SPACE_CHECK_NORMAL);
		quota = MIN(quota, poolsize);
	}

	if (dsl_dir_phys(dd)->dd_reserved > used && parentspace != UINT64_MAX) {
		/*
		 * We have some space reserved, in addition to what our
		 * parent gave us.
		 */
		parentspace += dsl_dir_phys(dd)->dd_reserved - used;
	}

	if (dd == ancestor) {
		ASSERT(delta <= 0);
		ASSERT(used >= -delta);
		used += delta;
		if (parentspace != UINT64_MAX)
			parentspace -= delta;
	}

	if (used > quota) {
		/* over quota */
		myspace = 0;
	} else {
		/*
		 * the lesser of the space provided by our parent and
		 * the space left in our quota
		 */
		myspace = MIN(parentspace, quota - used);
	}

	mutex_exit(&dd->dd_lock);

	return (myspace);
}

struct tempreserve {
	list_node_t tr_node;
	dsl_dir_t *tr_ds;
	uint64_t tr_size;
};

static int
dsl_dir_tempreserve_impl(dsl_dir_t *dd, uint64_t asize, boolean_t netfree,
    boolean_t ignorequota, list_t *tr_list,
    dmu_tx_t *tx, boolean_t first)
{
	uint64_t txg;
	uint64_t quota;
	struct tempreserve *tr;
	int retval;
	uint64_t ref_rsrv;

top_of_function:
	txg = tx->tx_txg;
	retval = EDQUOT;
	ref_rsrv = 0;

	ASSERT3U(txg, !=, 0);
	ASSERT3S(asize, >, 0);

	mutex_enter(&dd->dd_lock);

	/*
	 * Check against the dsl_dir's quota.  We don't add in the delta
	 * when checking for over-quota because they get one free hit.
	 */
	uint64_t est_inflight = dsl_dir_space_towrite(dd);
	for (int i = 0; i < TXG_SIZE; i++)
		est_inflight += dd->dd_tempreserved[i];
	uint64_t used_on_disk = dsl_dir_phys(dd)->dd_used_bytes;

	/*
	 * On the first iteration, fetch the dataset's used-on-disk and
	 * refreservation values. Also, if checkrefquota is set, test if
	 * allocating this space would exceed the dataset's refquota.
	 */
	if (first && tx->tx_objset) {
		int error;
		dsl_dataset_t *ds = tx->tx_objset->os_dsl_dataset;

		error = dsl_dataset_check_quota(ds, !netfree,
		    asize, est_inflight, &used_on_disk, &ref_rsrv);
		if (error != 0) {
			mutex_exit(&dd->dd_lock);
			DMU_TX_STAT_BUMP(dmu_tx_quota);
			return (error);
		}
	}

	/*
	 * If this transaction will result in a net free of space,
	 * we want to let it through.
	 */
	if (ignorequota || netfree || dsl_dir_phys(dd)->dd_quota == 0)
		quota = UINT64_MAX;
	else
		quota = dsl_dir_phys(dd)->dd_quota;

	/*
	 * Adjust the quota against the actual pool size at the root
	 * minus any outstanding deferred frees.
	 * To ensure that it's possible to remove files from a full
	 * pool without inducing transient overcommits, we throttle
	 * netfree transactions against a quota that is slightly larger,
	 * but still within the pool's allocation slop.  In cases where
	 * we're very close to full, this will allow a steady trickle of
	 * removes to get through.
	 */
	uint64_t deferred = 0;
	if (dd->dd_parent == NULL) {
		uint64_t avail = dsl_pool_unreserved_space(dd->dd_pool,
		    (netfree) ?
		    ZFS_SPACE_CHECK_RESERVED : ZFS_SPACE_CHECK_NORMAL);

		if (avail < quota) {
			quota = avail;
			retval = SET_ERROR(ENOSPC);
		}
	}

	/*
	 * If they are requesting more space, and our current estimate
	 * is over quota, they get to try again unless the actual
	 * on-disk is over quota and there are no pending changes (which
	 * may free up space for us).
	 */
	if (used_on_disk + est_inflight >= quota) {
		if (est_inflight > 0 || used_on_disk < quota ||
		    (retval == ENOSPC && used_on_disk < quota + deferred))
			retval = ERESTART;
		dprintf_dd(dd, "failing: used=%lluK inflight = %lluK "
		    "quota=%lluK tr=%lluK err=%d\n",
		    used_on_disk>>10, est_inflight>>10,
		    quota>>10, asize>>10, retval);
		mutex_exit(&dd->dd_lock);
		DMU_TX_STAT_BUMP(dmu_tx_quota);
		return (SET_ERROR(retval));
	}

	/* We need to up our estimated delta before dropping dd_lock */
	dd->dd_tempreserved[txg & TXG_MASK] += asize;

	uint64_t parent_rsrv = parent_delta(dd, used_on_disk + est_inflight,
	    asize - ref_rsrv);
	mutex_exit(&dd->dd_lock);

	tr = kmem_zalloc(sizeof (struct tempreserve), KM_SLEEP);
	tr->tr_ds = dd;
	tr->tr_size = asize;
	list_insert_tail(tr_list, tr);

	/* see if it's OK with our parent */
	if (dd->dd_parent != NULL && parent_rsrv != 0) {
		/*
		 * Recurse on our parent without recursion. This has been
		 * observed to be potentially large stack usage even within
		 * the test suite. Largest seen stack was 7632 bytes on linux.
		 */

		dd = dd->dd_parent;
		asize = parent_rsrv;
		ignorequota = (dsl_dir_phys(dd)->dd_head_dataset_obj == 0);
		first = B_FALSE;
		goto top_of_function;

	} else {
		return (0);
	}
}

/*
 * Reserve space in this dsl_dir, to be used in this tx's txg.
 * After the space has been dirtied (and dsl_dir_willuse_space()
 * has been called), the reservation should be canceled, using
 * dsl_dir_tempreserve_clear().
 */
int
dsl_dir_tempreserve_space(dsl_dir_t *dd, uint64_t lsize, uint64_t asize,
    boolean_t netfree, void **tr_cookiep, dmu_tx_t *tx)
{
	int err;
	list_t *tr_list;

	if (asize == 0) {
		*tr_cookiep = NULL;
		return (0);
	}

	tr_list = kmem_alloc(sizeof (list_t), KM_SLEEP);
	list_create(tr_list, sizeof (struct tempreserve),
	    offsetof(struct tempreserve, tr_node));
	ASSERT3S(asize, >, 0);

	err = arc_tempreserve_space(dd->dd_pool->dp_spa, lsize, tx->tx_txg);
	if (err == 0) {
		struct tempreserve *tr;

		tr = kmem_zalloc(sizeof (struct tempreserve), KM_SLEEP);
		tr->tr_size = lsize;
		list_insert_tail(tr_list, tr);
	} else {
		if (err == EAGAIN) {
			/*
			 * If arc_memory_throttle() detected that pageout
			 * is running and we are low on memory, we delay new
			 * non-pageout transactions to give pageout an
			 * advantage.
			 *
			 * It is unfortunate to be delaying while the caller's
			 * locks are held.
			 */
			txg_delay(dd->dd_pool, tx->tx_txg,
			    MSEC2NSEC(10), MSEC2NSEC(10));
			err = SET_ERROR(ERESTART);
		}
	}

	if (err == 0) {
		err = dsl_dir_tempreserve_impl(dd, asize, netfree,
		    B_FALSE, tr_list, tx, B_TRUE);
	}

	if (err != 0)
		dsl_dir_tempreserve_clear(tr_list, tx);
	else
		*tr_cookiep = tr_list;

	return (err);
}

/*
 * Clear a temporary reservation that we previously made with
 * dsl_dir_tempreserve_space().
 */
void
dsl_dir_tempreserve_clear(void *tr_cookie, dmu_tx_t *tx)
{
	int txgidx = tx->tx_txg & TXG_MASK;
	list_t *tr_list = tr_cookie;
	struct tempreserve *tr;

	ASSERT3U(tx->tx_txg, !=, 0);

	if (tr_cookie == NULL)
		return;

	while ((tr = list_head(tr_list)) != NULL) {
		if (tr->tr_ds) {
			mutex_enter(&tr->tr_ds->dd_lock);
			ASSERT3U(tr->tr_ds->dd_tempreserved[txgidx], >=,
			    tr->tr_size);
			tr->tr_ds->dd_tempreserved[txgidx] -= tr->tr_size;
			mutex_exit(&tr->tr_ds->dd_lock);
		} else {
			arc_tempreserve_clear(tr->tr_size);
		}
		list_remove(tr_list, tr);
		kmem_free(tr, sizeof (struct tempreserve));
	}

	kmem_free(tr_list, sizeof (list_t));
}

/*
 * This should be called from open context when we think we're going to write
 * or free space, for example when dirtying data. Be conservative; it's okay
 * to write less space or free more, but we don't want to write more or free
 * less than the amount specified.
 *
 * NOTE: The behavior of this function is identical to the Illumos / FreeBSD
 * version however it has been adjusted to use an iterative rather than
 * recursive algorithm to minimize stack usage.
 */
void
dsl_dir_willuse_space(dsl_dir_t *dd, int64_t space, dmu_tx_t *tx)
{
	int64_t parent_space;
	uint64_t est_used;

	do {
		mutex_enter(&dd->dd_lock);
		if (space > 0)
			dd->dd_space_towrite[tx->tx_txg & TXG_MASK] += space;

		est_used = dsl_dir_space_towrite(dd) +
		    dsl_dir_phys(dd)->dd_used_bytes;
		parent_space = parent_delta(dd, est_used, space);
		mutex_exit(&dd->dd_lock);

		/* Make sure that we clean up dd_space_to* */
		dsl_dir_dirty(dd, tx);

		dd = dd->dd_parent;
		space = parent_space;
	} while (space && dd);
}

/* call from syncing context when we actually write/free space for this dd */
void
dsl_dir_diduse_space(dsl_dir_t *dd, dd_used_t type,
    int64_t used, int64_t compressed, int64_t uncompressed, dmu_tx_t *tx)
{
	int64_t accounted_delta;

	/*
	 * dsl_dataset_set_refreservation_sync_impl() calls this with
	 * dd_lock held, so that it can atomically update
	 * ds->ds_reserved and the dsl_dir accounting, so that
	 * dsl_dataset_check_quota() can see dataset and dir accounting
	 * consistently.
	 */
	boolean_t needlock = !MUTEX_HELD(&dd->dd_lock);

	ASSERT(dmu_tx_is_syncing(tx));
	ASSERT(type < DD_USED_NUM);

	dmu_buf_will_dirty(dd->dd_dbuf, tx);

	if (needlock)
		mutex_enter(&dd->dd_lock);
	accounted_delta =
	    parent_delta(dd, dsl_dir_phys(dd)->dd_used_bytes, used);
	ASSERT(used >= 0 || dsl_dir_phys(dd)->dd_used_bytes >= -used);
	ASSERT(compressed >= 0 ||
	    dsl_dir_phys(dd)->dd_compressed_bytes >= -compressed);
	ASSERT(uncompressed >= 0 ||
	    dsl_dir_phys(dd)->dd_uncompressed_bytes >= -uncompressed);
	dsl_dir_phys(dd)->dd_used_bytes += used;
	dsl_dir_phys(dd)->dd_uncompressed_bytes += uncompressed;
	dsl_dir_phys(dd)->dd_compressed_bytes += compressed;

	if (dsl_dir_phys(dd)->dd_flags & DD_FLAG_USED_BREAKDOWN) {
		ASSERT(used > 0 ||
		    dsl_dir_phys(dd)->dd_used_breakdown[type] >= -used);
		dsl_dir_phys(dd)->dd_used_breakdown[type] += used;
#ifdef ZFS_DEBUG
		{
			dd_used_t t;
			uint64_t u = 0;
			for (t = 0; t < DD_USED_NUM; t++)
				u += dsl_dir_phys(dd)->dd_used_breakdown[t];
			ASSERT3U(u, ==, dsl_dir_phys(dd)->dd_used_bytes);
		}
#endif
	}
	if (needlock)
		mutex_exit(&dd->dd_lock);

	if (dd->dd_parent != NULL) {
		dsl_dir_diduse_space(dd->dd_parent, DD_USED_CHILD,
		    accounted_delta, compressed, uncompressed, tx);
		dsl_dir_transfer_space(dd->dd_parent,
		    used - accounted_delta,
		    DD_USED_CHILD_RSRV, DD_USED_CHILD, tx);
	}
}

void
dsl_dir_transfer_space(dsl_dir_t *dd, int64_t delta,
    dd_used_t oldtype, dd_used_t newtype, dmu_tx_t *tx)
{
	ASSERT(dmu_tx_is_syncing(tx));
	ASSERT(oldtype < DD_USED_NUM);
	ASSERT(newtype < DD_USED_NUM);

	if (delta == 0 ||
	    !(dsl_dir_phys(dd)->dd_flags & DD_FLAG_USED_BREAKDOWN))
		return;

	dmu_buf_will_dirty(dd->dd_dbuf, tx);
	mutex_enter(&dd->dd_lock);
	ASSERT(delta > 0 ?
	    dsl_dir_phys(dd)->dd_used_breakdown[oldtype] >= delta :
	    dsl_dir_phys(dd)->dd_used_breakdown[newtype] >= -delta);
	ASSERT(dsl_dir_phys(dd)->dd_used_bytes >= ABS(delta));
	dsl_dir_phys(dd)->dd_used_breakdown[oldtype] -= delta;
	dsl_dir_phys(dd)->dd_used_breakdown[newtype] += delta;
	mutex_exit(&dd->dd_lock);
}

typedef struct dsl_dir_set_qr_arg {
	const char *ddsqra_name;
	zprop_source_t ddsqra_source;
	uint64_t ddsqra_value;
} dsl_dir_set_qr_arg_t;

static int
dsl_dir_set_quota_check(void *arg, dmu_tx_t *tx)
{
	dsl_dir_set_qr_arg_t *ddsqra = arg;
	dsl_pool_t *dp = dmu_tx_pool(tx);
	dsl_dataset_t *ds;
	int error;
	uint64_t towrite, newval;

	error = dsl_dataset_hold(dp, ddsqra->ddsqra_name, FTAG, &ds);
	if (error != 0)
		return (error);

	error = dsl_prop_predict(ds->ds_dir, "quota",
	    ddsqra->ddsqra_source, ddsqra->ddsqra_value, &newval);
	if (error != 0) {
		dsl_dataset_rele(ds, FTAG);
		return (error);
	}

	if (newval == 0) {
		dsl_dataset_rele(ds, FTAG);
		return (0);
	}

	mutex_enter(&ds->ds_dir->dd_lock);
	/*
	 * If we are doing the preliminary check in open context, and
	 * there are pending changes, then don't fail it, since the
	 * pending changes could under-estimate the amount of space to be
	 * freed up.
	 */
	towrite = dsl_dir_space_towrite(ds->ds_dir);
	if ((dmu_tx_is_syncing(tx) || towrite == 0) &&
	    (newval < dsl_dir_phys(ds->ds_dir)->dd_reserved ||
	    newval < dsl_dir_phys(ds->ds_dir)->dd_used_bytes + towrite)) {
		error = SET_ERROR(ENOSPC);
	}
	mutex_exit(&ds->ds_dir->dd_lock);
	dsl_dataset_rele(ds, FTAG);
	return (error);
}

static void
dsl_dir_set_quota_sync(void *arg, dmu_tx_t *tx)
{
	dsl_dir_set_qr_arg_t *ddsqra = arg;
	dsl_pool_t *dp = dmu_tx_pool(tx);
	dsl_dataset_t *ds;
	uint64_t newval;

	VERIFY0(dsl_dataset_hold(dp, ddsqra->ddsqra_name, FTAG, &ds));

	if (spa_version(dp->dp_spa) >= SPA_VERSION_RECVD_PROPS) {
		dsl_prop_set_sync_impl(ds, zfs_prop_to_name(ZFS_PROP_QUOTA),
		    ddsqra->ddsqra_source, sizeof (ddsqra->ddsqra_value), 1,
		    &ddsqra->ddsqra_value, tx);

		VERIFY0(dsl_prop_get_int_ds(ds,
		    zfs_prop_to_name(ZFS_PROP_QUOTA), &newval));
	} else {
		newval = ddsqra->ddsqra_value;
		spa_history_log_internal_ds(ds, "set", tx, "%s=%lld",
		    zfs_prop_to_name(ZFS_PROP_QUOTA), (longlong_t)newval);
	}

	dmu_buf_will_dirty(ds->ds_dir->dd_dbuf, tx);
	mutex_enter(&ds->ds_dir->dd_lock);
	dsl_dir_phys(ds->ds_dir)->dd_quota = newval;
	mutex_exit(&ds->ds_dir->dd_lock);
	dsl_dataset_rele(ds, FTAG);
}

int
dsl_dir_set_quota(const char *ddname, zprop_source_t source, uint64_t quota)
{
	dsl_dir_set_qr_arg_t ddsqra;

	ddsqra.ddsqra_name = ddname;
	ddsqra.ddsqra_source = source;
	ddsqra.ddsqra_value = quota;

	return (dsl_sync_task(ddname, dsl_dir_set_quota_check,
	    dsl_dir_set_quota_sync, &ddsqra, 0,
	    ZFS_SPACE_CHECK_EXTRA_RESERVED));
}

static int
dsl_dir_set_reservation_check(void *arg, dmu_tx_t *tx)
{
	dsl_dir_set_qr_arg_t *ddsqra = arg;
	dsl_pool_t *dp = dmu_tx_pool(tx);
	dsl_dataset_t *ds;
	dsl_dir_t *dd;
	uint64_t newval, used, avail;
	int error;

	error = dsl_dataset_hold(dp, ddsqra->ddsqra_name, FTAG, &ds);
	if (error != 0)
		return (error);
	dd = ds->ds_dir;

	/*
	 * If we are doing the preliminary check in open context, the
	 * space estimates may be inaccurate.
	 */
	if (!dmu_tx_is_syncing(tx)) {
		dsl_dataset_rele(ds, FTAG);
		return (0);
	}

	error = dsl_prop_predict(ds->ds_dir,
	    zfs_prop_to_name(ZFS_PROP_RESERVATION),
	    ddsqra->ddsqra_source, ddsqra->ddsqra_value, &newval);
	if (error != 0) {
		dsl_dataset_rele(ds, FTAG);
		return (error);
	}

	mutex_enter(&dd->dd_lock);
	used = dsl_dir_phys(dd)->dd_used_bytes;
	mutex_exit(&dd->dd_lock);

	if (dd->dd_parent) {
		avail = dsl_dir_space_available(dd->dd_parent,
		    NULL, 0, FALSE);
	} else {
		avail = dsl_pool_adjustedsize(dd->dd_pool,
		    ZFS_SPACE_CHECK_NORMAL) - used;
	}

	if (MAX(used, newval) > MAX(used, dsl_dir_phys(dd)->dd_reserved)) {
		uint64_t delta = MAX(used, newval) -
		    MAX(used, dsl_dir_phys(dd)->dd_reserved);

		if (delta > avail ||
		    (dsl_dir_phys(dd)->dd_quota > 0 &&
		    newval > dsl_dir_phys(dd)->dd_quota))
			error = SET_ERROR(ENOSPC);
	}

	dsl_dataset_rele(ds, FTAG);
	return (error);
}

void
dsl_dir_set_reservation_sync_impl(dsl_dir_t *dd, uint64_t value, dmu_tx_t *tx)
{
	uint64_t used;
	int64_t delta;

	dmu_buf_will_dirty(dd->dd_dbuf, tx);

	mutex_enter(&dd->dd_lock);
	used = dsl_dir_phys(dd)->dd_used_bytes;
	delta = MAX(used, value) - MAX(used, dsl_dir_phys(dd)->dd_reserved);
	dsl_dir_phys(dd)->dd_reserved = value;

	if (dd->dd_parent != NULL) {
		/* Roll up this additional usage into our ancestors */
		dsl_dir_diduse_space(dd->dd_parent, DD_USED_CHILD_RSRV,
		    delta, 0, 0, tx);
	}
	mutex_exit(&dd->dd_lock);
}

static void
dsl_dir_set_reservation_sync(void *arg, dmu_tx_t *tx)
{
	dsl_dir_set_qr_arg_t *ddsqra = arg;
	dsl_pool_t *dp = dmu_tx_pool(tx);
	dsl_dataset_t *ds;
	uint64_t newval;

	VERIFY0(dsl_dataset_hold(dp, ddsqra->ddsqra_name, FTAG, &ds));

	if (spa_version(dp->dp_spa) >= SPA_VERSION_RECVD_PROPS) {
		dsl_prop_set_sync_impl(ds,
		    zfs_prop_to_name(ZFS_PROP_RESERVATION),
		    ddsqra->ddsqra_source, sizeof (ddsqra->ddsqra_value), 1,
		    &ddsqra->ddsqra_value, tx);

		VERIFY0(dsl_prop_get_int_ds(ds,
		    zfs_prop_to_name(ZFS_PROP_RESERVATION), &newval));
	} else {
		newval = ddsqra->ddsqra_value;
		spa_history_log_internal_ds(ds, "set", tx, "%s=%lld",
		    zfs_prop_to_name(ZFS_PROP_RESERVATION),
		    (longlong_t)newval);
	}

	dsl_dir_set_reservation_sync_impl(ds->ds_dir, newval, tx);
	dsl_dataset_rele(ds, FTAG);
}

int
dsl_dir_set_reservation(const char *ddname, zprop_source_t source,
    uint64_t reservation)
{
	dsl_dir_set_qr_arg_t ddsqra;

	ddsqra.ddsqra_name = ddname;
	ddsqra.ddsqra_source = source;
	ddsqra.ddsqra_value = reservation;

	return (dsl_sync_task(ddname, dsl_dir_set_reservation_check,
	    dsl_dir_set_reservation_sync, &ddsqra, 0,
	    ZFS_SPACE_CHECK_EXTRA_RESERVED));
}

static dsl_dir_t *
closest_common_ancestor(dsl_dir_t *ds1, dsl_dir_t *ds2)
{
	for (; ds1; ds1 = ds1->dd_parent) {
		dsl_dir_t *dd;
		for (dd = ds2; dd; dd = dd->dd_parent) {
			if (ds1 == dd)
				return (dd);
		}
	}
	return (NULL);
}

/*
 * If delta is applied to dd, how much of that delta would be applied to
 * ancestor?  Syncing context only.
 */
static int64_t
would_change(dsl_dir_t *dd, int64_t delta, dsl_dir_t *ancestor)
{
	if (dd == ancestor)
		return (delta);

	mutex_enter(&dd->dd_lock);
	delta = parent_delta(dd, dsl_dir_phys(dd)->dd_used_bytes, delta);
	mutex_exit(&dd->dd_lock);
	return (would_change(dd->dd_parent, delta, ancestor));
}

typedef struct dsl_dir_rename_arg {
	const char *ddra_oldname;
	const char *ddra_newname;
	cred_t *ddra_cred;
	proc_t *ddra_proc;
} dsl_dir_rename_arg_t;

typedef struct dsl_valid_rename_arg {
	int char_delta;
	int nest_delta;
} dsl_valid_rename_arg_t;

/* ARGSUSED */
static int
dsl_valid_rename(dsl_pool_t *dp, dsl_dataset_t *ds, void *arg)
{
	dsl_valid_rename_arg_t *dvra = arg;
	char namebuf[ZFS_MAX_DATASET_NAME_LEN];

	dsl_dataset_name(ds, namebuf);

	ASSERT3U(strnlen(namebuf, ZFS_MAX_DATASET_NAME_LEN),
	    <, ZFS_MAX_DATASET_NAME_LEN);
	int namelen = strlen(namebuf) + dvra->char_delta;
	int depth = get_dataset_depth(namebuf) + dvra->nest_delta;

	if (namelen >= ZFS_MAX_DATASET_NAME_LEN)
		return (SET_ERROR(ENAMETOOLONG));
	if (dvra->nest_delta > 0 && depth >= zfs_max_dataset_nesting)
		return (SET_ERROR(ENAMETOOLONG));
	return (0);
}

static int
dsl_dir_rename_check(void *arg, dmu_tx_t *tx)
{
	dsl_dir_rename_arg_t *ddra = arg;
	dsl_pool_t *dp = dmu_tx_pool(tx);
	dsl_dir_t *dd, *newparent;
	dsl_valid_rename_arg_t dvra;
	dsl_dataset_t *parentds;
	objset_t *parentos;
	const char *mynewname;
	int error;

	/* target dir should exist */
	error = dsl_dir_hold(dp, ddra->ddra_oldname, FTAG, &dd, NULL);
	if (error != 0)
		return (error);

	/* new parent should exist */
	error = dsl_dir_hold(dp, ddra->ddra_newname, FTAG,
	    &newparent, &mynewname);
	if (error != 0) {
		dsl_dir_rele(dd, FTAG);
		return (error);
	}

	/* can't rename to different pool */
	if (dd->dd_pool != newparent->dd_pool) {
		dsl_dir_rele(newparent, FTAG);
		dsl_dir_rele(dd, FTAG);
		return (SET_ERROR(EXDEV));
	}

	/* new name should not already exist */
	if (mynewname == NULL) {
		dsl_dir_rele(newparent, FTAG);
		dsl_dir_rele(dd, FTAG);
		return (SET_ERROR(EEXIST));
	}

	/* can't rename below anything but filesystems (eg. no ZVOLs) */
	error = dsl_dataset_hold_obj(newparent->dd_pool,
	    dsl_dir_phys(newparent)->dd_head_dataset_obj, FTAG, &parentds);
	if (error != 0) {
		dsl_dir_rele(newparent, FTAG);
		dsl_dir_rele(dd, FTAG);
		return (error);
	}
	error = dmu_objset_from_ds(parentds, &parentos);
	if (error != 0) {
		dsl_dataset_rele(parentds, FTAG);
		dsl_dir_rele(newparent, FTAG);
		dsl_dir_rele(dd, FTAG);
		return (error);
	}
	if (dmu_objset_type(parentos) != DMU_OST_ZFS) {
		dsl_dataset_rele(parentds, FTAG);
		dsl_dir_rele(newparent, FTAG);
		dsl_dir_rele(dd, FTAG);
		return (SET_ERROR(ZFS_ERR_WRONG_PARENT));
	}
	dsl_dataset_rele(parentds, FTAG);

	ASSERT3U(strnlen(ddra->ddra_newname, ZFS_MAX_DATASET_NAME_LEN),
	    <, ZFS_MAX_DATASET_NAME_LEN);
	ASSERT3U(strnlen(ddra->ddra_oldname, ZFS_MAX_DATASET_NAME_LEN),
	    <, ZFS_MAX_DATASET_NAME_LEN);
	dvra.char_delta = strlen(ddra->ddra_newname)
	    - strlen(ddra->ddra_oldname);
	dvra.nest_delta = get_dataset_depth(ddra->ddra_newname)
	    - get_dataset_depth(ddra->ddra_oldname);

	/* if the name length is growing, validate child name lengths */
	if (dvra.char_delta > 0 || dvra.nest_delta > 0) {
		error = dmu_objset_find_dp(dp, dd->dd_object, dsl_valid_rename,
		    &dvra, DS_FIND_CHILDREN | DS_FIND_SNAPSHOTS);
		if (error != 0) {
			dsl_dir_rele(newparent, FTAG);
			dsl_dir_rele(dd, FTAG);
			return (error);
		}
	}

	if (dmu_tx_is_syncing(tx)) {
		if (spa_feature_is_active(dp->dp_spa,
		    SPA_FEATURE_FS_SS_LIMIT)) {
			/*
			 * Although this is the check function and we don't
			 * normally make on-disk changes in check functions,
			 * we need to do that here.
			 *
			 * Ensure this portion of the tree's counts have been
			 * initialized in case the new parent has limits set.
			 */
			dsl_dir_init_fs_ss_count(dd, tx);
		}
	}

	if (newparent != dd->dd_parent) {
		/* is there enough space? */
		uint64_t myspace =
		    MAX(dsl_dir_phys(dd)->dd_used_bytes,
		    dsl_dir_phys(dd)->dd_reserved);
		objset_t *os = dd->dd_pool->dp_meta_objset;
		uint64_t fs_cnt = 0;
		uint64_t ss_cnt = 0;

		if (dsl_dir_is_zapified(dd)) {
			int err;

			err = zap_lookup(os, dd->dd_object,
			    DD_FIELD_FILESYSTEM_COUNT, sizeof (fs_cnt), 1,
			    &fs_cnt);
			if (err != ENOENT && err != 0) {
				dsl_dir_rele(newparent, FTAG);
				dsl_dir_rele(dd, FTAG);
				return (err);
			}

			/*
			 * have to add 1 for the filesystem itself that we're
			 * moving
			 */
			fs_cnt++;

			err = zap_lookup(os, dd->dd_object,
			    DD_FIELD_SNAPSHOT_COUNT, sizeof (ss_cnt), 1,
			    &ss_cnt);
			if (err != ENOENT && err != 0) {
				dsl_dir_rele(newparent, FTAG);
				dsl_dir_rele(dd, FTAG);
				return (err);
			}
		}

		/* check for encryption errors */
		error = dsl_dir_rename_crypt_check(dd, newparent);
		if (error != 0) {
			dsl_dir_rele(newparent, FTAG);
			dsl_dir_rele(dd, FTAG);
			return (SET_ERROR(EACCES));
		}

		/* no rename into our descendant */
		if (closest_common_ancestor(dd, newparent) == dd) {
			dsl_dir_rele(newparent, FTAG);
			dsl_dir_rele(dd, FTAG);
			return (SET_ERROR(EINVAL));
		}

		error = dsl_dir_transfer_possible(dd->dd_parent,
		    newparent, fs_cnt, ss_cnt, myspace,
		    ddra->ddra_cred, ddra->ddra_proc);
		if (error != 0) {
			dsl_dir_rele(newparent, FTAG);
			dsl_dir_rele(dd, FTAG);
			return (error);
		}
	}

	dsl_dir_rele(newparent, FTAG);
	dsl_dir_rele(dd, FTAG);
	return (0);
}

static void
dsl_dir_rename_sync(void *arg, dmu_tx_t *tx)
{
	dsl_dir_rename_arg_t *ddra = arg;
	dsl_pool_t *dp = dmu_tx_pool(tx);
	dsl_dir_t *dd, *newparent;
	const char *mynewname;
	objset_t *mos = dp->dp_meta_objset;

	VERIFY0(dsl_dir_hold(dp, ddra->ddra_oldname, FTAG, &dd, NULL));
	VERIFY0(dsl_dir_hold(dp, ddra->ddra_newname, FTAG, &newparent,
	    &mynewname));

	/* Log this before we change the name. */
	spa_history_log_internal_dd(dd, "rename", tx,
	    "-> %s", ddra->ddra_newname);

	if (newparent != dd->dd_parent) {
		objset_t *os = dd->dd_pool->dp_meta_objset;
		uint64_t fs_cnt = 0;
		uint64_t ss_cnt = 0;

		/*
		 * We already made sure the dd counts were initialized in the
		 * check function.
		 */
		if (spa_feature_is_active(dp->dp_spa,
		    SPA_FEATURE_FS_SS_LIMIT)) {
			VERIFY0(zap_lookup(os, dd->dd_object,
			    DD_FIELD_FILESYSTEM_COUNT, sizeof (fs_cnt), 1,
			    &fs_cnt));
			/* add 1 for the filesystem itself that we're moving */
			fs_cnt++;

			VERIFY0(zap_lookup(os, dd->dd_object,
			    DD_FIELD_SNAPSHOT_COUNT, sizeof (ss_cnt), 1,
			    &ss_cnt));
		}

		dsl_fs_ss_count_adjust(dd->dd_parent, -fs_cnt,
		    DD_FIELD_FILESYSTEM_COUNT, tx);
		dsl_fs_ss_count_adjust(newparent, fs_cnt,
		    DD_FIELD_FILESYSTEM_COUNT, tx);

		dsl_fs_ss_count_adjust(dd->dd_parent, -ss_cnt,
		    DD_FIELD_SNAPSHOT_COUNT, tx);
		dsl_fs_ss_count_adjust(newparent, ss_cnt,
		    DD_FIELD_SNAPSHOT_COUNT, tx);

		dsl_dir_diduse_space(dd->dd_parent, DD_USED_CHILD,
		    -dsl_dir_phys(dd)->dd_used_bytes,
		    -dsl_dir_phys(dd)->dd_compressed_bytes,
		    -dsl_dir_phys(dd)->dd_uncompressed_bytes, tx);
		dsl_dir_diduse_space(newparent, DD_USED_CHILD,
		    dsl_dir_phys(dd)->dd_used_bytes,
		    dsl_dir_phys(dd)->dd_compressed_bytes,
		    dsl_dir_phys(dd)->dd_uncompressed_bytes, tx);

		if (dsl_dir_phys(dd)->dd_reserved >
		    dsl_dir_phys(dd)->dd_used_bytes) {
			uint64_t unused_rsrv = dsl_dir_phys(dd)->dd_reserved -
			    dsl_dir_phys(dd)->dd_used_bytes;

			dsl_dir_diduse_space(dd->dd_parent, DD_USED_CHILD_RSRV,
			    -unused_rsrv, 0, 0, tx);
			dsl_dir_diduse_space(newparent, DD_USED_CHILD_RSRV,
			    unused_rsrv, 0, 0, tx);
		}
	}

	dmu_buf_will_dirty(dd->dd_dbuf, tx);

	/* remove from old parent zapobj */
	VERIFY0(zap_remove(mos,
	    dsl_dir_phys(dd->dd_parent)->dd_child_dir_zapobj,
	    dd->dd_myname, tx));

	(void) strlcpy(dd->dd_myname, mynewname,
	    sizeof (dd->dd_myname));
	dsl_dir_rele(dd->dd_parent, dd);
	dsl_dir_phys(dd)->dd_parent_obj = newparent->dd_object;
	VERIFY0(dsl_dir_hold_obj(dp,
	    newparent->dd_object, NULL, dd, &dd->dd_parent));

	/* add to new parent zapobj */
	VERIFY0(zap_add(mos, dsl_dir_phys(newparent)->dd_child_dir_zapobj,
	    dd->dd_myname, 8, 1, &dd->dd_object, tx));

	/* TODO: A rename callback to avoid these layering violations. */
	zfsvfs_update_fromname(ddra->ddra_oldname, ddra->ddra_newname);
	zvol_rename_minors(dp->dp_spa, ddra->ddra_oldname,
	    ddra->ddra_newname, B_TRUE);

	dsl_prop_notify_all(dd);

	dsl_dir_rele(newparent, FTAG);
	dsl_dir_rele(dd, FTAG);
}

int
dsl_dir_rename(const char *oldname, const char *newname)
{
	dsl_dir_rename_arg_t ddra;

	ddra.ddra_oldname = oldname;
	ddra.ddra_newname = newname;
	ddra.ddra_cred = CRED();
	ddra.ddra_proc = curproc;

	return (dsl_sync_task(oldname,
	    dsl_dir_rename_check, dsl_dir_rename_sync, &ddra,
	    3, ZFS_SPACE_CHECK_RESERVED));
}

int
dsl_dir_transfer_possible(dsl_dir_t *sdd, dsl_dir_t *tdd,
    uint64_t fs_cnt, uint64_t ss_cnt, uint64_t space,
    cred_t *cr, proc_t *proc)
{
	dsl_dir_t *ancestor;
	int64_t adelta;
	uint64_t avail;
	int err;

	ancestor = closest_common_ancestor(sdd, tdd);
	adelta = would_change(sdd, -space, ancestor);
	avail = dsl_dir_space_available(tdd, ancestor, adelta, FALSE);
	if (avail < space)
		return (SET_ERROR(ENOSPC));

	err = dsl_fs_ss_limit_check(tdd, fs_cnt, ZFS_PROP_FILESYSTEM_LIMIT,
	    ancestor, cr, proc);
	if (err != 0)
		return (err);
	err = dsl_fs_ss_limit_check(tdd, ss_cnt, ZFS_PROP_SNAPSHOT_LIMIT,
	    ancestor, cr, proc);
	if (err != 0)
		return (err);

	return (0);
}

inode_timespec_t
dsl_dir_snap_cmtime(dsl_dir_t *dd)
{
	inode_timespec_t t;

	mutex_enter(&dd->dd_lock);
	t = dd->dd_snap_cmtime;
	mutex_exit(&dd->dd_lock);

	return (t);
}

void
dsl_dir_snap_cmtime_update(dsl_dir_t *dd)
{
	inode_timespec_t t;

	gethrestime(&t);
	mutex_enter(&dd->dd_lock);
	dd->dd_snap_cmtime = t;
	mutex_exit(&dd->dd_lock);
}

void
dsl_dir_zapify(dsl_dir_t *dd, dmu_tx_t *tx)
{
	objset_t *mos = dd->dd_pool->dp_meta_objset;
	dmu_object_zapify(mos, dd->dd_object, DMU_OT_DSL_DIR, tx);
}

boolean_t
dsl_dir_is_zapified(dsl_dir_t *dd)
{
	dmu_object_info_t doi;

	dmu_object_info_from_db(dd->dd_dbuf, &doi);
	return (doi.doi_type == DMU_OTN_ZAP_METADATA);
}

void
dsl_dir_livelist_open(dsl_dir_t *dd, uint64_t obj)
{
	objset_t *mos = dd->dd_pool->dp_meta_objset;
	ASSERT(spa_feature_is_active(dd->dd_pool->dp_spa,
	    SPA_FEATURE_LIVELIST));
	dsl_deadlist_open(&dd->dd_livelist, mos, obj);
	bplist_create(&dd->dd_pending_allocs);
	bplist_create(&dd->dd_pending_frees);
}

void
dsl_dir_livelist_close(dsl_dir_t *dd)
{
	dsl_deadlist_close(&dd->dd_livelist);
	bplist_destroy(&dd->dd_pending_allocs);
	bplist_destroy(&dd->dd_pending_frees);
}

void
dsl_dir_remove_livelist(dsl_dir_t *dd, dmu_tx_t *tx, boolean_t total)
{
	uint64_t obj;
	dsl_pool_t *dp = dmu_tx_pool(tx);
	spa_t *spa = dp->dp_spa;
	livelist_condense_entry_t to_condense = spa->spa_to_condense;

	if (!dsl_deadlist_is_open(&dd->dd_livelist))
		return;

	/*
	 * If the livelist being removed is set to be condensed, stop the
	 * condense zthr and indicate the cancellation in the spa_to_condense
	 * struct in case the condense no-wait synctask has already started
	 */
	zthr_t *ll_condense_thread = spa->spa_livelist_condense_zthr;
	if (ll_condense_thread != NULL &&
	    (to_condense.ds != NULL) && (to_condense.ds->ds_dir == dd)) {
		/*
		 * We use zthr_wait_cycle_done instead of zthr_cancel
		 * because we don't want to destroy the zthr, just have
		 * it skip its current task.
		 */
		spa->spa_to_condense.cancelled = B_TRUE;
		zthr_wait_cycle_done(ll_condense_thread);
		/*
		 * If we've returned from zthr_wait_cycle_done without
		 * clearing the to_condense data structure it's either
		 * because the no-wait synctask has started (which is
		 * indicated by 'syncing' field of to_condense) and we
		 * can expect it to clear to_condense on its own.
		 * Otherwise, we returned before the zthr ran. The
		 * checkfunc will now fail as cancelled == B_TRUE so we
		 * can safely NULL out ds, allowing a different dir's
		 * livelist to be condensed.
		 *
		 * We can be sure that the to_condense struct will not
		 * be repopulated at this stage because both this
		 * function and dsl_livelist_try_condense execute in
		 * syncing context.
		 */
		if ((spa->spa_to_condense.ds != NULL) &&
		    !spa->spa_to_condense.syncing) {
			dmu_buf_rele(spa->spa_to_condense.ds->ds_dbuf,
			    spa);
			spa->spa_to_condense.ds = NULL;
		}
	}

	dsl_dir_livelist_close(dd);
	VERIFY0(zap_lookup(dp->dp_meta_objset, dd->dd_object,
	    DD_FIELD_LIVELIST, sizeof (uint64_t), 1, &obj));
	VERIFY0(zap_remove(dp->dp_meta_objset, dd->dd_object,
	    DD_FIELD_LIVELIST, tx));
	if (total) {
		dsl_deadlist_free(dp->dp_meta_objset, obj, tx);
		spa_feature_decr(spa, SPA_FEATURE_LIVELIST, tx);
	}
}

static int
dsl_dir_activity_in_progress(dsl_dir_t *dd, dsl_dataset_t *ds,
    zfs_wait_activity_t activity, boolean_t *in_progress)
{
	int error = 0;

	ASSERT(MUTEX_HELD(&dd->dd_activity_lock));

	switch (activity) {
	case ZFS_WAIT_DELETEQ: {
#ifdef _KERNEL
		objset_t *os;
		error = dmu_objset_from_ds(ds, &os);
		if (error != 0)
			break;

		mutex_enter(&os->os_user_ptr_lock);
		void *user = dmu_objset_get_user(os);
		mutex_exit(&os->os_user_ptr_lock);
		if (dmu_objset_type(os) != DMU_OST_ZFS ||
		    user == NULL || zfs_get_vfs_flag_unmounted(os)) {
			*in_progress = B_FALSE;
			return (0);
		}

		uint64_t readonly = B_FALSE;
		error = zfs_get_temporary_prop(ds, ZFS_PROP_READONLY, &readonly,
		    NULL);

		if (error != 0)
			break;

		if (readonly || !spa_writeable(dd->dd_pool->dp_spa)) {
			*in_progress = B_FALSE;
			return (0);
		}

		uint64_t count, unlinked_obj;
		error = zap_lookup(os, MASTER_NODE_OBJ, ZFS_UNLINKED_SET, 8, 1,
		    &unlinked_obj);
		if (error != 0) {
			dsl_dataset_rele(ds, FTAG);
			break;
		}
		error = zap_count(os, unlinked_obj, &count);

		if (error == 0)
			*in_progress = (count != 0);
		break;
#else
		/*
		 * The delete queue is ZPL specific, and libzpool doesn't have
		 * it. It doesn't make sense to wait for it.
		 */
		*in_progress = B_FALSE;
		break;
#endif
	}
	default:
		panic("unrecognized value for activity %d", activity);
	}

	return (error);
}

int
dsl_dir_wait(dsl_dir_t *dd, dsl_dataset_t *ds, zfs_wait_activity_t activity,
    boolean_t *waited)
{
	int error = 0;
	boolean_t in_progress;
	dsl_pool_t *dp = dd->dd_pool;
	for (;;) {
		dsl_pool_config_enter(dp, FTAG);
		error = dsl_dir_activity_in_progress(dd, ds, activity,
		    &in_progress);
		dsl_pool_config_exit(dp, FTAG);
		if (error != 0 || !in_progress)
			break;

		*waited = B_TRUE;

		if (cv_wait_sig(&dd->dd_activity_cv, &dd->dd_activity_lock) ==
		    0 || dd->dd_activity_cancelled) {
			error = SET_ERROR(EINTR);
			break;
		}
	}
	return (error);
}

void
dsl_dir_cancel_waiters(dsl_dir_t *dd)
{
	mutex_enter(&dd->dd_activity_lock);
	dd->dd_activity_cancelled = B_TRUE;
	cv_broadcast(&dd->dd_activity_cv);
	while (dd->dd_activity_waiters > 0)
		cv_wait(&dd->dd_activity_cv, &dd->dd_activity_lock);
	mutex_exit(&dd->dd_activity_lock);
}

static int
dsl_dir_activity_in_progress(dsl_dir_t *dd, dsl_dataset_t *ds,
    zfs_wait_activity_t activity, boolean_t *in_progress)
{
	int error = 0;

	ASSERT(MUTEX_HELD(&dd->dd_activity_lock));

	switch (activity) {
	case ZFS_WAIT_DELETEQ: {
#ifdef _KERNEL
		objset_t *os;
		error = dmu_objset_from_ds(ds, &os);
		if (error != 0)
			break;

		mutex_enter(&os->os_user_ptr_lock);
		void *user = dmu_objset_get_user(os);
		mutex_exit(&os->os_user_ptr_lock);
		if (dmu_objset_type(os) != DMU_OST_ZFS ||
		    user == NULL || zfs_get_vfs_flag_unmounted(os)) {
			*in_progress = B_FALSE;
			return (0);
		}

		uint64_t readonly = B_FALSE;
		error = dsl_prop_get_int_ds(ds,
		    zfs_prop_to_name(ZFS_PROP_READONLY), &readonly);

		if (error != 0)
			break;

		if (readonly || !spa_writeable(dd->dd_pool->dp_spa)) {
			*in_progress = B_FALSE;
			return (0);
		}

		uint64_t count, unlinked_obj;
		error = zap_lookup(os, MASTER_NODE_OBJ, ZFS_UNLINKED_SET, 8, 1,
		    &unlinked_obj);
		if (error != 0) {
			dsl_dataset_rele(ds, FTAG);
			break;
		}
		error = zap_count(os, unlinked_obj, &count);

		if (error == 0)
			*in_progress = (count != 0);
		break;
#else
		/*
		 * The delete queue is ZPL specific, and libzpool doesn't have
		 * it. It doesn't make sense to wait for it.
		 */
		*in_progress = B_FALSE;
		break;
#endif
	}
	default:
		panic("unrecognized value for activity %d", activity);
	}

	return (error);
}

int
dsl_dir_wait(dsl_dir_t *dd, dsl_dataset_t *ds, zfs_wait_activity_t activity,
    boolean_t *waited)
{
	int error = 0;
	boolean_t in_progress;
	dsl_pool_t *dp = dd->dd_pool;
	for (;;) {
		dsl_pool_config_enter(dp, FTAG);
		error = dsl_dir_activity_in_progress(dd, ds, activity,
		    &in_progress);
		dsl_pool_config_exit(dp, FTAG);
		if (error != 0 || !in_progress)
			break;

		*waited = B_TRUE;

		if (cv_wait_sig(&dd->dd_activity_cv, &dd->dd_activity_lock) ==
		    0 || dd->dd_activity_cancelled) {
			error = SET_ERROR(EINTR);
			break;
		}
	}
	return (error);
}

void
dsl_dir_cancel_waiters(dsl_dir_t *dd)
{
	mutex_enter(&dd->dd_activity_lock);
	dd->dd_activity_cancelled = B_TRUE;
	cv_broadcast(&dd->dd_activity_cv);
	while (dd->dd_activity_waiters > 0)
		cv_wait(&dd->dd_activity_cv, &dd->dd_activity_lock);
	mutex_exit(&dd->dd_activity_lock);
}

#if defined(_KERNEL)
EXPORT_SYMBOL(dsl_dir_set_quota);
EXPORT_SYMBOL(dsl_dir_set_reservation);
#endif<|MERGE_RESOLUTION|>--- conflicted
+++ resolved
@@ -52,9 +52,6 @@
 #include <sys/zthr.h>
 #include "zfs_namecheck.h"
 #include "zfs_prop.h"
-#ifdef _KERNEL
-#include <sys/zfs_vfsops.h>
-#endif
 
 /*
  * Filesystem and Snapshot Limits
@@ -212,14 +209,6 @@
 			}
 		}
 
-<<<<<<< HEAD
-		mutex_init(&dd->dd_lock, NULL, MUTEX_DEFAULT, NULL);
-		mutex_init(&dd->dd_activity_lock, NULL, MUTEX_DEFAULT, NULL);
-		cv_init(&dd->dd_activity_cv, NULL, CV_DEFAULT, NULL);
-		dsl_prop_init(dd);
-
-=======
->>>>>>> cab24ec5
 		dsl_dir_snap_cmtime_update(dd);
 
 		if (dsl_dir_phys(dd)->dd_parent_obj) {
@@ -2408,108 +2397,6 @@
 	mutex_exit(&dd->dd_activity_lock);
 }
 
-static int
-dsl_dir_activity_in_progress(dsl_dir_t *dd, dsl_dataset_t *ds,
-    zfs_wait_activity_t activity, boolean_t *in_progress)
-{
-	int error = 0;
-
-	ASSERT(MUTEX_HELD(&dd->dd_activity_lock));
-
-	switch (activity) {
-	case ZFS_WAIT_DELETEQ: {
-#ifdef _KERNEL
-		objset_t *os;
-		error = dmu_objset_from_ds(ds, &os);
-		if (error != 0)
-			break;
-
-		mutex_enter(&os->os_user_ptr_lock);
-		void *user = dmu_objset_get_user(os);
-		mutex_exit(&os->os_user_ptr_lock);
-		if (dmu_objset_type(os) != DMU_OST_ZFS ||
-		    user == NULL || zfs_get_vfs_flag_unmounted(os)) {
-			*in_progress = B_FALSE;
-			return (0);
-		}
-
-		uint64_t readonly = B_FALSE;
-		error = dsl_prop_get_int_ds(ds,
-		    zfs_prop_to_name(ZFS_PROP_READONLY), &readonly);
-
-		if (error != 0)
-			break;
-
-		if (readonly || !spa_writeable(dd->dd_pool->dp_spa)) {
-			*in_progress = B_FALSE;
-			return (0);
-		}
-
-		uint64_t count, unlinked_obj;
-		error = zap_lookup(os, MASTER_NODE_OBJ, ZFS_UNLINKED_SET, 8, 1,
-		    &unlinked_obj);
-		if (error != 0) {
-			dsl_dataset_rele(ds, FTAG);
-			break;
-		}
-		error = zap_count(os, unlinked_obj, &count);
-
-		if (error == 0)
-			*in_progress = (count != 0);
-		break;
-#else
-		/*
-		 * The delete queue is ZPL specific, and libzpool doesn't have
-		 * it. It doesn't make sense to wait for it.
-		 */
-		*in_progress = B_FALSE;
-		break;
-#endif
-	}
-	default:
-		panic("unrecognized value for activity %d", activity);
-	}
-
-	return (error);
-}
-
-int
-dsl_dir_wait(dsl_dir_t *dd, dsl_dataset_t *ds, zfs_wait_activity_t activity,
-    boolean_t *waited)
-{
-	int error = 0;
-	boolean_t in_progress;
-	dsl_pool_t *dp = dd->dd_pool;
-	for (;;) {
-		dsl_pool_config_enter(dp, FTAG);
-		error = dsl_dir_activity_in_progress(dd, ds, activity,
-		    &in_progress);
-		dsl_pool_config_exit(dp, FTAG);
-		if (error != 0 || !in_progress)
-			break;
-
-		*waited = B_TRUE;
-
-		if (cv_wait_sig(&dd->dd_activity_cv, &dd->dd_activity_lock) ==
-		    0 || dd->dd_activity_cancelled) {
-			error = SET_ERROR(EINTR);
-			break;
-		}
-	}
-	return (error);
-}
-
-void
-dsl_dir_cancel_waiters(dsl_dir_t *dd)
-{
-	mutex_enter(&dd->dd_activity_lock);
-	dd->dd_activity_cancelled = B_TRUE;
-	cv_broadcast(&dd->dd_activity_cv);
-	while (dd->dd_activity_waiters > 0)
-		cv_wait(&dd->dd_activity_cv, &dd->dd_activity_lock);
-	mutex_exit(&dd->dd_activity_lock);
-}
-
 #if defined(_KERNEL)
 EXPORT_SYMBOL(dsl_dir_set_quota);
 EXPORT_SYMBOL(dsl_dir_set_reservation);
