--- conflicted
+++ resolved
@@ -39,23 +39,15 @@
 #include <sys/types.h>
 #include <sys/param.h>
 #include <sys/cred.h>
-<<<<<<< HEAD
+#include <sys/time.h>
 #ifdef _KERNEL
 #include <sys/blkdev.h>
 #endif
-=======
-#include <sys/time.h>
->>>>>>> e2ca9a51
 
 #ifdef	__cplusplus
 extern "C" {
 #endif
 
-<<<<<<< HEAD
-=======
-struct uio;
-struct xuio;
->>>>>>> e2ca9a51
 struct page;
 struct vnode;
 struct spa;
@@ -523,19 +515,11 @@
 	const void *buf, dmu_tx_t *tx);
 void dmu_prealloc(objset_t *os, uint64_t object, uint64_t offset, uint64_t size,
 	dmu_tx_t *tx);
-<<<<<<< HEAD
 #ifdef _KERNEL
 int dmu_read_req(objset_t *os, uint64_t object, struct request *req);
 int dmu_write_req(objset_t *os, uint64_t object, struct request *req, dmu_tx_t *tx);
 #endif
 #ifdef HAVE_ZPL
-=======
-int dmu_read_uio(objset_t *os, uint64_t object, struct uio *uio, uint64_t size);
-int dmu_write_uio(objset_t *os, uint64_t object, struct uio *uio, uint64_t size,
-    dmu_tx_t *tx);
-int dmu_write_uio_dbuf(dmu_buf_t *zdb, struct uio *uio, uint64_t size,
-    dmu_tx_t *tx);
->>>>>>> e2ca9a51
 int dmu_write_pages(objset_t *os, uint64_t object, uint64_t offset,
     uint64_t size, struct page *pp, dmu_tx_t *tx);
 #endif
