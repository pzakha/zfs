--- conflicted
+++ resolved
@@ -20,12 +20,7 @@
  */
 
 /*
-<<<<<<< HEAD
- * Copyright 2009 Sun Microsystems, Inc.  All rights reserved.
- * Use is subject to license terms.
-=======
  * Copyright (c) 2006, 2010, Oracle and/or its affiliates. All rights reserved.
->>>>>>> e2ca9a51
  */
 
 #ifndef	_SYS_ZVOL_H
@@ -46,33 +41,12 @@
 extern void zvol_create_cb(objset_t *os, void *arg, cred_t *cr, dmu_tx_t *tx);
 extern int zvol_create_minor(const char *);
 extern int zvol_remove_minor(const char *);
-<<<<<<< HEAD
 extern int zvol_set_volsize(const char *, uint64_t);
 extern int zvol_set_volblocksize(const char *, uint64_t);
-=======
 extern void zvol_remove_minors(const char *);
-extern int zvol_set_volsize(const char *, major_t, uint64_t);
->>>>>>> e2ca9a51
 
 extern int zvol_init(void);
 extern void zvol_fini(void);
-<<<<<<< HEAD
-#endif /* KERNEL */
-=======
 
-extern int zvol_get_volume_params(minor_t minor, uint64_t *blksize,
-    uint64_t *max_xfer_len, void **minor_hdl, void **objset_hdl, void **zil_hdl,
-    void **rl_hdl, void **bonus_hdl);
-extern uint64_t zvol_get_volume_size(void *minor_hdl);
-extern int zvol_get_volume_wce(void *minor_hdl);
-extern void zvol_log_write_minor(void *minor_hdl, dmu_tx_t *tx, offset_t off,
-    ssize_t resid, boolean_t sync);
-
-#endif
-
-#ifdef	__cplusplus
-}
-#endif
->>>>>>> e2ca9a51
-
-#endif	/* _SYS_ZVOL_H */+#endif /* _KERNEL */
+#endif /* _SYS_ZVOL_H */