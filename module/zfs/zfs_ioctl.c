/*
 * CDDL HEADER START
 *
 * The contents of this file are subject to the terms of the
 * Common Development and Distribution License (the "License").
 * You may not use this file except in compliance with the License.
 *
 * You can obtain a copy of the license at usr/src/OPENSOLARIS.LICENSE
 * or http://www.opensolaris.org/os/licensing.
 * See the License for the specific language governing permissions
 * and limitations under the License.
 *
 * When distributing Covered Code, include this CDDL HEADER in each
 * file and include the License file at usr/src/OPENSOLARIS.LICENSE.
 * If applicable, add the following below this CDDL HEADER, with the
 * fields enclosed by brackets "[]" replaced with your own identifying
 * information: Portions Copyright [yyyy] [name of copyright owner]
 *
 * CDDL HEADER END
 */
/*
 * Copyright 2009 Sun Microsystems, Inc.  All rights reserved.
 * Use is subject to license terms.
 */

#include <sys/types.h>
#include <sys/param.h>
#include <sys/errno.h>
#include <sys/uio.h>
#include <sys/buf.h>
#include <sys/modctl.h>
#include <sys/open.h>
#include <sys/file.h>
#include <sys/kmem.h>
#include <sys/conf.h>
#include <sys/cmn_err.h>
#include <sys/stat.h>
#include <sys/zfs_ioctl.h>
#include <sys/zfs_znode.h>
#include <sys/zap.h>
#include <sys/spa.h>
#include <sys/spa_impl.h>
#include <sys/vdev.h>
#include <sys/vdev_impl.h>
#include <sys/dmu.h>
#include <sys/dsl_dir.h>
#include <sys/dsl_dataset.h>
#include <sys/dsl_prop.h>
#include <sys/dsl_deleg.h>
#include <sys/dmu_objset.h>
#include <sys/ddi.h>
#include <sys/sunddi.h>
#include <sys/sunldi.h>
#include <sys/policy.h>
#include <sys/zone.h>
#include <sys/nvpair.h>
#include <sys/pathname.h>
#include <sys/mount.h>
#include <sys/sdt.h>
#include <sys/fs/zfs.h>
#include <sys/zfs_ctldir.h>
#include <sys/zfs_dir.h>
#include <sys/zvol.h>
#include <sharefs/share.h>
#include <sys/dmu_objset.h>

#include "zfs_namecheck.h"
#include "zfs_prop.h"
#include "zfs_deleg.h"

extern struct modlfs zfs_modlfs;

extern void zfs_init(void);
extern void zfs_fini(void);

ldi_ident_t zfs_li = NULL;
dev_info_t *zfs_dip;

typedef int zfs_ioc_func_t(zfs_cmd_t *);
typedef int zfs_secpolicy_func_t(zfs_cmd_t *, cred_t *);

typedef enum {
	NO_NAME,
	POOL_NAME,
	DATASET_NAME
} zfs_ioc_namecheck_t;

typedef struct zfs_ioc_vec {
	zfs_ioc_func_t		*zvec_func;
	zfs_secpolicy_func_t	*zvec_secpolicy;
	zfs_ioc_namecheck_t	zvec_namecheck;
	boolean_t		zvec_his_log;
	boolean_t		zvec_pool_check;
} zfs_ioc_vec_t;

/* This array is indexed by zfs_userquota_prop_t */
static const char *userquota_perms[] = {
	ZFS_DELEG_PERM_USERUSED,
	ZFS_DELEG_PERM_USERQUOTA,
	ZFS_DELEG_PERM_GROUPUSED,
	ZFS_DELEG_PERM_GROUPQUOTA,
};

static int zfs_ioc_userspace_upgrade(zfs_cmd_t *zc);
static void clear_props(char *dataset, nvlist_t *props, nvlist_t *newprops);
static int zfs_fill_zplprops_root(uint64_t, nvlist_t *, nvlist_t *,
    boolean_t *);
int zfs_set_prop_nvlist(const char *, nvlist_t *);

/* _NOTE(PRINTFLIKE(4)) - this is printf-like, but lint is too whiney */
void
__dprintf(const char *file, const char *func, int line, const char *fmt, ...)
{
	const char *newfile;
	char buf[256];
	va_list adx;

	/*
	 * Get rid of annoying "../common/" prefix to filename.
	 */
	newfile = strrchr(file, '/');
	if (newfile != NULL) {
		newfile = newfile + 1; /* Get rid of leading / */
	} else {
		newfile = file;
	}

	va_start(adx, fmt);
	(void) vsnprintf(buf, sizeof (buf), fmt, adx);
	va_end(adx);

	/*
	 * To get this data, use the zfs-dprintf probe as so:
	 * dtrace -q -n 'zfs-dprintf \
	 *	/stringof(arg0) == "dbuf.c"/ \
	 *	{printf("%s: %s", stringof(arg1), stringof(arg3))}'
	 * arg0 = file name
	 * arg1 = function name
	 * arg2 = line number
	 * arg3 = message
	 */
	DTRACE_PROBE4(zfs__dprintf,
	    char *, newfile, char *, func, int, line, char *, buf);
}

static void
history_str_free(char *buf)
{
	kmem_free(buf, HIS_MAX_RECORD_LEN);
}

static char *
history_str_get(zfs_cmd_t *zc)
{
	char *buf;

	if (zc->zc_history == 0)
		return (NULL);

	buf = kmem_alloc(HIS_MAX_RECORD_LEN, KM_SLEEP);
	if (copyinstr((void *)(uintptr_t)zc->zc_history,
	    buf, HIS_MAX_RECORD_LEN, NULL) != 0) {
		history_str_free(buf);
		return (NULL);
	}

	buf[HIS_MAX_RECORD_LEN -1] = '\0';

	return (buf);
}

/*
 * Check to see if the named dataset is currently defined as bootable
 */
static boolean_t
zfs_is_bootfs(const char *name)
{
	spa_t *spa;
	boolean_t ret = B_FALSE;

	if (spa_open(name, &spa, FTAG) == 0) {
		if (spa->spa_bootfs) {
			objset_t *os;

			if (dmu_objset_open(name, DMU_OST_ZFS,
			    DS_MODE_USER | DS_MODE_READONLY, &os) == 0) {
				ret = (dmu_objset_id(os) == spa->spa_bootfs);
				dmu_objset_close(os);
			}
		}
		spa_close(spa, FTAG);
	}
	return (ret);
}

/*
 * zfs_earlier_version
 *
 *	Return non-zero if the spa version is less than requested version.
 */
static int
zfs_earlier_version(const char *name, int version)
{
	spa_t *spa;

	if (spa_open(name, &spa, FTAG) == 0) {
		if (spa_version(spa) < version) {
			spa_close(spa, FTAG);
			return (1);
		}
		spa_close(spa, FTAG);
	}
	return (0);
}

/*
 * zpl_earlier_version
 *
 * Return TRUE if the ZPL version is less than requested version.
 */
static boolean_t
zpl_earlier_version(const char *name, int version)
{
	objset_t *os;
	boolean_t rc = B_TRUE;

	if (dmu_objset_open(name, DMU_OST_ANY,
	    DS_MODE_USER | DS_MODE_READONLY, &os) == 0) {
		uint64_t zplversion;

		if (zfs_get_zplprop(os, ZFS_PROP_VERSION, &zplversion) == 0)
			rc = zplversion < version;
		dmu_objset_close(os);
	}
	return (rc);
}

static void
zfs_log_history(zfs_cmd_t *zc)
{
	spa_t *spa;
	char *buf;

	if ((buf = history_str_get(zc)) == NULL)
		return;

	if (spa_open(zc->zc_name, &spa, FTAG) == 0) {
		if (spa_version(spa) >= SPA_VERSION_ZPOOL_HISTORY)
			(void) spa_history_log(spa, buf, LOG_CMD_NORMAL);
		spa_close(spa, FTAG);
	}
	history_str_free(buf);
}

/*
 * Policy for top-level read operations (list pools).  Requires no privileges,
 * and can be used in the local zone, as there is no associated dataset.
 */
/* ARGSUSED */
static int
zfs_secpolicy_none(zfs_cmd_t *zc, cred_t *cr)
{
	return (0);
}

/*
 * Policy for dataset read operations (list children, get statistics).  Requires
 * no privileges, but must be visible in the local zone.
 */
/* ARGSUSED */
static int
zfs_secpolicy_read(zfs_cmd_t *zc, cred_t *cr)
{
	if (INGLOBALZONE(curproc) ||
	    zone_dataset_visible(zc->zc_name, NULL))
		return (0);

	return (ENOENT);
}

static int
zfs_dozonecheck(const char *dataset, cred_t *cr)
{
	uint64_t zoned;
	int writable = 1;

	/*
	 * The dataset must be visible by this zone -- check this first
	 * so they don't see EPERM on something they shouldn't know about.
	 */
	if (!INGLOBALZONE(curproc) &&
	    !zone_dataset_visible(dataset, &writable))
		return (ENOENT);

	if (dsl_prop_get_integer(dataset, "zoned", &zoned, NULL))
		return (ENOENT);

	if (INGLOBALZONE(curproc)) {
		/*
		 * If the fs is zoned, only root can access it from the
		 * global zone.
		 */
		if (secpolicy_zfs(cr) && zoned)
			return (EPERM);
	} else {
		/*
		 * If we are in a local zone, the 'zoned' property must be set.
		 */
		if (!zoned)
			return (EPERM);

		/* must be writable by this zone */
		if (!writable)
			return (EPERM);
	}
	return (0);
}

int
zfs_secpolicy_write_perms(const char *name, const char *perm, cred_t *cr)
{
	int error;

	error = zfs_dozonecheck(name, cr);
	if (error == 0) {
		error = secpolicy_zfs(cr);
		if (error)
			error = dsl_deleg_access(name, perm, cr);
	}
	return (error);
}

static int
zfs_secpolicy_setprop(const char *name, zfs_prop_t prop, cred_t *cr)
{
	/*
	 * Check permissions for special properties.
	 */
	switch (prop) {
	default:
		break;
	case ZFS_PROP_ZONED:
		/*
		 * Disallow setting of 'zoned' from within a local zone.
		 */
		if (!INGLOBALZONE(curproc))
			return (EPERM);
		break;

	case ZFS_PROP_QUOTA:
		if (!INGLOBALZONE(curproc)) {
			uint64_t zoned;
			char setpoint[MAXNAMELEN];
			/*
			 * Unprivileged users are allowed to modify the
			 * quota on things *under* (ie. contained by)
			 * the thing they own.
			 */
			if (dsl_prop_get_integer(name, "zoned", &zoned,
			    setpoint))
				return (EPERM);
			if (!zoned || strlen(name) <= strlen(setpoint))
				return (EPERM);
		}
		break;
	}

	return (zfs_secpolicy_write_perms(name, zfs_prop_to_name(prop), cr));
}

int
zfs_secpolicy_fsacl(zfs_cmd_t *zc, cred_t *cr)
{
	int error;

	error = zfs_dozonecheck(zc->zc_name, cr);
	if (error)
		return (error);

	/*
	 * permission to set permissions will be evaluated later in
	 * dsl_deleg_can_allow()
	 */
	return (0);
}

int
zfs_secpolicy_rollback(zfs_cmd_t *zc, cred_t *cr)
{
	int error;
	error = zfs_secpolicy_write_perms(zc->zc_name,
	    ZFS_DELEG_PERM_ROLLBACK, cr);
	if (error == 0)
		error = zfs_secpolicy_write_perms(zc->zc_name,
		    ZFS_DELEG_PERM_MOUNT, cr);
	return (error);
}

int
zfs_secpolicy_send(zfs_cmd_t *zc, cred_t *cr)
{
	return (zfs_secpolicy_write_perms(zc->zc_name,
	    ZFS_DELEG_PERM_SEND, cr));
}

static int
zfs_secpolicy_deleg_share(zfs_cmd_t *zc, cred_t *cr)
{
	vnode_t *vp;
	int error;

	if ((error = lookupname(zc->zc_value, UIO_SYSSPACE,
	    NO_FOLLOW, NULL, &vp)) != 0)
		return (error);

	/* Now make sure mntpnt and dataset are ZFS */

	if (vp->v_vfsp->vfs_fstype != zfsfstype ||
	    (strcmp((char *)refstr_value(vp->v_vfsp->vfs_resource),
	    zc->zc_name) != 0)) {
		VN_RELE(vp);
		return (EPERM);
	}

	VN_RELE(vp);
	return (dsl_deleg_access(zc->zc_name,
	    ZFS_DELEG_PERM_SHARE, cr));
}

int
zfs_secpolicy_share(zfs_cmd_t *zc, cred_t *cr)
{
	if (!INGLOBALZONE(curproc))
		return (EPERM);

	if (secpolicy_nfs(cr) == 0) {
		return (0);
	} else {
		return (zfs_secpolicy_deleg_share(zc, cr));
	}
}

int
zfs_secpolicy_smb_acl(zfs_cmd_t *zc, cred_t *cr)
{
	if (!INGLOBALZONE(curproc))
		return (EPERM);

	if (secpolicy_smb(cr) == 0) {
		return (0);
	} else {
		return (zfs_secpolicy_deleg_share(zc, cr));
	}
}

static int
zfs_get_parent(const char *datasetname, char *parent, int parentsize)
{
	char *cp;

	/*
	 * Remove the @bla or /bla from the end of the name to get the parent.
	 */
	(void) strncpy(parent, datasetname, parentsize);
	cp = strrchr(parent, '@');
	if (cp != NULL) {
		cp[0] = '\0';
	} else {
		cp = strrchr(parent, '/');
		if (cp == NULL)
			return (ENOENT);
		cp[0] = '\0';
	}

	return (0);
}

int
zfs_secpolicy_destroy_perms(const char *name, cred_t *cr)
{
	int error;

	if ((error = zfs_secpolicy_write_perms(name,
	    ZFS_DELEG_PERM_MOUNT, cr)) != 0)
		return (error);

	return (zfs_secpolicy_write_perms(name, ZFS_DELEG_PERM_DESTROY, cr));
}

static int
zfs_secpolicy_destroy(zfs_cmd_t *zc, cred_t *cr)
{
	return (zfs_secpolicy_destroy_perms(zc->zc_name, cr));
}

/*
 * Must have sys_config privilege to check the iscsi permission
 */
/* ARGSUSED */
static int
zfs_secpolicy_iscsi(zfs_cmd_t *zc, cred_t *cr)
{
	return (secpolicy_zfs(cr));
}

int
zfs_secpolicy_rename_perms(const char *from, const char *to, cred_t *cr)
{
	char 	parentname[MAXNAMELEN];
	int	error;

	if ((error = zfs_secpolicy_write_perms(from,
	    ZFS_DELEG_PERM_RENAME, cr)) != 0)
		return (error);

	if ((error = zfs_secpolicy_write_perms(from,
	    ZFS_DELEG_PERM_MOUNT, cr)) != 0)
		return (error);

	if ((error = zfs_get_parent(to, parentname,
	    sizeof (parentname))) != 0)
		return (error);

	if ((error = zfs_secpolicy_write_perms(parentname,
	    ZFS_DELEG_PERM_CREATE, cr)) != 0)
		return (error);

	if ((error = zfs_secpolicy_write_perms(parentname,
	    ZFS_DELEG_PERM_MOUNT, cr)) != 0)
		return (error);

	return (error);
}

static int
zfs_secpolicy_rename(zfs_cmd_t *zc, cred_t *cr)
{
	return (zfs_secpolicy_rename_perms(zc->zc_name, zc->zc_value, cr));
}

static int
zfs_secpolicy_promote(zfs_cmd_t *zc, cred_t *cr)
{
	char 	parentname[MAXNAMELEN];
	objset_t *clone;
	int error;

	error = zfs_secpolicy_write_perms(zc->zc_name,
	    ZFS_DELEG_PERM_PROMOTE, cr);
	if (error)
		return (error);

	error = dmu_objset_open(zc->zc_name, DMU_OST_ANY,
	    DS_MODE_USER | DS_MODE_READONLY, &clone);

	if (error == 0) {
		dsl_dataset_t *pclone = NULL;
		dsl_dir_t *dd;
		dd = clone->os->os_dsl_dataset->ds_dir;

		rw_enter(&dd->dd_pool->dp_config_rwlock, RW_READER);
		error = dsl_dataset_hold_obj(dd->dd_pool,
		    dd->dd_phys->dd_origin_obj, FTAG, &pclone);
		rw_exit(&dd->dd_pool->dp_config_rwlock);
		if (error) {
			dmu_objset_close(clone);
			return (error);
		}

		error = zfs_secpolicy_write_perms(zc->zc_name,
		    ZFS_DELEG_PERM_MOUNT, cr);

		dsl_dataset_name(pclone, parentname);
		dmu_objset_close(clone);
		dsl_dataset_rele(pclone, FTAG);
		if (error == 0)
			error = zfs_secpolicy_write_perms(parentname,
			    ZFS_DELEG_PERM_PROMOTE, cr);
	}
	return (error);
}

static int
zfs_secpolicy_receive(zfs_cmd_t *zc, cred_t *cr)
{
	int error;

	if ((error = zfs_secpolicy_write_perms(zc->zc_name,
	    ZFS_DELEG_PERM_RECEIVE, cr)) != 0)
		return (error);

	if ((error = zfs_secpolicy_write_perms(zc->zc_name,
	    ZFS_DELEG_PERM_MOUNT, cr)) != 0)
		return (error);

	return (zfs_secpolicy_write_perms(zc->zc_name,
	    ZFS_DELEG_PERM_CREATE, cr));
}

int
zfs_secpolicy_snapshot_perms(const char *name, cred_t *cr)
{
	int error;

	if ((error = zfs_secpolicy_write_perms(name,
	    ZFS_DELEG_PERM_SNAPSHOT, cr)) != 0)
		return (error);

	error = zfs_secpolicy_write_perms(name,
	    ZFS_DELEG_PERM_MOUNT, cr);

	return (error);
}

static int
zfs_secpolicy_snapshot(zfs_cmd_t *zc, cred_t *cr)
{

	return (zfs_secpolicy_snapshot_perms(zc->zc_name, cr));
}

static int
zfs_secpolicy_create(zfs_cmd_t *zc, cred_t *cr)
{
	char 	parentname[MAXNAMELEN];
	int 	error;

	if ((error = zfs_get_parent(zc->zc_name, parentname,
	    sizeof (parentname))) != 0)
		return (error);

	if (zc->zc_value[0] != '\0') {
		if ((error = zfs_secpolicy_write_perms(zc->zc_value,
		    ZFS_DELEG_PERM_CLONE, cr)) != 0)
			return (error);
	}

	if ((error = zfs_secpolicy_write_perms(parentname,
	    ZFS_DELEG_PERM_CREATE, cr)) != 0)
		return (error);

	error = zfs_secpolicy_write_perms(parentname,
	    ZFS_DELEG_PERM_MOUNT, cr);

	return (error);
}

static int
zfs_secpolicy_umount(zfs_cmd_t *zc, cred_t *cr)
{
	int error;

	error = secpolicy_fs_unmount(cr, NULL);
	if (error) {
		error = dsl_deleg_access(zc->zc_name, ZFS_DELEG_PERM_MOUNT, cr);
	}
	return (error);
}

/*
 * Policy for pool operations - create/destroy pools, add vdevs, etc.  Requires
 * SYS_CONFIG privilege, which is not available in a local zone.
 */
/* ARGSUSED */
static int
zfs_secpolicy_config(zfs_cmd_t *zc, cred_t *cr)
{
	if (secpolicy_sys_config(cr, B_FALSE) != 0)
		return (EPERM);

	return (0);
}

/*
 * Just like zfs_secpolicy_config, except that we will check for
 * mount permission on the dataset for permission to create/remove
 * the minor nodes.
 */
static int
zfs_secpolicy_minor(zfs_cmd_t *zc, cred_t *cr)
{
	if (secpolicy_sys_config(cr, B_FALSE) != 0) {
		return (dsl_deleg_access(zc->zc_name,
		    ZFS_DELEG_PERM_MOUNT, cr));
	}

	return (0);
}

/*
 * Policy for fault injection.  Requires all privileges.
 */
/* ARGSUSED */
static int
zfs_secpolicy_inject(zfs_cmd_t *zc, cred_t *cr)
{
	return (secpolicy_zinject(cr));
}

static int
zfs_secpolicy_inherit(zfs_cmd_t *zc, cred_t *cr)
{
	zfs_prop_t prop = zfs_name_to_prop(zc->zc_value);

	if (prop == ZPROP_INVAL) {
		if (!zfs_prop_user(zc->zc_value))
			return (EINVAL);
		return (zfs_secpolicy_write_perms(zc->zc_name,
		    ZFS_DELEG_PERM_USERPROP, cr));
	} else {
		if (!zfs_prop_inheritable(prop))
			return (EINVAL);
		return (zfs_secpolicy_setprop(zc->zc_name, prop, cr));
	}
}

static int
zfs_secpolicy_userspace_one(zfs_cmd_t *zc, cred_t *cr)
{
	int err = zfs_secpolicy_read(zc, cr);
	if (err)
		return (err);

	if (zc->zc_objset_type >= ZFS_NUM_USERQUOTA_PROPS)
		return (EINVAL);

	if (zc->zc_value[0] == 0) {
		/*
		 * They are asking about a posix uid/gid.  If it's
		 * themself, allow it.
		 */
		if (zc->zc_objset_type == ZFS_PROP_USERUSED ||
		    zc->zc_objset_type == ZFS_PROP_USERQUOTA) {
			if (zc->zc_guid == crgetuid(cr))
				return (0);
		} else {
			if (groupmember(zc->zc_guid, cr))
				return (0);
		}
	}

	return (zfs_secpolicy_write_perms(zc->zc_name,
	    userquota_perms[zc->zc_objset_type], cr));
}

static int
zfs_secpolicy_userspace_many(zfs_cmd_t *zc, cred_t *cr)
{
	int err = zfs_secpolicy_read(zc, cr);
	if (err)
		return (err);

	if (zc->zc_objset_type >= ZFS_NUM_USERQUOTA_PROPS)
		return (EINVAL);

	return (zfs_secpolicy_write_perms(zc->zc_name,
	    userquota_perms[zc->zc_objset_type], cr));
}

static int
zfs_secpolicy_userspace_upgrade(zfs_cmd_t *zc, cred_t *cr)
{
	return (zfs_secpolicy_setprop(zc->zc_name, ZFS_PROP_VERSION, cr));
}

/*
 * Returns the nvlist as specified by the user in the zfs_cmd_t.
 */
static int
get_nvlist(uint64_t nvl, uint64_t size, int iflag, nvlist_t **nvp)
{
	char *packed;
	int error;
	nvlist_t *list = NULL;

	/*
	 * Read in and unpack the user-supplied nvlist.
	 */
	if (size == 0)
		return (EINVAL);

	packed = kmem_alloc(size, KM_SLEEP);

	if ((error = ddi_copyin((void *)(uintptr_t)nvl, packed, size,
	    iflag)) != 0) {
		kmem_free(packed, size);
		return (error);
	}

	if ((error = nvlist_unpack(packed, size, &list, 0)) != 0) {
		kmem_free(packed, size);
		return (error);
	}

	kmem_free(packed, size);

	*nvp = list;
	return (0);
}

static int
put_nvlist(zfs_cmd_t *zc, nvlist_t *nvl)
{
	char *packed = NULL;
	size_t size;
	int error;

	VERIFY(nvlist_size(nvl, &size, NV_ENCODE_NATIVE) == 0);

	if (size > zc->zc_nvlist_dst_size) {
		error = ENOMEM;
	} else {
		packed = kmem_alloc(size, KM_SLEEP);
		VERIFY(nvlist_pack(nvl, &packed, &size, NV_ENCODE_NATIVE,
		    KM_SLEEP) == 0);
		error = ddi_copyout(packed,
		    (void *)(uintptr_t)zc->zc_nvlist_dst, size, zc->zc_iflags);
		kmem_free(packed, size);
	}

	zc->zc_nvlist_dst_size = size;
	return (error);
}

static int
getzfsvfs(const char *dsname, zfsvfs_t **zvp)
{
	objset_t *os;
	int error;

	error = dmu_objset_open(dsname, DMU_OST_ZFS,
	    DS_MODE_USER | DS_MODE_READONLY, &os);
	if (error)
		return (error);

	mutex_enter(&os->os->os_user_ptr_lock);
	*zvp = dmu_objset_get_user(os);
	if (*zvp) {
		VFS_HOLD((*zvp)->z_vfs);
	} else {
		error = ESRCH;
	}
	mutex_exit(&os->os->os_user_ptr_lock);
	dmu_objset_close(os);
	return (error);
}

/*
 * Find a zfsvfs_t for a mounted filesystem, or create our own, in which
 * case its z_vfs will be NULL, and it will be opened as the owner.
 */
static int
zfsvfs_hold(const char *name, boolean_t readonly, void *tag, zfsvfs_t **zvp)
{
	int error = 0;
	int mode = DS_MODE_OWNER | (readonly ? DS_MODE_READONLY : 0);

	if (getzfsvfs(name, zvp) != 0)
		error = zfsvfs_create(name, mode, zvp);
	if (error == 0) {
		rrw_enter(&(*zvp)->z_teardown_lock, RW_READER, tag);
		if ((*zvp)->z_unmounted) {
			/*
			 * XXX we could probably try again, since the unmounting
			 * thread should be just about to disassociate the
			 * objset from the zfsvfs.
			 */
			rrw_exit(&(*zvp)->z_teardown_lock, tag);
			return (EBUSY);
		}
	}
	return (error);
}

static void
zfsvfs_rele(zfsvfs_t *zfsvfs, void *tag)
{
	rrw_exit(&zfsvfs->z_teardown_lock, tag);

	if (zfsvfs->z_vfs) {
		VFS_RELE(zfsvfs->z_vfs);
	} else {
		dmu_objset_close(zfsvfs->z_os);
		zfsvfs_free(zfsvfs);
	}
}

static int
zfs_ioc_pool_create(zfs_cmd_t *zc)
{
	int error;
	nvlist_t *config, *props = NULL;
	nvlist_t *rootprops = NULL;
	nvlist_t *zplprops = NULL;
	char *buf;

<<<<<<< HEAD
	if ((error = get_nvlist(zc->zc_nvlist_conf,
				zc->zc_nvlist_conf_size, &config)))
=======
	if (error = get_nvlist(zc->zc_nvlist_conf, zc->zc_nvlist_conf_size,
	    zc->zc_iflags, &config))
>>>>>>> e9f14862
		return (error);

	if (zc->zc_nvlist_src_size != 0 && (error =
	    get_nvlist(zc->zc_nvlist_src, zc->zc_nvlist_src_size,
	    zc->zc_iflags, &props))) {
		nvlist_free(config);
		return (error);
	}

	if (props) {
		nvlist_t *nvl = NULL;
		uint64_t version = SPA_VERSION;

		(void) nvlist_lookup_uint64(props,
		    zpool_prop_to_name(ZPOOL_PROP_VERSION), &version);
		if (version < SPA_VERSION_INITIAL || version > SPA_VERSION) {
			error = EINVAL;
			goto pool_props_bad;
		}
		(void) nvlist_lookup_nvlist(props, ZPOOL_ROOTFS_PROPS, &nvl);
		if (nvl) {
			error = nvlist_dup(nvl, &rootprops, KM_SLEEP);
			if (error != 0) {
				nvlist_free(config);
				nvlist_free(props);
				return (error);
			}
			(void) nvlist_remove_all(props, ZPOOL_ROOTFS_PROPS);
		}
		VERIFY(nvlist_alloc(&zplprops, NV_UNIQUE_NAME, KM_SLEEP) == 0);
		error = zfs_fill_zplprops_root(version, rootprops,
		    zplprops, NULL);
		if (error)
			goto pool_props_bad;
	}

	buf = history_str_get(zc);

	error = spa_create(zc->zc_name, config, props, buf, zplprops);

	/*
	 * Set the remaining root properties
	 */
	if (!error &&
	    (error = zfs_set_prop_nvlist(zc->zc_name, rootprops)) != 0)
		(void) spa_destroy(zc->zc_name);

	if (buf != NULL)
		history_str_free(buf);

pool_props_bad:
	nvlist_free(rootprops);
	nvlist_free(zplprops);
	nvlist_free(config);
	nvlist_free(props);

	return (error);
}

static int
zfs_ioc_pool_destroy(zfs_cmd_t *zc)
{
	int error;
	zfs_log_history(zc);
	error = spa_destroy(zc->zc_name);
	return (error);
}

static int
zfs_ioc_pool_import(zfs_cmd_t *zc)
{
	int error;
	nvlist_t *config, *props = NULL;
	uint64_t guid;

	if ((error = get_nvlist(zc->zc_nvlist_conf, zc->zc_nvlist_conf_size,
	    zc->zc_iflags, &config)) != 0)
		return (error);

	if (zc->zc_nvlist_src_size != 0 && (error =
	    get_nvlist(zc->zc_nvlist_src, zc->zc_nvlist_src_size,
	    zc->zc_iflags, &props))) {
		nvlist_free(config);
		return (error);
	}

	if (nvlist_lookup_uint64(config, ZPOOL_CONFIG_POOL_GUID, &guid) != 0 ||
	    guid != zc->zc_guid)
		error = EINVAL;
	else if (zc->zc_cookie)
		error = spa_import_verbatim(zc->zc_name, config,
		    props);
	else
		error = spa_import(zc->zc_name, config, props);

	nvlist_free(config);

	if (props)
		nvlist_free(props);

	return (error);
}

static int
zfs_ioc_pool_export(zfs_cmd_t *zc)
{
	int error;
	boolean_t force = (boolean_t)zc->zc_cookie;
	boolean_t hardforce = (boolean_t)zc->zc_guid;

	zfs_log_history(zc);
	error = spa_export(zc->zc_name, NULL, force, hardforce);
	return (error);
}

static int
zfs_ioc_pool_configs(zfs_cmd_t *zc)
{
	nvlist_t *configs;
	int error;

	if ((configs = spa_all_configs(&zc->zc_cookie)) == NULL)
		return (EEXIST);

	error = put_nvlist(zc, configs);

	nvlist_free(configs);

	return (error);
}

static int
zfs_ioc_pool_stats(zfs_cmd_t *zc)
{
	nvlist_t *config;
	int error;
	int ret = 0;

	error = spa_get_stats(zc->zc_name, &config, zc->zc_value,
	    sizeof (zc->zc_value));

	if (config != NULL) {
		ret = put_nvlist(zc, config);
		nvlist_free(config);

		/*
		 * The config may be present even if 'error' is non-zero.
		 * In this case we return success, and preserve the real errno
		 * in 'zc_cookie'.
		 */
		zc->zc_cookie = error;
	} else {
		ret = error;
	}

	return (ret);
}

/*
 * Try to import the given pool, returning pool stats as appropriate so that
 * user land knows which devices are available and overall pool health.
 */
static int
zfs_ioc_pool_tryimport(zfs_cmd_t *zc)
{
	nvlist_t *tryconfig, *config;
	int error;

	if ((error = get_nvlist(zc->zc_nvlist_conf, zc->zc_nvlist_conf_size,
	    zc->zc_iflags, &tryconfig)) != 0)
		return (error);

	config = spa_tryimport(tryconfig);

	nvlist_free(tryconfig);

	if (config == NULL)
		return (EINVAL);

	error = put_nvlist(zc, config);
	nvlist_free(config);

	return (error);
}

static int
zfs_ioc_pool_scrub(zfs_cmd_t *zc)
{
	spa_t *spa;
	int error;

	if ((error = spa_open(zc->zc_name, &spa, FTAG)) != 0)
		return (error);

	error = spa_scrub(spa, zc->zc_cookie);

	spa_close(spa, FTAG);

	return (error);
}

static int
zfs_ioc_pool_freeze(zfs_cmd_t *zc)
{
	spa_t *spa;
	int error;

	error = spa_open(zc->zc_name, &spa, FTAG);
	if (error == 0) {
		spa_freeze(spa);
		spa_close(spa, FTAG);
	}
	return (error);
}

static int
zfs_ioc_pool_upgrade(zfs_cmd_t *zc)
{
	spa_t *spa;
	int error;

	if ((error = spa_open(zc->zc_name, &spa, FTAG)) != 0)
		return (error);

	if (zc->zc_cookie < spa_version(spa) || zc->zc_cookie > SPA_VERSION) {
		spa_close(spa, FTAG);
		return (EINVAL);
	}

	spa_upgrade(spa, zc->zc_cookie);
	spa_close(spa, FTAG);

	return (error);
}

static int
zfs_ioc_pool_get_history(zfs_cmd_t *zc)
{
	spa_t *spa;
	char *hist_buf;
	uint64_t size;
	int error;

	if ((size = zc->zc_history_len) == 0)
		return (EINVAL);

	if ((error = spa_open(zc->zc_name, &spa, FTAG)) != 0)
		return (error);

	if (spa_version(spa) < SPA_VERSION_ZPOOL_HISTORY) {
		spa_close(spa, FTAG);
		return (ENOTSUP);
	}

	hist_buf = kmem_alloc(size, KM_SLEEP);
	if ((error = spa_history_get(spa, &zc->zc_history_offset,
	    &zc->zc_history_len, hist_buf)) == 0) {
		error = ddi_copyout(hist_buf,
		    (void *)(uintptr_t)zc->zc_history,
		    zc->zc_history_len, zc->zc_iflags);
	}

	spa_close(spa, FTAG);
	kmem_free(hist_buf, size);
	return (error);
}

static int
zfs_ioc_dsobj_to_dsname(zfs_cmd_t *zc)
{
	int error;

	if ((error = dsl_dsobj_to_dsname(zc->zc_name,zc->zc_obj,zc->zc_value)))
		return (error);

	return (0);
}

static int
zfs_ioc_obj_to_path(zfs_cmd_t *zc)
{
	objset_t *osp;
	int error;

	if ((error = dmu_objset_open(zc->zc_name, DMU_OST_ZFS,
	    DS_MODE_USER | DS_MODE_READONLY, &osp)) != 0)
		return (error);
	error = zfs_obj_to_path(osp, zc->zc_obj, zc->zc_value,
	    sizeof (zc->zc_value));
	dmu_objset_close(osp);

	return (error);
}

static int
zfs_ioc_vdev_add(zfs_cmd_t *zc)
{
	spa_t *spa;
	int error;
	nvlist_t *config, **l2cache, **spares;
	uint_t nl2cache = 0, nspares = 0;

	error = spa_open(zc->zc_name, &spa, FTAG);
	if (error != 0)
		return (error);

	error = get_nvlist(zc->zc_nvlist_conf, zc->zc_nvlist_conf_size,
	    zc->zc_iflags, &config);
	(void) nvlist_lookup_nvlist_array(config, ZPOOL_CONFIG_L2CACHE,
	    &l2cache, &nl2cache);

	(void) nvlist_lookup_nvlist_array(config, ZPOOL_CONFIG_SPARES,
	    &spares, &nspares);

	/*
	 * A root pool with concatenated devices is not supported.
	 * Thus, can not add a device to a root pool.
	 *
	 * Intent log device can not be added to a rootpool because
	 * during mountroot, zil is replayed, a seperated log device
	 * can not be accessed during the mountroot time.
	 *
	 * l2cache and spare devices are ok to be added to a rootpool.
	 */
	if (spa->spa_bootfs != 0 && nl2cache == 0 && nspares == 0) {
		spa_close(spa, FTAG);
		return (EDOM);
	}

	if (error == 0) {
		error = spa_vdev_add(spa, config);
		nvlist_free(config);
	}
	spa_close(spa, FTAG);
	return (error);
}

static int
zfs_ioc_vdev_remove(zfs_cmd_t *zc)
{
	spa_t *spa;
	int error;

	error = spa_open(zc->zc_name, &spa, FTAG);
	if (error != 0)
		return (error);
	error = spa_vdev_remove(spa, zc->zc_guid, B_FALSE);
	spa_close(spa, FTAG);
	return (error);
}

static int
zfs_ioc_vdev_set_state(zfs_cmd_t *zc)
{
	spa_t *spa;
	int error;
	vdev_state_t newstate = VDEV_STATE_UNKNOWN;

	if ((error = spa_open(zc->zc_name, &spa, FTAG)) != 0)
		return (error);
	switch (zc->zc_cookie) {
	case VDEV_STATE_ONLINE:
		error = vdev_online(spa, zc->zc_guid, zc->zc_obj, &newstate);
		break;

	case VDEV_STATE_OFFLINE:
		error = vdev_offline(spa, zc->zc_guid, zc->zc_obj);
		break;

	case VDEV_STATE_FAULTED:
		error = vdev_fault(spa, zc->zc_guid);
		break;

	case VDEV_STATE_DEGRADED:
		error = vdev_degrade(spa, zc->zc_guid);
		break;

	default:
		error = EINVAL;
	}
	zc->zc_cookie = newstate;
	spa_close(spa, FTAG);
	return (error);
}

static int
zfs_ioc_vdev_attach(zfs_cmd_t *zc)
{
	spa_t *spa;
	int replacing = zc->zc_cookie;
	nvlist_t *config;
	int error;

	if ((error = spa_open(zc->zc_name, &spa, FTAG)) != 0)
		return (error);

	if ((error = get_nvlist(zc->zc_nvlist_conf, zc->zc_nvlist_conf_size,
	    zc->zc_iflags, &config)) == 0) {
		error = spa_vdev_attach(spa, zc->zc_guid, config, replacing);
		nvlist_free(config);
	}

	spa_close(spa, FTAG);
	return (error);
}

static int
zfs_ioc_vdev_detach(zfs_cmd_t *zc)
{
	spa_t *spa;
	int error;

	if ((error = spa_open(zc->zc_name, &spa, FTAG)) != 0)
		return (error);

	error = spa_vdev_detach(spa, zc->zc_guid, 0, B_FALSE);

	spa_close(spa, FTAG);
	return (error);
}

static int
zfs_ioc_vdev_setpath(zfs_cmd_t *zc)
{
	spa_t *spa;
	char *path = zc->zc_value;
	uint64_t guid = zc->zc_guid;
	int error;

	error = spa_open(zc->zc_name, &spa, FTAG);
	if (error != 0)
		return (error);

	error = spa_vdev_setpath(spa, guid, path);
	spa_close(spa, FTAG);
	return (error);
}

static int
zfs_ioc_vdev_setfru(zfs_cmd_t *zc)
{
	spa_t *spa;
	char *fru = zc->zc_value;
	uint64_t guid = zc->zc_guid;
	int error;

	error = spa_open(zc->zc_name, &spa, FTAG);
	if (error != 0)
		return (error);

	error = spa_vdev_setfru(spa, guid, fru);
	spa_close(spa, FTAG);
	return (error);
}

/*
 * inputs:
 * zc_name		name of filesystem
 * zc_nvlist_dst_size	size of buffer for property nvlist
 *
 * outputs:
 * zc_objset_stats	stats
 * zc_nvlist_dst	property nvlist
 * zc_nvlist_dst_size	size of property nvlist
 */
static int
zfs_ioc_objset_stats(zfs_cmd_t *zc)
{
	objset_t *os = NULL;
	int error;
	nvlist_t *nv;

	if ((error = dmu_objset_open(zc->zc_name,
	    DMU_OST_ANY, DS_MODE_USER | DS_MODE_READONLY, &os)))
		return (error);

	dmu_objset_fast_stat(os, &zc->zc_objset_stats);

	if (zc->zc_nvlist_dst != 0 &&
	    (error = dsl_prop_get_all(os, &nv, FALSE)) == 0) {
		dmu_objset_stats(os, nv);
		/*
		 * NB: zvol_get_stats() will read the objset contents,
		 * which we aren't supposed to do with a
		 * DS_MODE_USER hold, because it could be
		 * inconsistent.  So this is a bit of a workaround...
		 */
		if (!zc->zc_objset_stats.dds_inconsistent) {
			if (dmu_objset_type(os) == DMU_OST_ZVOL)
				VERIFY(zvol_get_stats(os, nv) == 0);
		}
		error = put_nvlist(zc, nv);
		nvlist_free(nv);
	}

	dmu_objset_close(os);
	return (error);
}

static int
nvl_add_zplprop(objset_t *os, nvlist_t *props, zfs_prop_t prop)
{
	uint64_t value;
	int error;

	/*
	 * zfs_get_zplprop() will either find a value or give us
	 * the default value (if there is one).
	 */
	if ((error = zfs_get_zplprop(os, prop, &value)) != 0)
		return (error);
	VERIFY(nvlist_add_uint64(props, zfs_prop_to_name(prop), value) == 0);
	return (0);
}

/*
 * inputs:
 * zc_name		name of filesystem
 * zc_nvlist_dst_size	size of buffer for zpl property nvlist
 *
 * outputs:
 * zc_nvlist_dst	zpl property nvlist
 * zc_nvlist_dst_size	size of zpl property nvlist
 */
static int
zfs_ioc_objset_zplprops(zfs_cmd_t *zc)
{
	objset_t *os;
	int err;

	if ((err = dmu_objset_open(zc->zc_name,
	    DMU_OST_ANY, DS_MODE_USER | DS_MODE_READONLY, &os)))
		return (err);

	dmu_objset_fast_stat(os, &zc->zc_objset_stats);

	/*
	 * NB: nvl_add_zplprop() will read the objset contents,
	 * which we aren't supposed to do with a DS_MODE_USER
	 * hold, because it could be inconsistent.
	 */
	if (zc->zc_nvlist_dst != 0 &&
	    !zc->zc_objset_stats.dds_inconsistent &&
	    dmu_objset_type(os) == DMU_OST_ZFS) {
		nvlist_t *nv;

		VERIFY(nvlist_alloc(&nv, NV_UNIQUE_NAME, KM_SLEEP) == 0);
		if ((err = nvl_add_zplprop(os, nv, ZFS_PROP_VERSION)) == 0 &&
		    (err = nvl_add_zplprop(os, nv, ZFS_PROP_NORMALIZE)) == 0 &&
		    (err = nvl_add_zplprop(os, nv, ZFS_PROP_UTF8ONLY)) == 0 &&
		    (err = nvl_add_zplprop(os, nv, ZFS_PROP_CASE)) == 0)
			err = put_nvlist(zc, nv);
		nvlist_free(nv);
	} else {
		err = ENOENT;
	}
	dmu_objset_close(os);
	return (err);
}

static boolean_t
dataset_name_hidden(const char *name)
{
	/*
	 * Skip over datasets that are not visible in this zone,
	 * internal datasets (which have a $ in their name), and
	 * temporary datasets (which have a % in their name).
	 */
	if (strchr(name, '$') != NULL)
		return (B_TRUE);
	if (strchr(name, '%') != NULL)
		return (B_TRUE);
	if (!INGLOBALZONE(curproc) && !zone_dataset_visible(name, NULL))
		return (B_TRUE);
	return (B_FALSE);
}

/*
 * inputs:
 * zc_name		name of filesystem
 * zc_cookie		zap cursor
 * zc_nvlist_dst_size	size of buffer for property nvlist
 *
 * outputs:
 * zc_name		name of next filesystem
 * zc_cookie		zap cursor
 * zc_objset_stats	stats
 * zc_nvlist_dst	property nvlist
 * zc_nvlist_dst_size	size of property nvlist
 */
static int
zfs_ioc_dataset_list_next(zfs_cmd_t *zc)
{
	objset_t *os;
	int error;
	char *p;

	if ((error = dmu_objset_open(zc->zc_name,
	    DMU_OST_ANY, DS_MODE_USER | DS_MODE_READONLY, &os))) {
		if (error == ENOENT)
			error = ESRCH;
		return (error);
	}

	p = strrchr(zc->zc_name, '/');
	if (p == NULL || p[1] != '\0')
		(void) strlcat(zc->zc_name, "/", sizeof (zc->zc_name));
	p = zc->zc_name + strlen(zc->zc_name);

	/*
	 * Pre-fetch the datasets.  dmu_objset_prefetch() always returns 0
	 * but is not declared void because its called by dmu_objset_find().
	 */
	if (zc->zc_cookie == 0) {
		uint64_t cookie = 0;
		int len = sizeof (zc->zc_name) - (p - zc->zc_name);

		while (dmu_dir_list_next(os, len, p, NULL, &cookie) == 0)
			(void) dmu_objset_prefetch(p, NULL);
	}

	do {
		error = dmu_dir_list_next(os,
		    sizeof (zc->zc_name) - (p - zc->zc_name), p,
		    NULL, &zc->zc_cookie);
		if (error == ENOENT)
			error = ESRCH;
	} while (error == 0 && dataset_name_hidden(zc->zc_name));
	dmu_objset_close(os);

	if (error == 0)
		error = zfs_ioc_objset_stats(zc); /* fill in the stats */

	return (error);
}

/*
 * inputs:
 * zc_name		name of filesystem
 * zc_cookie		zap cursor
 * zc_nvlist_dst_size	size of buffer for property nvlist
 *
 * outputs:
 * zc_name		name of next snapshot
 * zc_objset_stats	stats
 * zc_nvlist_dst	property nvlist
 * zc_nvlist_dst_size	size of property nvlist
 */
static int
zfs_ioc_snapshot_list_next(zfs_cmd_t *zc)
{
	objset_t *os;
	int error;

	error = dmu_objset_open(zc->zc_name,
	    DMU_OST_ANY, DS_MODE_USER | DS_MODE_READONLY, &os);
	if (error)
		return (error == ENOENT ? ESRCH : error);

	if (zc->zc_cookie == 0) {
		(void) dmu_objset_find(zc->zc_name, dmu_objset_prefetch,
		    NULL, DS_FIND_SNAPSHOTS);
	}
	/*
	 * A dataset name of maximum length cannot have any snapshots,
	 * so exit immediately.
	 */
	if (strlcat(zc->zc_name, "@", sizeof (zc->zc_name)) >= MAXNAMELEN) {
		dmu_objset_close(os);
		return (ESRCH);
	}

	error = dmu_snapshot_list_next(os,
	    sizeof (zc->zc_name) - strlen(zc->zc_name),
	    zc->zc_name + strlen(zc->zc_name), NULL, &zc->zc_cookie, NULL);
	dmu_objset_close(os);
	if (error == 0)
		error = zfs_ioc_objset_stats(zc); /* fill in the stats */
	else if (error == ENOENT)
		error = ESRCH;

	/* if we failed, undo the @ that we tacked on to zc_name */
	if (error)
		*strchr(zc->zc_name, '@') = '\0';
	return (error);
}

int
zfs_set_prop_nvlist(const char *name, nvlist_t *nvl)
{
	nvpair_t *elem;
	int error = 0;
	uint64_t intval;
	char *strval;
	nvlist_t *genericnvl;
	boolean_t issnap = (strchr(name, '@') != NULL);

	/*
	 * First validate permission to set all of the properties
	 */
	elem = NULL;
	while ((elem = nvlist_next_nvpair(nvl, elem)) != NULL) {
		const char *propname = nvpair_name(elem);
		zfs_prop_t prop = zfs_name_to_prop(propname);

		if (prop == ZPROP_INVAL) {
			/*
			 * If this is a user-defined property, it must be a
			 * string, and there is no further validation to do.
			 */
			if (zfs_prop_user(propname) &&
			    nvpair_type(elem) == DATA_TYPE_STRING) {
				if (error = zfs_secpolicy_write_perms(name,
				    ZFS_DELEG_PERM_USERPROP, CRED()))
					return (error);
				continue;
			}

<<<<<<< HEAD
			if ((error = zfs_secpolicy_write_perms(name,
			    ZFS_DELEG_PERM_USERPROP, CRED())))
				return (error);
			continue;
=======
			if (!issnap && zfs_prop_userquota(propname) &&
			    nvpair_type(elem) == DATA_TYPE_UINT64_ARRAY) {
				const char *perm;
				const char *up = zfs_userquota_prop_prefixes
				    [ZFS_PROP_USERQUOTA];
				if (strncmp(propname, up, strlen(up)) == 0)
					perm = ZFS_DELEG_PERM_USERQUOTA;
				else
					perm = ZFS_DELEG_PERM_GROUPQUOTA;
				if (error = zfs_secpolicy_write_perms(name,
				    perm, CRED()))
					return (error);
				continue;
			}

			return (EINVAL);
>>>>>>> e9f14862
		}

		if (issnap)
			return (EINVAL);

		if ((error = zfs_secpolicy_setprop(name, prop, CRED())) != 0)
			return (error);

		/*
		 * Check that this value is valid for this pool version
		 */
		switch (prop) {
		default:
			break;
		case ZFS_PROP_COMPRESSION:
			/*
			 * If the user specified gzip compression, make sure
			 * the SPA supports it. We ignore any errors here since
			 * we'll catch them later.
			 */
			if (nvpair_type(elem) == DATA_TYPE_UINT64 &&
			    nvpair_value_uint64(elem, &intval) == 0) {
				if (intval >= ZIO_COMPRESS_GZIP_1 &&
				    intval <= ZIO_COMPRESS_GZIP_9 &&
				    zfs_earlier_version(name,
				    SPA_VERSION_GZIP_COMPRESSION))
					return (ENOTSUP);

				/*
				 * If this is a bootable dataset then
				 * verify that the compression algorithm
				 * is supported for booting. We must return
				 * something other than ENOTSUP since it
				 * implies a downrev pool version.
				 */
				if (zfs_is_bootfs(name) &&
				    !BOOTFS_COMPRESS_VALID(intval))
					return (ERANGE);
			}
			break;

		case ZFS_PROP_COPIES:
			if (zfs_earlier_version(name, SPA_VERSION_DITTO_BLOCKS))
				return (ENOTSUP);
			break;

		case ZFS_PROP_SHARESMB:
			if (zpl_earlier_version(name, ZPL_VERSION_FUID))
				return (ENOTSUP);
			break;

		case ZFS_PROP_ACLINHERIT:
			if (nvpair_type(elem) == DATA_TYPE_UINT64 &&
			    nvpair_value_uint64(elem, &intval) == 0)
				if (intval == ZFS_ACL_PASSTHROUGH_X &&
				    zfs_earlier_version(name,
				    SPA_VERSION_PASSTHROUGH_X))
					return (ENOTSUP);
		}
	}

	VERIFY(nvlist_alloc(&genericnvl, NV_UNIQUE_NAME, KM_SLEEP) == 0);
	elem = NULL;
	while ((elem = nvlist_next_nvpair(nvl, elem)) != NULL) {
		const char *propname = nvpair_name(elem);
		zfs_prop_t prop = zfs_name_to_prop(propname);

		if (prop == ZPROP_INVAL) {
			if (zfs_prop_userquota(propname)) {
				uint64_t *valary;
				unsigned int vallen;
				const char *domain;
				zfs_userquota_prop_t type;
				uint64_t rid;
				uint64_t quota;
				zfsvfs_t *zfsvfs;

				VERIFY(nvpair_value_uint64_array(elem,
				    &valary, &vallen) == 0);
				VERIFY(vallen == 3);
				type = valary[0];
				rid = valary[1];
				quota = valary[2];
				domain = propname +
				    strlen(zfs_userquota_prop_prefixes[type]);

				error = zfsvfs_hold(name, B_FALSE, FTAG,
				    &zfsvfs);
				if (error == 0) {
					error = zfs_set_userquota(zfsvfs,
					    type, domain, rid, quota);
					zfsvfs_rele(zfsvfs, FTAG);
				}
				if (error == 0)
					continue;
				else
					goto out;
			} else if (zfs_prop_user(propname)) {
				VERIFY(nvpair_value_string(elem, &strval) == 0);
				error = dsl_prop_set(name, propname, 1,
				    strlen(strval) + 1, strval);
				if (error == 0)
					continue;
				else
					goto out;
			}
		}

		switch (prop) {
		case ZFS_PROP_QUOTA:
			if ((error = nvpair_value_uint64(elem, &intval)) != 0 ||
			    (error = dsl_dir_set_quota(name, intval)) != 0)
				goto out;
			break;

		case ZFS_PROP_REFQUOTA:
			if ((error = nvpair_value_uint64(elem, &intval)) != 0 ||
			    (error = dsl_dataset_set_quota(name, intval)) != 0)
				goto out;
			break;

		case ZFS_PROP_RESERVATION:
			if ((error = nvpair_value_uint64(elem, &intval)) != 0 ||
			    (error = dsl_dir_set_reservation(name,
			    intval)) != 0)
				goto out;
			break;

		case ZFS_PROP_REFRESERVATION:
			if ((error = nvpair_value_uint64(elem, &intval)) != 0 ||
			    (error = dsl_dataset_set_reservation(name,
			    intval)) != 0)
				goto out;
			break;

		case ZFS_PROP_VOLSIZE:
			if ((error = nvpair_value_uint64(elem, &intval)) != 0 ||
			    (error = zvol_set_volsize(name,
			    ddi_driver_major(zfs_dip), intval)) != 0)
				goto out;
			break;

		case ZFS_PROP_VOLBLOCKSIZE:
			if ((error = nvpair_value_uint64(elem, &intval)) != 0 ||
			    (error = zvol_set_volblocksize(name, intval)) != 0)
				goto out;
			break;

		case ZFS_PROP_VERSION:
		{
			zfsvfs_t *zfsvfs;

			if ((error = nvpair_value_uint64(elem, &intval)) != 0)
				goto out;
			if ((error = zfsvfs_hold(name, B_FALSE, FTAG,
			    &zfsvfs)) != 0)
				goto out;
			error = zfs_set_version(zfsvfs, intval);
			zfsvfs_rele(zfsvfs, FTAG);

			if (error == 0 && intval >= ZPL_VERSION_USERSPACE) {
				zfs_cmd_t zc = { 0 };
				(void) strcpy(zc.zc_name, name);
				(void) zfs_ioc_userspace_upgrade(&zc);
			}
			if (error)
				goto out;
			break;
		}

		default:
			if (nvpair_type(elem) == DATA_TYPE_STRING) {
				if (zfs_prop_get_type(prop) !=
				    PROP_TYPE_STRING) {
					error = EINVAL;
					goto out;
				}
			} else if (nvpair_type(elem) == DATA_TYPE_UINT64) {
				const char *unused;

				VERIFY(nvpair_value_uint64(elem, &intval) == 0);

				switch (zfs_prop_get_type(prop)) {
				case PROP_TYPE_NUMBER:
					break;
				case PROP_TYPE_STRING:
					error = EINVAL;
					goto out;
				case PROP_TYPE_INDEX:
					if (zfs_prop_index_to_string(prop,
					    intval, &unused) != 0) {
						error = EINVAL;
						goto out;
					}
					break;
				default:
					cmn_err(CE_PANIC,
					    "unknown property type");
					break;
				}
			} else {
				error = EINVAL;
				goto out;
			}
			if ((error = nvlist_add_nvpair(genericnvl, elem)) != 0)
				goto out;
		}
	}

	if (nvlist_next_nvpair(genericnvl, NULL) != NULL) {
		error = dsl_props_set(name, genericnvl);
	}
out:
	nvlist_free(genericnvl);
	return (error);
}

/*
 * Check that all the properties are valid user properties.
 */
static int
zfs_check_userprops(char *fsname, nvlist_t *nvl)
{
	nvpair_t *elem = NULL;
	int error = 0;

	while ((elem = nvlist_next_nvpair(nvl, elem)) != NULL) {
		const char *propname = nvpair_name(elem);
		char *valstr;

		if (!zfs_prop_user(propname) ||
		    nvpair_type(elem) != DATA_TYPE_STRING)
			return (EINVAL);

		if (error = zfs_secpolicy_write_perms(fsname,
		    ZFS_DELEG_PERM_USERPROP, CRED()))
			return (error);

		if (strlen(propname) >= ZAP_MAXNAMELEN)
			return (ENAMETOOLONG);

		VERIFY(nvpair_value_string(elem, &valstr) == 0);
		if (strlen(valstr) >= ZAP_MAXVALUELEN)
			return (E2BIG);
	}
	return (0);
}

/*
 * inputs:
 * zc_name		name of filesystem
 * zc_value		name of property to set
 * zc_nvlist_src{_size}	nvlist of properties to apply
 * zc_cookie		clear existing local props?
 *
 * outputs:		none
 */
static int
zfs_ioc_set_prop(zfs_cmd_t *zc)
{
	nvlist_t *nvl;
	int error;

	if ((error = get_nvlist(zc->zc_nvlist_src, zc->zc_nvlist_src_size,
	    zc->zc_iflags, &nvl)) != 0)
		return (error);

	if (zc->zc_cookie) {
		nvlist_t *origprops;
		objset_t *os;

		if (dmu_objset_open(zc->zc_name, DMU_OST_ANY,
		    DS_MODE_USER | DS_MODE_READONLY, &os) == 0) {
			if (dsl_prop_get_all(os, &origprops, TRUE) == 0) {
				clear_props(zc->zc_name, origprops, nvl);
				nvlist_free(origprops);
			}
			dmu_objset_close(os);
		}

	}

	error = zfs_set_prop_nvlist(zc->zc_name, nvl);

	nvlist_free(nvl);
	return (error);
}

/*
 * inputs:
 * zc_name		name of filesystem
 * zc_value		name of property to inherit
 *
 * outputs:		none
 */
static int
zfs_ioc_inherit_prop(zfs_cmd_t *zc)
{
	/* the property name has been validated by zfs_secpolicy_inherit() */
	return (dsl_prop_set(zc->zc_name, zc->zc_value, 0, 0, NULL));
}

static int
zfs_ioc_pool_set_props(zfs_cmd_t *zc)
{
	nvlist_t *props;
	spa_t *spa;
	int error;
	nvpair_t *elem;

	if ((error = get_nvlist(zc->zc_nvlist_src, zc->zc_nvlist_src_size,
	    zc->zc_iflags, &props)))
		return (error);

	/*
	 * If the only property is the configfile, then just do a spa_lookup()
	 * to handle the faulted case.
	 */
	elem = nvlist_next_nvpair(props, NULL);
	if (elem != NULL && strcmp(nvpair_name(elem),
	    zpool_prop_to_name(ZPOOL_PROP_CACHEFILE)) == 0 &&
	    nvlist_next_nvpair(props, elem) == NULL) {
		mutex_enter(&spa_namespace_lock);
		if ((spa = spa_lookup(zc->zc_name)) != NULL) {
			spa_configfile_set(spa, props, B_FALSE);
			spa_config_sync(spa, B_FALSE, B_TRUE);
		}
		mutex_exit(&spa_namespace_lock);
		if (spa != NULL)
			return (0);
	}

	if ((error = spa_open(zc->zc_name, &spa, FTAG)) != 0) {
		nvlist_free(props);
		return (error);
	}

	error = spa_prop_set(spa, props);

	nvlist_free(props);
	spa_close(spa, FTAG);

	return (error);
}

static int
zfs_ioc_pool_get_props(zfs_cmd_t *zc)
{
	spa_t *spa;
	int error;
	nvlist_t *nvp = NULL;

	if ((error = spa_open(zc->zc_name, &spa, FTAG)) != 0) {
		/*
		 * If the pool is faulted, there may be properties we can still
		 * get (such as altroot and cachefile), so attempt to get them
		 * anyway.
		 */
		mutex_enter(&spa_namespace_lock);
		if ((spa = spa_lookup(zc->zc_name)) != NULL)
			error = spa_prop_get(spa, &nvp);
		mutex_exit(&spa_namespace_lock);
	} else {
		error = spa_prop_get(spa, &nvp);
		spa_close(spa, FTAG);
	}

	if (error == 0 && zc->zc_nvlist_dst != 0)
		error = put_nvlist(zc, nvp);
	else
		error = EFAULT;

	nvlist_free(nvp);
	return (error);
}

static int
zfs_ioc_iscsi_perm_check(zfs_cmd_t *zc)
{
	nvlist_t *nvp;
	int error;
	uint32_t uid;
	uint32_t gid;
	uint32_t *groups;
	uint_t group_cnt;
	cred_t	*usercred;

	if ((error = get_nvlist(zc->zc_nvlist_src, zc->zc_nvlist_src_size,
	    zc->zc_iflags, &nvp)) != 0) {
		return (error);
	}

	if ((error = nvlist_lookup_uint32(nvp,
	    ZFS_DELEG_PERM_UID, &uid)) != 0) {
		nvlist_free(nvp);
		return (EPERM);
	}

	if ((error = nvlist_lookup_uint32(nvp,
	    ZFS_DELEG_PERM_GID, &gid)) != 0) {
		nvlist_free(nvp);
		return (EPERM);
	}

	if ((error = nvlist_lookup_uint32_array(nvp, ZFS_DELEG_PERM_GROUPS,
	    &groups, &group_cnt)) != 0) {
		nvlist_free(nvp);
		return (EPERM);
	}
	usercred = cralloc();
	if ((crsetugid(usercred, uid, gid) != 0) ||
	    (crsetgroups(usercred, group_cnt, (gid_t *)groups) != 0)) {
		nvlist_free(nvp);
		crfree(usercred);
		return (EPERM);
	}
	nvlist_free(nvp);
	error = dsl_deleg_access(zc->zc_name,
	    zfs_prop_to_name(ZFS_PROP_SHAREISCSI), usercred);
	crfree(usercred);
	return (error);
}

/*
 * inputs:
 * zc_name		name of filesystem
 * zc_nvlist_src{_size}	nvlist of delegated permissions
 * zc_perm_action	allow/unallow flag
 *
 * outputs:		none
 */
static int
zfs_ioc_set_fsacl(zfs_cmd_t *zc)
{
	int error;
	nvlist_t *fsaclnv = NULL;

	if ((error = get_nvlist(zc->zc_nvlist_src, zc->zc_nvlist_src_size,
	    zc->zc_iflags, &fsaclnv)) != 0)
		return (error);

	/*
	 * Verify nvlist is constructed correctly
	 */
	if ((error = zfs_deleg_verify_nvlist(fsaclnv)) != 0) {
		nvlist_free(fsaclnv);
		return (EINVAL);
	}

	/*
	 * If we don't have PRIV_SYS_MOUNT, then validate
	 * that user is allowed to hand out each permission in
	 * the nvlist(s)
	 */

	error = secpolicy_zfs(CRED());
	if (error) {
		if (zc->zc_perm_action == B_FALSE) {
			error = dsl_deleg_can_allow(zc->zc_name,
			    fsaclnv, CRED());
		} else {
			error = dsl_deleg_can_unallow(zc->zc_name,
			    fsaclnv, CRED());
		}
	}

	if (error == 0)
		error = dsl_deleg_set(zc->zc_name, fsaclnv, zc->zc_perm_action);

	nvlist_free(fsaclnv);
	return (error);
}

/*
 * inputs:
 * zc_name		name of filesystem
 *
 * outputs:
 * zc_nvlist_src{_size}	nvlist of delegated permissions
 */
static int
zfs_ioc_get_fsacl(zfs_cmd_t *zc)
{
	nvlist_t *nvp;
	int error;

	if ((error = dsl_deleg_get(zc->zc_name, &nvp)) == 0) {
		error = put_nvlist(zc, nvp);
		nvlist_free(nvp);
	}

	return (error);
}

/*
 * inputs:
 * zc_name		name of volume
 *
 * outputs:		none
 */
static int
zfs_ioc_create_minor(zfs_cmd_t *zc)
{
	return (zvol_create_minor(zc->zc_name, ddi_driver_major(zfs_dip)));
}

/*
 * inputs:
 * zc_name		name of volume
 *
 * outputs:		none
 */
static int
zfs_ioc_remove_minor(zfs_cmd_t *zc)
{
	return (zvol_remove_minor(zc->zc_name));
}

/*
 * Search the vfs list for a specified resource.  Returns a pointer to it
 * or NULL if no suitable entry is found. The caller of this routine
 * is responsible for releasing the returned vfs pointer.
 */
static vfs_t *
zfs_get_vfs(const char *resource)
{
	struct vfs *vfsp;
	struct vfs *vfs_found = NULL;

	vfs_list_read_lock();
	vfsp = rootvfs;
	do {
		if (strcmp(refstr_value(vfsp->vfs_resource), resource) == 0) {
			VFS_HOLD(vfsp);
			vfs_found = vfsp;
			break;
		}
		vfsp = vfsp->vfs_next;
	} while (vfsp != rootvfs);
	vfs_list_unlock();
	return (vfs_found);
}

/* ARGSUSED */
static void
zfs_create_cb(objset_t *os, void *arg, cred_t *cr, dmu_tx_t *tx)
{
	zfs_creat_t *zct = arg;

	zfs_create_fs(os, cr, zct->zct_zplprops, tx);
}

#define	ZFS_PROP_UNDEFINED	((uint64_t)-1)

/*
 * inputs:
 * createprops		list of properties requested by creator
 * default_zplver	zpl version to use if unspecified in createprops
 * fuids_ok		fuids allowed in this version of the spa?
 * os			parent objset pointer (NULL if root fs)
 *
 * outputs:
 * zplprops	values for the zplprops we attach to the master node object
 * is_ci	true if requested file system will be purely case-insensitive
 *
 * Determine the settings for utf8only, normalization and
 * casesensitivity.  Specific values may have been requested by the
 * creator and/or we can inherit values from the parent dataset.  If
 * the file system is of too early a vintage, a creator can not
 * request settings for these properties, even if the requested
 * setting is the default value.  We don't actually want to create dsl
 * properties for these, so remove them from the source nvlist after
 * processing.
 */
static int
zfs_fill_zplprops_impl(objset_t *os, uint64_t zplver,
    boolean_t fuids_ok, nvlist_t *createprops, nvlist_t *zplprops,
    boolean_t *is_ci)
{
	uint64_t sense = ZFS_PROP_UNDEFINED;
	uint64_t norm = ZFS_PROP_UNDEFINED;
	uint64_t u8 = ZFS_PROP_UNDEFINED;

	ASSERT(zplprops != NULL);

	/*
	 * Pull out creator prop choices, if any.
	 */
	if (createprops) {
		(void) nvlist_lookup_uint64(createprops,
		    zfs_prop_to_name(ZFS_PROP_VERSION), &zplver);
		(void) nvlist_lookup_uint64(createprops,
		    zfs_prop_to_name(ZFS_PROP_NORMALIZE), &norm);
		(void) nvlist_remove_all(createprops,
		    zfs_prop_to_name(ZFS_PROP_NORMALIZE));
		(void) nvlist_lookup_uint64(createprops,
		    zfs_prop_to_name(ZFS_PROP_UTF8ONLY), &u8);
		(void) nvlist_remove_all(createprops,
		    zfs_prop_to_name(ZFS_PROP_UTF8ONLY));
		(void) nvlist_lookup_uint64(createprops,
		    zfs_prop_to_name(ZFS_PROP_CASE), &sense);
		(void) nvlist_remove_all(createprops,
		    zfs_prop_to_name(ZFS_PROP_CASE));
	}

	/*
	 * If the zpl version requested is whacky or the file system
	 * or pool is version is too "young" to support normalization
	 * and the creator tried to set a value for one of the props,
	 * error out.
	 */
	if ((zplver < ZPL_VERSION_INITIAL || zplver > ZPL_VERSION) ||
	    (zplver >= ZPL_VERSION_FUID && !fuids_ok) ||
	    (zplver < ZPL_VERSION_NORMALIZATION &&
	    (norm != ZFS_PROP_UNDEFINED || u8 != ZFS_PROP_UNDEFINED ||
	    sense != ZFS_PROP_UNDEFINED)))
		return (ENOTSUP);

	/*
	 * Put the version in the zplprops
	 */
	VERIFY(nvlist_add_uint64(zplprops,
	    zfs_prop_to_name(ZFS_PROP_VERSION), zplver) == 0);

	if (norm == ZFS_PROP_UNDEFINED)
		VERIFY(zfs_get_zplprop(os, ZFS_PROP_NORMALIZE, &norm) == 0);
	VERIFY(nvlist_add_uint64(zplprops,
	    zfs_prop_to_name(ZFS_PROP_NORMALIZE), norm) == 0);

	/*
	 * If we're normalizing, names must always be valid UTF-8 strings.
	 */
	if (norm)
		u8 = 1;
	if (u8 == ZFS_PROP_UNDEFINED)
		VERIFY(zfs_get_zplprop(os, ZFS_PROP_UTF8ONLY, &u8) == 0);
	VERIFY(nvlist_add_uint64(zplprops,
	    zfs_prop_to_name(ZFS_PROP_UTF8ONLY), u8) == 0);

	if (sense == ZFS_PROP_UNDEFINED)
		VERIFY(zfs_get_zplprop(os, ZFS_PROP_CASE, &sense) == 0);
	VERIFY(nvlist_add_uint64(zplprops,
	    zfs_prop_to_name(ZFS_PROP_CASE), sense) == 0);

	if (is_ci)
		*is_ci = (sense == ZFS_CASE_INSENSITIVE);

	return (0);
}

static int
zfs_fill_zplprops(const char *dataset, nvlist_t *createprops,
    nvlist_t *zplprops, boolean_t *is_ci)
{
	boolean_t fuids_ok = B_TRUE;
	uint64_t zplver = ZPL_VERSION;
	objset_t *os = NULL;
	char parentname[MAXNAMELEN];
	char *cp;
	int error;

	(void) strlcpy(parentname, dataset, sizeof (parentname));
	cp = strrchr(parentname, '/');
	ASSERT(cp != NULL);
	cp[0] = '\0';

	if (zfs_earlier_version(dataset, SPA_VERSION_USERSPACE))
		zplver = ZPL_VERSION_USERSPACE - 1;
	if (zfs_earlier_version(dataset, SPA_VERSION_FUID)) {
		zplver = ZPL_VERSION_FUID - 1;
		fuids_ok = B_FALSE;
	}

	/*
	 * Open parent object set so we can inherit zplprop values.
	 */
	if ((error = dmu_objset_open(parentname, DMU_OST_ANY,
	    DS_MODE_USER | DS_MODE_READONLY, &os)) != 0)
		return (error);

	error = zfs_fill_zplprops_impl(os, zplver, fuids_ok, createprops,
	    zplprops, is_ci);
	dmu_objset_close(os);
	return (error);
}

static int
zfs_fill_zplprops_root(uint64_t spa_vers, nvlist_t *createprops,
    nvlist_t *zplprops, boolean_t *is_ci)
{
	boolean_t fuids_ok = B_TRUE;
	uint64_t zplver = ZPL_VERSION;
	int error;

	if (spa_vers < SPA_VERSION_FUID) {
		zplver = ZPL_VERSION_FUID - 1;
		fuids_ok = B_FALSE;
	}

	error = zfs_fill_zplprops_impl(NULL, zplver, fuids_ok, createprops,
	    zplprops, is_ci);
	return (error);
}

/*
 * inputs:
 * zc_objset_type	type of objset to create (fs vs zvol)
 * zc_name		name of new objset
 * zc_value		name of snapshot to clone from (may be empty)
 * zc_nvlist_src{_size}	nvlist of properties to apply
 *
 * outputs: none
 */
static int
zfs_ioc_create(zfs_cmd_t *zc)
{
	objset_t *clone;
	int error = 0;
	zfs_creat_t zct;
	nvlist_t *nvprops = NULL;
	void (*cbfunc)(objset_t *os, void *arg, cred_t *cr, dmu_tx_t *tx);
	dmu_objset_type_t type = zc->zc_objset_type;

	switch (type) {

	case DMU_OST_ZFS:
		cbfunc = zfs_create_cb;
		break;

	case DMU_OST_ZVOL:
		cbfunc = zvol_create_cb;
		break;

	default:
		cbfunc = NULL;
		break;
	}
	if (strchr(zc->zc_name, '@') ||
	    strchr(zc->zc_name, '%'))
		return (EINVAL);

	if (zc->zc_nvlist_src != 0 &&
	    (error = get_nvlist(zc->zc_nvlist_src, zc->zc_nvlist_src_size,
	    zc->zc_iflags, &nvprops)) != 0)
		return (error);

	zct.zct_zplprops = NULL;
	zct.zct_props = nvprops;

	if (zc->zc_value[0] != '\0') {
		/*
		 * We're creating a clone of an existing snapshot.
		 */
		zc->zc_value[sizeof (zc->zc_value) - 1] = '\0';
		if (dataset_namecheck(zc->zc_value, NULL, NULL) != 0) {
			nvlist_free(nvprops);
			return (EINVAL);
		}

		error = dmu_objset_open(zc->zc_value, type,
		    DS_MODE_USER | DS_MODE_READONLY, &clone);
		if (error) {
			nvlist_free(nvprops);
			return (error);
		}

		error = dmu_objset_create(zc->zc_name, type, clone, 0,
		    NULL, NULL);
		if (error) {
			dmu_objset_close(clone);
			nvlist_free(nvprops);
			return (error);
		}
		dmu_objset_close(clone);
	} else {
		boolean_t is_insensitive = B_FALSE;

		if (cbfunc == NULL) {
			nvlist_free(nvprops);
			return (EINVAL);
		}

		if (type == DMU_OST_ZVOL) {
			uint64_t volsize, volblocksize;

			if (nvprops == NULL ||
			    nvlist_lookup_uint64(nvprops,
			    zfs_prop_to_name(ZFS_PROP_VOLSIZE),
			    &volsize) != 0) {
				nvlist_free(nvprops);
				return (EINVAL);
			}

			if ((error = nvlist_lookup_uint64(nvprops,
			    zfs_prop_to_name(ZFS_PROP_VOLBLOCKSIZE),
			    &volblocksize)) != 0 && error != ENOENT) {
				nvlist_free(nvprops);
				return (EINVAL);
			}

			if (error != 0)
				volblocksize = zfs_prop_default_numeric(
				    ZFS_PROP_VOLBLOCKSIZE);

			if ((error = zvol_check_volblocksize(
			    volblocksize)) != 0 ||
			    (error = zvol_check_volsize(volsize,
			    volblocksize)) != 0) {
				nvlist_free(nvprops);
				return (error);
			}
		} else if (type == DMU_OST_ZFS) {
			int error;

			/*
			 * We have to have normalization and
			 * case-folding flags correct when we do the
			 * file system creation, so go figure them out
			 * now.
			 */
			VERIFY(nvlist_alloc(&zct.zct_zplprops,
			    NV_UNIQUE_NAME, KM_SLEEP) == 0);
			error = zfs_fill_zplprops(zc->zc_name, nvprops,
			    zct.zct_zplprops, &is_insensitive);
			if (error != 0) {
				nvlist_free(nvprops);
				nvlist_free(zct.zct_zplprops);
				return (error);
			}
		}
		error = dmu_objset_create(zc->zc_name, type, NULL,
		    is_insensitive ? DS_FLAG_CI_DATASET : 0, cbfunc, &zct);
		nvlist_free(zct.zct_zplprops);
	}

	/*
	 * It would be nice to do this atomically.
	 */
	if (error == 0) {
		if ((error = zfs_set_prop_nvlist(zc->zc_name, nvprops)) != 0)
			(void) dmu_objset_destroy(zc->zc_name);
	}
	nvlist_free(nvprops);
	return (error);
}

/*
 * inputs:
 * zc_name	name of filesystem
 * zc_value	short name of snapshot
 * zc_cookie	recursive flag
 * zc_nvlist_src[_size] property list
 *
 * outputs:	none
 */
static int
zfs_ioc_snapshot(zfs_cmd_t *zc)
{
	nvlist_t *nvprops = NULL;
	int error;
	boolean_t recursive = zc->zc_cookie;

	if (snapshot_namecheck(zc->zc_value, NULL, NULL) != 0)
		return (EINVAL);

	if (zc->zc_nvlist_src != 0 &&
	    (error = get_nvlist(zc->zc_nvlist_src, zc->zc_nvlist_src_size,
	    zc->zc_iflags, &nvprops)) != 0)
		return (error);

	error = zfs_check_userprops(zc->zc_name, nvprops);
	if (error)
		goto out;

	if (nvprops != NULL && nvlist_next_nvpair(nvprops, NULL) != NULL &&
	    zfs_earlier_version(zc->zc_name, SPA_VERSION_SNAP_PROPS)) {
		error = ENOTSUP;
		goto out;
	}

	error = dmu_objset_snapshot(zc->zc_name, zc->zc_value,
	    nvprops, recursive);

out:
	nvlist_free(nvprops);
	return (error);
}

int
zfs_unmount_snap(char *name, void *arg)
{
	vfs_t *vfsp = NULL;

	if (arg) {
		char *snapname = arg;
		int len = strlen(name) + strlen(snapname) + 2;
		char *buf = kmem_alloc(len, KM_SLEEP);

		(void) strcpy(buf, name);
		(void) strcat(buf, "@");
		(void) strcat(buf, snapname);
		vfsp = zfs_get_vfs(buf);
		kmem_free(buf, len);
	} else if (strchr(name, '@')) {
		vfsp = zfs_get_vfs(name);
	}

	if (vfsp) {
		/*
		 * Always force the unmount for snapshots.
		 */
		int flag = MS_FORCE;
		int err;

		if ((err = vn_vfswlock(vfsp->vfs_vnodecovered)) != 0) {
			VFS_RELE(vfsp);
			return (err);
		}
		VFS_RELE(vfsp);
		if ((err = dounmount(vfsp, flag, kcred)) != 0)
			return (err);
	}
	return (0);
}

/*
 * inputs:
 * zc_name	name of filesystem
 * zc_value	short name of snapshot
 *
 * outputs:	none
 */
static int
zfs_ioc_destroy_snaps(zfs_cmd_t *zc)
{
	int err;

	if (snapshot_namecheck(zc->zc_value, NULL, NULL) != 0)
		return (EINVAL);
	err = dmu_objset_find(zc->zc_name,
	    zfs_unmount_snap, zc->zc_value, DS_FIND_CHILDREN);
	if (err)
		return (err);
	return (dmu_snapshots_destroy(zc->zc_name, zc->zc_value));
}

/*
 * inputs:
 * zc_name		name of dataset to destroy
 * zc_objset_type	type of objset
 *
 * outputs:		none
 */
static int
zfs_ioc_destroy(zfs_cmd_t *zc)
{
	if (strchr(zc->zc_name, '@') && zc->zc_objset_type == DMU_OST_ZFS) {
		int err = zfs_unmount_snap(zc->zc_name, NULL);
		if (err)
			return (err);
	}

	return (dmu_objset_destroy(zc->zc_name));
}

/*
 * inputs:
 * zc_name	name of dataset to rollback (to most recent snapshot)
 *
 * outputs:	none
 */
static int
zfs_ioc_rollback(zfs_cmd_t *zc)
{
	objset_t *os;
	int error;
	zfsvfs_t *zfsvfs = NULL;

	/*
	 * Get the zfsvfs for the receiving objset. There
	 * won't be one if we're operating on a zvol, if the
	 * objset doesn't exist yet, or is not mounted.
	 */
	error = dmu_objset_open(zc->zc_name, DMU_OST_ANY, DS_MODE_USER, &os);
	if (error)
		return (error);

	if (getzfsvfs(zc->zc_name, &zfsvfs) == 0) {
		int mode;

		error = zfs_suspend_fs(zfsvfs, NULL, &mode);
		if (error == 0) {
			int resume_err;

			error = dmu_objset_rollback(os);
			resume_err = zfs_resume_fs(zfsvfs, zc->zc_name, mode);
			error = error ? error : resume_err;
		} else {
			dmu_objset_close(os);
		}
		VFS_RELE(zfsvfs->z_vfs);
	} else {
		error = dmu_objset_rollback(os);
	}
	/* Note, the dmu_objset_rollback() releases the objset for us. */

	return (error);
}

/*
 * inputs:
 * zc_name	old name of dataset
 * zc_value	new name of dataset
 * zc_cookie	recursive flag (only valid for snapshots)
 *
 * outputs:	none
 */
static int
zfs_ioc_rename(zfs_cmd_t *zc)
{
	boolean_t recursive = zc->zc_cookie & 1;

	zc->zc_value[sizeof (zc->zc_value) - 1] = '\0';
	if (dataset_namecheck(zc->zc_value, NULL, NULL) != 0 ||
	    strchr(zc->zc_value, '%'))
		return (EINVAL);

	/*
	 * Unmount snapshot unless we're doing a recursive rename,
	 * in which case the dataset code figures out which snapshots
	 * to unmount.
	 */
	if (!recursive && strchr(zc->zc_name, '@') != NULL &&
	    zc->zc_objset_type == DMU_OST_ZFS) {
		int err = zfs_unmount_snap(zc->zc_name, NULL);
		if (err)
			return (err);
	}
	return (dmu_objset_rename(zc->zc_name, zc->zc_value, recursive));
}

static void
clear_props(char *dataset, nvlist_t *props, nvlist_t *newprops)
{
	zfs_cmd_t *zc;
	nvpair_t *prop;

	if (props == NULL)
		return;
	zc = kmem_alloc(sizeof (zfs_cmd_t), KM_SLEEP);
	(void) strcpy(zc->zc_name, dataset);
	for (prop = nvlist_next_nvpair(props, NULL); prop;
	    prop = nvlist_next_nvpair(props, prop)) {
		if (newprops != NULL &&
		    nvlist_exists(newprops, nvpair_name(prop)))
			continue;
		(void) strcpy(zc->zc_value, nvpair_name(prop));
		if (zfs_secpolicy_inherit(zc, CRED()) == 0)
			(void) zfs_ioc_inherit_prop(zc);
	}
	kmem_free(zc, sizeof (zfs_cmd_t));
}

/*
 * inputs:
 * zc_name		name of containing filesystem
 * zc_nvlist_src{_size}	nvlist of properties to apply
 * zc_value		name of snapshot to create
 * zc_string		name of clone origin (if DRR_FLAG_CLONE)
 * zc_cookie		file descriptor to recv from
 * zc_begin_record	the BEGIN record of the stream (not byteswapped)
 * zc_guid		force flag
 *
 * outputs:
 * zc_cookie		number of bytes read
 */
static int
zfs_ioc_recv(zfs_cmd_t *zc)
{
	file_t *fp;
	objset_t *os;
	dmu_recv_cookie_t drc;
	zfsvfs_t *zfsvfs = NULL;
	boolean_t force = (boolean_t)zc->zc_guid;
	int error, fd;
	offset_t off;
	nvlist_t *props = NULL;
	nvlist_t *origprops = NULL;
	objset_t *origin = NULL;
	char *tosnap;
	char tofs[ZFS_MAXNAMELEN];

	if (dataset_namecheck(zc->zc_value, NULL, NULL) != 0 ||
	    strchr(zc->zc_value, '@') == NULL ||
	    strchr(zc->zc_value, '%'))
		return (EINVAL);

	(void) strcpy(tofs, zc->zc_value);
	tosnap = strchr(tofs, '@');
	*tosnap = '\0';
	tosnap++;

	if (zc->zc_nvlist_src != 0 &&
	    (error = get_nvlist(zc->zc_nvlist_src, zc->zc_nvlist_src_size,
	    zc->zc_iflags, &props)) != 0)
		return (error);

	fd = zc->zc_cookie;
	fp = getf(fd);
	if (fp == NULL) {
		nvlist_free(props);
		return (EBADF);
	}

	if (getzfsvfs(tofs, &zfsvfs) == 0) {
		if (!mutex_tryenter(&zfsvfs->z_online_recv_lock)) {
			VFS_RELE(zfsvfs->z_vfs);
			zfsvfs = NULL;
			error = EBUSY;
			goto out;
		}
		/*
		 * If new properties are supplied, they are to completely
		 * replace the existing ones, so stash away the existing ones.
		 */
		if (props)
			(void) dsl_prop_get_all(zfsvfs->z_os, &origprops, TRUE);
	} else if (props && dmu_objset_open(tofs, DMU_OST_ANY,
	    DS_MODE_USER | DS_MODE_READONLY, &os) == 0) {
		/*
		 * Get the props even if there was no zfsvfs (zvol or
		 * unmounted zpl).
		 */
		(void) dsl_prop_get_all(os, &origprops, TRUE);

		dmu_objset_close(os);
	}

	if (zc->zc_string[0]) {
		error = dmu_objset_open(zc->zc_string, DMU_OST_ANY,
		    DS_MODE_USER | DS_MODE_READONLY, &origin);
		if (error)
			goto out;
	}

	error = dmu_recv_begin(tofs, tosnap, &zc->zc_begin_record,
	    force, origin, zfsvfs != NULL, &drc);
	if (origin)
		dmu_objset_close(origin);
	if (error)
		goto out;

	/*
	 * Reset properties.  We do this before we receive the stream
	 * so that the properties are applied to the new data.
	 */
	if (props) {
		clear_props(tofs, origprops, props);
		/*
		 * XXX - Note, this is all-or-nothing; should be best-effort.
		 */
		(void) zfs_set_prop_nvlist(tofs, props);
	}

	off = fp->f_offset;
	error = dmu_recv_stream(&drc, fp->f_vnode, &off);

	if (error == 0 && zfsvfs) {
		char *osname;
		int mode;

		/* online recv */
		osname = kmem_alloc(MAXNAMELEN, KM_SLEEP);
		error = zfs_suspend_fs(zfsvfs, osname, &mode);
		if (error == 0) {
			int resume_err;

			error = dmu_recv_end(&drc);
			resume_err = zfs_resume_fs(zfsvfs, osname, mode);
			error = error ? error : resume_err;
		} else {
			dmu_recv_abort_cleanup(&drc);
		}
		kmem_free(osname, MAXNAMELEN);
	} else if (error == 0) {
		error = dmu_recv_end(&drc);
	}

	zc->zc_cookie = off - fp->f_offset;
	if (VOP_SEEK(fp->f_vnode, fp->f_offset, &off, NULL) == 0)
		fp->f_offset = off;

	/*
	 * On error, restore the original props.
	 */
	if (error && props) {
		clear_props(tofs, props, NULL);
		(void) zfs_set_prop_nvlist(tofs, origprops);
	}
out:
	if (zfsvfs) {
		mutex_exit(&zfsvfs->z_online_recv_lock);
		VFS_RELE(zfsvfs->z_vfs);
	}
	nvlist_free(props);
	nvlist_free(origprops);
	releasef(fd);
	return (error);
}

/*
 * inputs:
 * zc_name	name of snapshot to send
 * zc_value	short name of incremental fromsnap (may be empty)
 * zc_cookie	file descriptor to send stream to
 * zc_obj	fromorigin flag (mutually exclusive with zc_value)
 *
 * outputs: none
 */
static int
zfs_ioc_send(zfs_cmd_t *zc)
{
	objset_t *fromsnap = NULL;
	objset_t *tosnap;
	file_t *fp;
	int error;
	offset_t off;

	error = dmu_objset_open(zc->zc_name, DMU_OST_ANY,
	    DS_MODE_USER | DS_MODE_READONLY, &tosnap);
	if (error)
		return (error);

	if (zc->zc_value[0] != '\0') {
		char *buf;
		char *cp;

		buf = kmem_alloc(MAXPATHLEN, KM_SLEEP);
		(void) strncpy(buf, zc->zc_name, MAXPATHLEN);
		cp = strchr(buf, '@');
		if (cp)
			*(cp+1) = 0;
		(void) strncat(buf, zc->zc_value, MAXPATHLEN);
		error = dmu_objset_open(buf, DMU_OST_ANY,
		    DS_MODE_USER | DS_MODE_READONLY, &fromsnap);
		kmem_free(buf, MAXPATHLEN);
		if (error) {
			dmu_objset_close(tosnap);
			return (error);
		}
	}

	fp = getf(zc->zc_cookie);
	if (fp == NULL) {
		dmu_objset_close(tosnap);
		if (fromsnap)
			dmu_objset_close(fromsnap);
		return (EBADF);
	}

	off = fp->f_offset;
	error = dmu_sendbackup(tosnap, fromsnap, zc->zc_obj, fp->f_vnode, &off);

	if (VOP_SEEK(fp->f_vnode, fp->f_offset, &off, NULL) == 0)
		fp->f_offset = off;
	releasef(zc->zc_cookie);
	if (fromsnap)
		dmu_objset_close(fromsnap);
	dmu_objset_close(tosnap);
	return (error);
}

static int
zfs_ioc_inject_fault(zfs_cmd_t *zc)
{
	int id, error;

	error = zio_inject_fault(zc->zc_name, (int)zc->zc_guid, &id,
	    &zc->zc_inject_record);

	if (error == 0)
		zc->zc_guid = (uint64_t)id;

	return (error);
}

static int
zfs_ioc_clear_fault(zfs_cmd_t *zc)
{
	return (zio_clear_fault((int)zc->zc_guid));
}

static int
zfs_ioc_inject_list_next(zfs_cmd_t *zc)
{
	int id = (int)zc->zc_guid;
	int error;

	error = zio_inject_list_next(&id, zc->zc_name, sizeof (zc->zc_name),
	    &zc->zc_inject_record);

	zc->zc_guid = id;

	return (error);
}

static int
zfs_ioc_error_log(zfs_cmd_t *zc)
{
	spa_t *spa;
	int error;
	size_t count = (size_t)zc->zc_nvlist_dst_size;

	if ((error = spa_open(zc->zc_name, &spa, FTAG)) != 0)
		return (error);

	error = spa_get_errlog(spa, (void *)(uintptr_t)zc->zc_nvlist_dst,
	    &count);
	if (error == 0)
		zc->zc_nvlist_dst_size = count;
	else
		zc->zc_nvlist_dst_size = spa_get_errlog_size(spa);

	spa_close(spa, FTAG);

	return (error);
}

static int
zfs_ioc_clear(zfs_cmd_t *zc)
{
	spa_t *spa;
	vdev_t *vd;
	int error;

	/*
	 * On zpool clear we also fix up missing slogs
	 */
	mutex_enter(&spa_namespace_lock);
	spa = spa_lookup(zc->zc_name);
	if (spa == NULL) {
		mutex_exit(&spa_namespace_lock);
		return (EIO);
	}
	if (spa->spa_log_state == SPA_LOG_MISSING) {
		/* we need to let spa_open/spa_load clear the chains */
		spa->spa_log_state = SPA_LOG_CLEAR;
	}
	mutex_exit(&spa_namespace_lock);

	if ((error = spa_open(zc->zc_name, &spa, FTAG)) != 0)
		return (error);

	spa_vdev_state_enter(spa);

	if (zc->zc_guid == 0) {
		vd = NULL;
	} else {
		vd = spa_lookup_by_guid(spa, zc->zc_guid, B_TRUE);
		if (vd == NULL) {
			(void) spa_vdev_state_exit(spa, NULL, ENODEV);
			spa_close(spa, FTAG);
			return (ENODEV);
		}
	}

	vdev_clear(spa, vd);

	(void) spa_vdev_state_exit(spa, NULL, 0);

	/*
	 * Resume any suspended I/Os.
	 */
	if (zio_resume(spa) != 0)
		error = EIO;

	spa_close(spa, FTAG);

	return (error);
}

/*
 * inputs:
 * zc_name	name of filesystem
 * zc_value	name of origin snapshot
 *
 * outputs:	none
 */
static int
zfs_ioc_promote(zfs_cmd_t *zc)
{
	char *cp;

	/*
	 * We don't need to unmount *all* the origin fs's snapshots, but
	 * it's easier.
	 */
	cp = strchr(zc->zc_value, '@');
	if (cp)
		*cp = '\0';
	(void) dmu_objset_find(zc->zc_value,
	    zfs_unmount_snap, NULL, DS_FIND_SNAPSHOTS);
	return (dsl_dataset_promote(zc->zc_name));
}

/*
 * Retrieve a single {user|group}{used|quota}@... property.
 *
 * inputs:
 * zc_name	name of filesystem
 * zc_objset_type zfs_userquota_prop_t
 * zc_value	domain name (eg. "S-1-234-567-89")
 * zc_guid	RID/UID/GID
 *
 * outputs:
 * zc_cookie	property value
 */
static int
zfs_ioc_userspace_one(zfs_cmd_t *zc)
{
	zfsvfs_t *zfsvfs;
	int error;

	if (zc->zc_objset_type >= ZFS_NUM_USERQUOTA_PROPS)
		return (EINVAL);

	error = zfsvfs_hold(zc->zc_name, B_TRUE, FTAG, &zfsvfs);
	if (error)
		return (error);

	error = zfs_userspace_one(zfsvfs,
	    zc->zc_objset_type, zc->zc_value, zc->zc_guid, &zc->zc_cookie);
	zfsvfs_rele(zfsvfs, FTAG);

	return (error);
}

/*
 * inputs:
 * zc_name		name of filesystem
 * zc_cookie		zap cursor
 * zc_objset_type	zfs_userquota_prop_t
 * zc_nvlist_dst[_size] buffer to fill (not really an nvlist)
 *
 * outputs:
 * zc_nvlist_dst[_size]	data buffer (array of zfs_useracct_t)
 * zc_cookie	zap cursor
 */
static int
zfs_ioc_userspace_many(zfs_cmd_t *zc)
{
	zfsvfs_t *zfsvfs;
	int error;

	error = zfsvfs_hold(zc->zc_name, B_TRUE, FTAG, &zfsvfs);
	if (error)
		return (error);

	int bufsize = zc->zc_nvlist_dst_size;
	void *buf = kmem_alloc(bufsize, KM_SLEEP);

	error = zfs_userspace_many(zfsvfs, zc->zc_objset_type, &zc->zc_cookie,
	    buf, &zc->zc_nvlist_dst_size);

	if (error == 0) {
		error = xcopyout(buf,
		    (void *)(uintptr_t)zc->zc_nvlist_dst,
		    zc->zc_nvlist_dst_size);
	}
	kmem_free(buf, bufsize);
	zfsvfs_rele(zfsvfs, FTAG);

	return (error);
}

/*
 * inputs:
 * zc_name		name of filesystem
 *
 * outputs:
 * none
 */
static int
zfs_ioc_userspace_upgrade(zfs_cmd_t *zc)
{
	objset_t *os;
	int error;
	zfsvfs_t *zfsvfs;

	if (getzfsvfs(zc->zc_name, &zfsvfs) == 0) {
		if (!dmu_objset_userused_enabled(zfsvfs->z_os->os)) {
			/*
			 * If userused is not enabled, it may be because the
			 * objset needs to be closed & reopened (to grow the
			 * objset_phys_t).  Suspend/resume the fs will do that.
			 */
			int mode;
			error = zfs_suspend_fs(zfsvfs, NULL, &mode);
			if (error == 0) {
				error = zfs_resume_fs(zfsvfs,
				    zc->zc_name, mode);
			}
		}
		if (error == 0)
			error = dmu_objset_userspace_upgrade(zfsvfs->z_os);
		VFS_RELE(zfsvfs->z_vfs);
	} else {
		error = dmu_objset_open(zc->zc_name, DMU_OST_ANY,
		    DS_MODE_USER, &os);
		if (error)
			return (error);

		error = dmu_objset_userspace_upgrade(os);
		dmu_objset_close(os);
	}

	return (error);
}

/*
 * We don't want to have a hard dependency
 * against some special symbols in sharefs
 * nfs, and smbsrv.  Determine them if needed when
 * the first file system is shared.
 * Neither sharefs, nfs or smbsrv are unloadable modules.
 */
int (*znfsexport_fs)(void *arg);
int (*zshare_fs)(enum sharefs_sys_op, share_t *, uint32_t);
int (*zsmbexport_fs)(void *arg, boolean_t add_share);

int zfs_nfsshare_inited;
int zfs_smbshare_inited;

ddi_modhandle_t nfs_mod;
ddi_modhandle_t sharefs_mod;
ddi_modhandle_t smbsrv_mod;
kmutex_t zfs_share_lock;

static int
zfs_init_sharefs()
{
	int error;

	ASSERT(MUTEX_HELD(&zfs_share_lock));
	/* Both NFS and SMB shares also require sharetab support. */
	if (sharefs_mod == NULL && ((sharefs_mod =
	    ddi_modopen("fs/sharefs",
	    KRTLD_MODE_FIRST, &error)) == NULL)) {
		return (ENOSYS);
	}
	if (zshare_fs == NULL && ((zshare_fs =
	    (int (*)(enum sharefs_sys_op, share_t *, uint32_t))
	    ddi_modsym(sharefs_mod, "sharefs_impl", &error)) == NULL)) {
		return (ENOSYS);
	}
	return (0);
}

static int
zfs_ioc_share(zfs_cmd_t *zc)
{
	int error;
	int opcode;

	switch (zc->zc_share.z_sharetype) {
	case ZFS_SHARE_NFS:
	case ZFS_UNSHARE_NFS:
		if (zfs_nfsshare_inited == 0) {
			mutex_enter(&zfs_share_lock);
			if (nfs_mod == NULL && ((nfs_mod = ddi_modopen("fs/nfs",
			    KRTLD_MODE_FIRST, &error)) == NULL)) {
				mutex_exit(&zfs_share_lock);
				return (ENOSYS);
			}
			if (znfsexport_fs == NULL &&
			    ((znfsexport_fs = (int (*)(void *))
			    ddi_modsym(nfs_mod,
			    "nfs_export", &error)) == NULL)) {
				mutex_exit(&zfs_share_lock);
				return (ENOSYS);
			}
			error = zfs_init_sharefs();
			if (error) {
				mutex_exit(&zfs_share_lock);
				return (ENOSYS);
			}
			zfs_nfsshare_inited = 1;
			mutex_exit(&zfs_share_lock);
		}
		break;
	case ZFS_SHARE_SMB:
	case ZFS_UNSHARE_SMB:
		if (zfs_smbshare_inited == 0) {
			mutex_enter(&zfs_share_lock);
			if (smbsrv_mod == NULL && ((smbsrv_mod =
			    ddi_modopen("drv/smbsrv",
			    KRTLD_MODE_FIRST, &error)) == NULL)) {
				mutex_exit(&zfs_share_lock);
				return (ENOSYS);
			}
			if (zsmbexport_fs == NULL && ((zsmbexport_fs =
			    (int (*)(void *, boolean_t))ddi_modsym(smbsrv_mod,
			    "smb_server_share", &error)) == NULL)) {
				mutex_exit(&zfs_share_lock);
				return (ENOSYS);
			}
			error = zfs_init_sharefs();
			if (error) {
				mutex_exit(&zfs_share_lock);
				return (ENOSYS);
			}
			zfs_smbshare_inited = 1;
			mutex_exit(&zfs_share_lock);
		}
		break;
	default:
		return (EINVAL);
	}

	switch (zc->zc_share.z_sharetype) {
	case ZFS_SHARE_NFS:
	case ZFS_UNSHARE_NFS:
		if (error =
		    znfsexport_fs((void *)
		    (uintptr_t)zc->zc_share.z_exportdata))
			return (error);
		break;
	case ZFS_SHARE_SMB:
	case ZFS_UNSHARE_SMB:
		if (error = zsmbexport_fs((void *)
		    (uintptr_t)zc->zc_share.z_exportdata,
		    zc->zc_share.z_sharetype == ZFS_SHARE_SMB ?
		    B_TRUE: B_FALSE)) {
			return (error);
		}
		break;
	}

	opcode = (zc->zc_share.z_sharetype == ZFS_SHARE_NFS ||
	    zc->zc_share.z_sharetype == ZFS_SHARE_SMB) ?
	    SHAREFS_ADD : SHAREFS_REMOVE;

	/*
	 * Add or remove share from sharetab
	 */
	error = zshare_fs(opcode,
	    (void *)(uintptr_t)zc->zc_share.z_sharedata,
	    zc->zc_share.z_sharemax);

	return (error);

}

ace_t full_access[] = {
	{(uid_t)-1, ACE_ALL_PERMS, ACE_EVERYONE, 0}
};

/*
 * Remove all ACL files in shares dir
 */
static int
zfs_smb_acl_purge(znode_t *dzp)
{
	zap_cursor_t	zc;
	zap_attribute_t	zap;
	zfsvfs_t *zfsvfs = dzp->z_zfsvfs;
	int error;

	for (zap_cursor_init(&zc, zfsvfs->z_os, dzp->z_id);
	    (error = zap_cursor_retrieve(&zc, &zap)) == 0;
	    zap_cursor_advance(&zc)) {
		if ((error = VOP_REMOVE(ZTOV(dzp), zap.za_name, kcred,
		    NULL, 0)) != 0)
			break;
	}
	zap_cursor_fini(&zc);
	return (error);
}

static int
zfs_ioc_smb_acl(zfs_cmd_t *zc)
{
	vnode_t *vp;
	znode_t *dzp;
	vnode_t *resourcevp = NULL;
	znode_t *sharedir;
	zfsvfs_t *zfsvfs;
	nvlist_t *nvlist;
	char *src, *target;
	vattr_t vattr;
	vsecattr_t vsec;
	int error = 0;

	if ((error = lookupname(zc->zc_value, UIO_SYSSPACE,
	    NO_FOLLOW, NULL, &vp)) != 0)
		return (error);

	/* Now make sure mntpnt and dataset are ZFS */

	if (vp->v_vfsp->vfs_fstype != zfsfstype ||
	    (strcmp((char *)refstr_value(vp->v_vfsp->vfs_resource),
	    zc->zc_name) != 0)) {
		VN_RELE(vp);
		return (EINVAL);
	}

	dzp = VTOZ(vp);
	zfsvfs = dzp->z_zfsvfs;
	ZFS_ENTER(zfsvfs);

	/*
	 * Create share dir if its missing.
	 */
	mutex_enter(&zfsvfs->z_lock);
	if (zfsvfs->z_shares_dir == 0) {
		dmu_tx_t *tx;

		tx = dmu_tx_create(zfsvfs->z_os);
		dmu_tx_hold_zap(tx, MASTER_NODE_OBJ, TRUE,
		    ZFS_SHARES_DIR);
		dmu_tx_hold_zap(tx, DMU_NEW_OBJECT, FALSE, NULL);
		error = dmu_tx_assign(tx, TXG_WAIT);
		if (error) {
			dmu_tx_abort(tx);
		} else {
			error = zfs_create_share_dir(zfsvfs, tx);
			dmu_tx_commit(tx);
		}
		if (error) {
			mutex_exit(&zfsvfs->z_lock);
			VN_RELE(vp);
			ZFS_EXIT(zfsvfs);
			return (error);
		}
	}
	mutex_exit(&zfsvfs->z_lock);

	ASSERT(zfsvfs->z_shares_dir);
	if ((error = zfs_zget(zfsvfs, zfsvfs->z_shares_dir, &sharedir)) != 0) {
		VN_RELE(vp);
		ZFS_EXIT(zfsvfs);
		return (error);
	}

	switch (zc->zc_cookie) {
	case ZFS_SMB_ACL_ADD:
		vattr.va_mask = AT_MODE|AT_UID|AT_GID|AT_TYPE;
		vattr.va_type = VREG;
		vattr.va_mode = S_IFREG|0777;
		vattr.va_uid = 0;
		vattr.va_gid = 0;

		vsec.vsa_mask = VSA_ACE;
		vsec.vsa_aclentp = &full_access;
		vsec.vsa_aclentsz = sizeof (full_access);
		vsec.vsa_aclcnt = 1;

		error = VOP_CREATE(ZTOV(sharedir), zc->zc_string,
		    &vattr, EXCL, 0, &resourcevp, kcred, 0, NULL, &vsec);
		if (resourcevp)
			VN_RELE(resourcevp);
		break;

	case ZFS_SMB_ACL_REMOVE:
		error = VOP_REMOVE(ZTOV(sharedir), zc->zc_string, kcred,
		    NULL, 0);
		break;

	case ZFS_SMB_ACL_RENAME:
		if ((error = get_nvlist(zc->zc_nvlist_src,
		    zc->zc_nvlist_src_size, zc->zc_iflags, &nvlist)) != 0) {
			VN_RELE(vp);
			ZFS_EXIT(zfsvfs);
			return (error);
		}
		if (nvlist_lookup_string(nvlist, ZFS_SMB_ACL_SRC, &src) ||
		    nvlist_lookup_string(nvlist, ZFS_SMB_ACL_TARGET,
		    &target)) {
			VN_RELE(vp);
			VN_RELE(ZTOV(sharedir));
			ZFS_EXIT(zfsvfs);
			return (error);
		}
		error = VOP_RENAME(ZTOV(sharedir), src, ZTOV(sharedir), target,
		    kcred, NULL, 0);
		nvlist_free(nvlist);
		break;

	case ZFS_SMB_ACL_PURGE:
		error = zfs_smb_acl_purge(sharedir);
		break;

	default:
		error = EINVAL;
		break;
	}

	VN_RELE(vp);
	VN_RELE(ZTOV(sharedir));

	ZFS_EXIT(zfsvfs);

	return (error);
}

/*
 * pool create, destroy, and export don't log the history as part of
 * zfsdev_ioctl, but rather zfs_ioc_pool_create, and zfs_ioc_pool_export
 * do the logging of those commands.
 */
static zfs_ioc_vec_t zfs_ioc_vec[] = {
	{ zfs_ioc_pool_create, zfs_secpolicy_config, POOL_NAME, B_FALSE,
	    B_FALSE },
	{ zfs_ioc_pool_destroy,	zfs_secpolicy_config, POOL_NAME, B_FALSE,
	    B_FALSE },
	{ zfs_ioc_pool_import, zfs_secpolicy_config, POOL_NAME, B_TRUE,
	    B_FALSE },
	{ zfs_ioc_pool_export, zfs_secpolicy_config, POOL_NAME, B_FALSE,
	    B_FALSE },
	{ zfs_ioc_pool_configs,	zfs_secpolicy_none, NO_NAME, B_FALSE,
	    B_FALSE },
	{ zfs_ioc_pool_stats, zfs_secpolicy_read, POOL_NAME, B_FALSE,
	    B_FALSE },
	{ zfs_ioc_pool_tryimport, zfs_secpolicy_config, NO_NAME, B_FALSE,
	    B_FALSE },
	{ zfs_ioc_pool_scrub, zfs_secpolicy_config, POOL_NAME, B_TRUE,
	    B_TRUE },
	{ zfs_ioc_pool_freeze, zfs_secpolicy_config, NO_NAME, B_FALSE,
	    B_FALSE },
	{ zfs_ioc_pool_upgrade,	zfs_secpolicy_config, POOL_NAME, B_TRUE,
	    B_TRUE },
	{ zfs_ioc_pool_get_history, zfs_secpolicy_config, POOL_NAME, B_FALSE,
	    B_FALSE },
	{ zfs_ioc_vdev_add, zfs_secpolicy_config, POOL_NAME, B_TRUE,
	    B_TRUE },
	{ zfs_ioc_vdev_remove, zfs_secpolicy_config, POOL_NAME, B_TRUE,
	    B_TRUE },
	{ zfs_ioc_vdev_set_state, zfs_secpolicy_config,	POOL_NAME, B_TRUE,
	    B_FALSE },
	{ zfs_ioc_vdev_attach, zfs_secpolicy_config, POOL_NAME, B_TRUE,
	    B_TRUE },
	{ zfs_ioc_vdev_detach, zfs_secpolicy_config, POOL_NAME, B_TRUE,
	    B_TRUE },
	{ zfs_ioc_vdev_setpath,	zfs_secpolicy_config, POOL_NAME, B_FALSE,
	    B_TRUE },
	{ zfs_ioc_vdev_setfru,	zfs_secpolicy_config, POOL_NAME, B_FALSE,
	    B_TRUE },
	{ zfs_ioc_objset_stats,	zfs_secpolicy_read, DATASET_NAME, B_FALSE,
	    B_FALSE },
	{ zfs_ioc_objset_zplprops, zfs_secpolicy_read, DATASET_NAME, B_FALSE,
	    B_FALSE },
	{ zfs_ioc_dataset_list_next, zfs_secpolicy_read, DATASET_NAME, B_FALSE,
	    B_FALSE },
	{ zfs_ioc_snapshot_list_next, zfs_secpolicy_read, DATASET_NAME, B_FALSE,
	    B_FALSE },
	{ zfs_ioc_set_prop, zfs_secpolicy_none, DATASET_NAME, B_TRUE, B_TRUE },
	{ zfs_ioc_create_minor,	zfs_secpolicy_minor, DATASET_NAME, B_FALSE,
	    B_FALSE },
	{ zfs_ioc_remove_minor,	zfs_secpolicy_minor, DATASET_NAME, B_FALSE,
	    B_FALSE },
	{ zfs_ioc_create, zfs_secpolicy_create, DATASET_NAME, B_TRUE, B_TRUE },
	{ zfs_ioc_destroy, zfs_secpolicy_destroy, DATASET_NAME, B_TRUE,
	    B_TRUE},
	{ zfs_ioc_rollback, zfs_secpolicy_rollback, DATASET_NAME, B_TRUE,
	    B_TRUE },
	{ zfs_ioc_rename, zfs_secpolicy_rename,	DATASET_NAME, B_TRUE, B_TRUE },
	{ zfs_ioc_recv, zfs_secpolicy_receive, DATASET_NAME, B_TRUE, B_TRUE },
	{ zfs_ioc_send, zfs_secpolicy_send, DATASET_NAME, B_TRUE, B_FALSE },
	{ zfs_ioc_inject_fault,	zfs_secpolicy_inject, NO_NAME, B_FALSE,
	    B_FALSE },
	{ zfs_ioc_clear_fault, zfs_secpolicy_inject, NO_NAME, B_FALSE,
	    B_FALSE },
	{ zfs_ioc_inject_list_next, zfs_secpolicy_inject, NO_NAME, B_FALSE,
	    B_FALSE },
	{ zfs_ioc_error_log, zfs_secpolicy_inject, POOL_NAME, B_FALSE,
	    B_FALSE },
	{ zfs_ioc_clear, zfs_secpolicy_config, POOL_NAME, B_TRUE, B_FALSE },
	{ zfs_ioc_promote, zfs_secpolicy_promote, DATASET_NAME, B_TRUE,
	    B_TRUE },
	{ zfs_ioc_destroy_snaps, zfs_secpolicy_destroy,	DATASET_NAME, B_TRUE,
	    B_TRUE },
	{ zfs_ioc_snapshot, zfs_secpolicy_snapshot, DATASET_NAME, B_TRUE,
	    B_TRUE },
	{ zfs_ioc_dsobj_to_dsname, zfs_secpolicy_config, POOL_NAME, B_FALSE,
	    B_FALSE },
	{ zfs_ioc_obj_to_path, zfs_secpolicy_config, NO_NAME, B_FALSE,
	    B_FALSE },
	{ zfs_ioc_pool_set_props, zfs_secpolicy_config,	POOL_NAME, B_TRUE,
	    B_TRUE },
	{ zfs_ioc_pool_get_props, zfs_secpolicy_read, POOL_NAME, B_FALSE,
	    B_FALSE },
	{ zfs_ioc_set_fsacl, zfs_secpolicy_fsacl, DATASET_NAME, B_TRUE,
	    B_TRUE },
	{ zfs_ioc_get_fsacl, zfs_secpolicy_read, DATASET_NAME, B_FALSE,
	    B_FALSE },
	{ zfs_ioc_iscsi_perm_check, zfs_secpolicy_iscsi, DATASET_NAME, B_FALSE,
	    B_FALSE },
	{ zfs_ioc_share, zfs_secpolicy_share, DATASET_NAME, B_FALSE, B_FALSE },
	{ zfs_ioc_inherit_prop, zfs_secpolicy_inherit, DATASET_NAME, B_TRUE,
	    B_TRUE },
	{ zfs_ioc_smb_acl, zfs_secpolicy_smb_acl, DATASET_NAME, B_FALSE,
	    B_FALSE },
	{ zfs_ioc_userspace_one, zfs_secpolicy_userspace_one,
	    DATASET_NAME, B_FALSE, B_FALSE },
	{ zfs_ioc_userspace_many, zfs_secpolicy_userspace_many,
	    DATASET_NAME, B_FALSE, B_FALSE },
	{ zfs_ioc_userspace_upgrade, zfs_secpolicy_userspace_upgrade,
	    DATASET_NAME, B_FALSE, B_TRUE },
};

int
pool_status_check(const char *name, zfs_ioc_namecheck_t type)
{
	spa_t *spa;
	int error;

	ASSERT(type == POOL_NAME || type == DATASET_NAME);

	error = spa_open(name, &spa, FTAG);
	if (error == 0) {
		if (spa_suspended(spa))
			error = EAGAIN;
		spa_close(spa, FTAG);
	}
	return (error);
}

static int
zfsdev_ioctl(dev_t dev, int cmd, intptr_t arg, int flag, cred_t *cr, int *rvalp)
{
	zfs_cmd_t *zc;
	uint_t vec;
	int error, rc;

	if (getminor(dev) != 0)
		return (zvol_ioctl(dev, cmd, arg, flag, cr, rvalp));

	vec = cmd - ZFS_IOC;
	ASSERT3U(getmajor(dev), ==, ddi_driver_major(zfs_dip));

	if (vec >= sizeof (zfs_ioc_vec) / sizeof (zfs_ioc_vec[0]))
		return (EINVAL);

	zc = kmem_zalloc(sizeof (zfs_cmd_t), KM_SLEEP);

	error = ddi_copyin((void *)arg, zc, sizeof (zfs_cmd_t), flag);

	if (error == 0)
		error = zfs_ioc_vec[vec].zvec_secpolicy(zc, cr);

	/*
	 * Ensure that all pool/dataset names are valid before we pass down to
	 * the lower layers.
	 */
	if (error == 0) {
		zc->zc_name[sizeof (zc->zc_name) - 1] = '\0';
		zc->zc_iflags = flag & FKIOCTL;
		switch (zfs_ioc_vec[vec].zvec_namecheck) {
		case POOL_NAME:
			if (pool_namecheck(zc->zc_name, NULL, NULL) != 0)
				error = EINVAL;
			if (zfs_ioc_vec[vec].zvec_pool_check)
				error = pool_status_check(zc->zc_name,
				    zfs_ioc_vec[vec].zvec_namecheck);
			break;

		case DATASET_NAME:
			if (dataset_namecheck(zc->zc_name, NULL, NULL) != 0)
				error = EINVAL;
			if (zfs_ioc_vec[vec].zvec_pool_check)
				error = pool_status_check(zc->zc_name,
				    zfs_ioc_vec[vec].zvec_namecheck);
			break;

		case NO_NAME:
			break;
		}
	}

	if (error == 0)
		error = zfs_ioc_vec[vec].zvec_func(zc);

	rc = ddi_copyout(zc, (void *)arg, sizeof (zfs_cmd_t), flag);
	if (error == 0) {
		error = rc;
		if (zfs_ioc_vec[vec].zvec_his_log)
			zfs_log_history(zc);
	}

	kmem_free(zc, sizeof (zfs_cmd_t));
	return (error);
}

static int
zfs_attach(dev_info_t *dip, ddi_attach_cmd_t cmd)
{
	if (cmd != DDI_ATTACH)
		return (DDI_FAILURE);

	if (ddi_create_minor_node(dip, "zfs", S_IFCHR, 0,
	    DDI_PSEUDO, 0) == DDI_FAILURE)
		return (DDI_FAILURE);

	zfs_dip = dip;

	ddi_report_dev(dip);

	return (DDI_SUCCESS);
}

static int
zfs_detach(dev_info_t *dip, ddi_detach_cmd_t cmd)
{
	if (spa_busy() || zfs_busy() || zvol_busy())
		return (DDI_FAILURE);

	if (cmd != DDI_DETACH)
		return (DDI_FAILURE);

	zfs_dip = NULL;

	ddi_prop_remove_all(dip);
	ddi_remove_minor_node(dip, NULL);

	return (DDI_SUCCESS);
}

/*ARGSUSED*/
static int
zfs_info(dev_info_t *dip, ddi_info_cmd_t infocmd, void *arg, void **result)
{
	switch (infocmd) {
	case DDI_INFO_DEVT2DEVINFO:
		*result = zfs_dip;
		return (DDI_SUCCESS);

	case DDI_INFO_DEVT2INSTANCE:
		*result = (void *)0;
		return (DDI_SUCCESS);
	}

	return (DDI_FAILURE);
}

/*
 * OK, so this is a little weird.
 *
 * /dev/zfs is the control node, i.e. minor 0.
 * /dev/zvol/[r]dsk/pool/dataset are the zvols, minor > 0.
 *
 * /dev/zfs has basically nothing to do except serve up ioctls,
 * so most of the standard driver entry points are in zvol.c.
 */
static struct cb_ops zfs_cb_ops = {
	zvol_open,	/* open */
	zvol_close,	/* close */
	zvol_strategy,	/* strategy */
	nodev,		/* print */
	zvol_dump,	/* dump */
	zvol_read,	/* read */
	zvol_write,	/* write */
	zfsdev_ioctl,	/* ioctl */
	nodev,		/* devmap */
	nodev,		/* mmap */
	nodev,		/* segmap */
	nochpoll,	/* poll */
	ddi_prop_op,	/* prop_op */
	NULL,		/* streamtab */
	D_NEW | D_MP | D_64BIT,		/* Driver compatibility flag */
	CB_REV,		/* version */
	nodev,		/* async read */
	nodev,		/* async write */
};

static struct dev_ops zfs_dev_ops = {
	DEVO_REV,	/* version */
	0,		/* refcnt */
	zfs_info,	/* info */
	nulldev,	/* identify */
	nulldev,	/* probe */
	zfs_attach,	/* attach */
	zfs_detach,	/* detach */
	nodev,		/* reset */
	&zfs_cb_ops,	/* driver operations */
	NULL,		/* no bus operations */
	NULL,		/* power */
	ddi_quiesce_not_needed,	/* quiesce */
};

static struct modldrv zfs_modldrv = {
	&mod_driverops,
	"ZFS storage pool",
	&zfs_dev_ops
};

static struct modlinkage modlinkage = {
	MODREV_1,
	(void *)&zfs_modlfs,
	(void *)&zfs_modldrv,
	NULL
};


uint_t zfs_fsyncer_key;
extern uint_t rrw_tsd_key;

int
_init(void)
{
	int error;

	spa_init(FREAD | FWRITE);
	zfs_init();
	zvol_init();

	if ((error = mod_install(&modlinkage)) != 0) {
		zvol_fini();
		zfs_fini();
		spa_fini();
		return (error);
	}

	tsd_create(&zfs_fsyncer_key, NULL);
	tsd_create(&rrw_tsd_key, NULL);

	error = ldi_ident_from_mod(&modlinkage, &zfs_li);
	ASSERT(error == 0);
	mutex_init(&zfs_share_lock, NULL, MUTEX_DEFAULT, NULL);

	return (0);
}

int
_fini(void)
{
	int error;

	if (spa_busy() || zfs_busy() || zvol_busy() || zio_injection_enabled)
		return (EBUSY);

	if ((error = mod_remove(&modlinkage)) != 0)
		return (error);

	zvol_fini();
	zfs_fini();
	spa_fini();
	if (zfs_nfsshare_inited)
		(void) ddi_modclose(nfs_mod);
	if (zfs_smbshare_inited)
		(void) ddi_modclose(smbsrv_mod);
	if (zfs_nfsshare_inited || zfs_smbshare_inited)
		(void) ddi_modclose(sharefs_mod);

	tsd_destroy(&zfs_fsyncer_key);
	ldi_ident_release(zfs_li);
	zfs_li = NULL;
	mutex_destroy(&zfs_share_lock);

	return (error);
}

int
_info(struct modinfo *modinfop)
{
	return (mod_info(&modlinkage, modinfop));
}<|MERGE_RESOLUTION|>--- conflicted
+++ resolved
@@ -894,13 +894,8 @@
 	nvlist_t *zplprops = NULL;
 	char *buf;
 
-<<<<<<< HEAD
-	if ((error = get_nvlist(zc->zc_nvlist_conf,
-				zc->zc_nvlist_conf_size, &config)))
-=======
-	if (error = get_nvlist(zc->zc_nvlist_conf, zc->zc_nvlist_conf_size,
-	    zc->zc_iflags, &config))
->>>>>>> e9f14862
+	if ((error = get_nvlist(zc->zc_nvlist_conf, zc->zc_nvlist_conf_size,
+	    zc->zc_iflags, &config)))
 		return (error);
 
 	if (zc->zc_nvlist_src_size != 0 && (error =
@@ -1619,12 +1614,6 @@
 				continue;
 			}
 
-<<<<<<< HEAD
-			if ((error = zfs_secpolicy_write_perms(name,
-			    ZFS_DELEG_PERM_USERPROP, CRED())))
-				return (error);
-			continue;
-=======
 			if (!issnap && zfs_prop_userquota(propname) &&
 			    nvpair_type(elem) == DATA_TYPE_UINT64_ARRAY) {
 				const char *perm;
@@ -1641,7 +1630,6 @@
 			}
 
 			return (EINVAL);
->>>>>>> e9f14862
 		}
 
 		if (issnap)
