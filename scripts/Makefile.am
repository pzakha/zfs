--- conflicted
+++ resolved
@@ -12,11 +12,7 @@
 ZFS=${top_srcdir}/scripts/zfs.sh
 ZCONFIG=${top_srcdir}/scripts/zconfig.sh
 ZTEST=${top_builddir}/cmd/ztest/ztest
-<<<<<<< HEAD
-ZPIOS=${top_srcdir}/scripts/zpios.sh
-=======
 ZPIOS_SANITY=${top_srcdir}/scripts/zpios-sanity.sh
->>>>>>> 98e0ea6e
 
 check:
 	@echo
@@ -40,17 +36,6 @@
 	@echo    "===================================="
 	@echo
 	@$(ZFS)
-<<<<<<< HEAD
-	@$(ZPIOS) -c file-raid0  -t tiny
-	@$(ZPIOS) -c file-raid10 -t tiny | tail -1
-	@$(ZPIOS) -c file-raidz  -t tiny | tail -1
-	@$(ZPIOS) -c file-raidz2 -t tiny | tail -1
-	@$(ZPIOS) -c lo-raid0    -t tiny | tail -1
-	@$(ZPIOS) -c lo-raid10   -t tiny | tail -1
-	@$(ZPIOS) -c lo-raidz    -t tiny | tail -1
-	@$(ZPIOS) -c lo-raidz2   -t tiny | tail -1
-=======
 	@$(ZPIOS_SANITY)
->>>>>>> 98e0ea6e
 	@$(ZFS) -u
 	@echo