/*
 * CDDL HEADER START
 *
 * The contents of this file are subject to the terms of the
 * Common Development and Distribution License (the "License").
 * You may not use this file except in compliance with the License.
 *
 * You can obtain a copy of the license at usr/src/OPENSOLARIS.LICENSE
 * or http://www.opensolaris.org/os/licensing.
 * See the License for the specific language governing permissions
 * and limitations under the License.
 *
 * When distributing Covered Code, include this CDDL HEADER in each
 * file and include the License file at usr/src/OPENSOLARIS.LICENSE.
 * If applicable, add the following below this CDDL HEADER, with the
 * fields enclosed by brackets "[]" replaced with your own identifying
 * information: Portions Copyright [yyyy] [name of copyright owner]
 *
 * CDDL HEADER END
 */

/*
 * Copyright (c) 2005, 2010, Oracle and/or its affiliates. All rights reserved.
 * Copyright (c) 2011, 2020 by Delphix. All rights reserved.
 * Copyright 2011 Nexenta Systems, Inc.  All rights reserved.
 * Copyright (c) 2013, 2017 Joyent, Inc. All rights reserved.
 * Copyright (c) 2014 Integros [integros.com]
 * Copyright (c) 2017, Intel Corporation.
 * Copyright (c) 2019 Datto Inc.
 */

/* Portions Copyright 2010 Robert Milkowski */

#ifndef	_SYS_FS_ZFS_H
#define	_SYS_FS_ZFS_H

#include <sys/time.h>
#include <sys/zio_priority.h>

#ifdef	__cplusplus
extern "C" {
#endif

/*
 * Types and constants shared between userland and the kernel.
 */

/*
 * Each dataset can be one of the following types.  These constants can be
 * combined into masks that can be passed to various functions.
 */
typedef enum {
	ZFS_TYPE_FILESYSTEM	= (1 << 0),
	ZFS_TYPE_SNAPSHOT	= (1 << 1),
	ZFS_TYPE_VOLUME		= (1 << 2),
	ZFS_TYPE_POOL		= (1 << 3),
	ZFS_TYPE_BOOKMARK	= (1 << 4)
} zfs_type_t;

/*
 * NB: lzc_dataset_type should be updated whenever a new objset type is added,
 * if it represents a real type of a dataset that can be created from userland.
 */
typedef enum dmu_objset_type {
	DMU_OST_NONE,
	DMU_OST_META,
	DMU_OST_ZFS,
	DMU_OST_ZVOL,
	DMU_OST_OTHER,			/* For testing only! */
	DMU_OST_ANY,			/* Be careful! */
	DMU_OST_NUMTYPES
} dmu_objset_type_t;

#define	ZFS_TYPE_DATASET	\
	(ZFS_TYPE_FILESYSTEM | ZFS_TYPE_VOLUME | ZFS_TYPE_SNAPSHOT)

/*
 * All of these include the terminating NUL byte.
 */
#define	ZAP_MAXNAMELEN 256
#define	ZAP_MAXVALUELEN (1024 * 8)
#define	ZAP_OLDMAXVALUELEN 1024
#define	ZFS_MAX_DATASET_NAME_LEN 256

/*
 * Dataset properties are identified by these constants and must be added to
 * the end of this list to ensure that external consumers are not affected
 * by the change. If you make any changes to this list, be sure to update
 * the property table in module/zcommon/zfs_prop.c.
 */
typedef enum {
	ZPROP_CONT = -2,
	ZPROP_INVAL = -1,
	ZFS_PROP_TYPE = 0,
	ZFS_PROP_CREATION,
	ZFS_PROP_USED,
	ZFS_PROP_AVAILABLE,
	ZFS_PROP_REFERENCED,
	ZFS_PROP_COMPRESSRATIO,
	ZFS_PROP_MOUNTED,
	ZFS_PROP_ORIGIN,
	ZFS_PROP_QUOTA,
	ZFS_PROP_RESERVATION,
	ZFS_PROP_VOLSIZE,
	ZFS_PROP_VOLBLOCKSIZE,
	ZFS_PROP_RECORDSIZE,
	ZFS_PROP_MOUNTPOINT,
	ZFS_PROP_SHARENFS,
	ZFS_PROP_CHECKSUM,
	ZFS_PROP_COMPRESSION,
	ZFS_PROP_ATIME,
	ZFS_PROP_DEVICES,
	ZFS_PROP_EXEC,
	ZFS_PROP_SETUID,
	ZFS_PROP_READONLY,
	ZFS_PROP_ZONED,
	ZFS_PROP_SNAPDIR,
	ZFS_PROP_ACLMODE,
	ZFS_PROP_ACLINHERIT,
	ZFS_PROP_CREATETXG,
	ZFS_PROP_NAME,			/* not exposed to the user */
	ZFS_PROP_CANMOUNT,
	ZFS_PROP_ISCSIOPTIONS,		/* not exposed to the user */
	ZFS_PROP_XATTR,
	ZFS_PROP_NUMCLONES,		/* not exposed to the user */
	ZFS_PROP_COPIES,
	ZFS_PROP_VERSION,
	ZFS_PROP_UTF8ONLY,
	ZFS_PROP_NORMALIZE,
	ZFS_PROP_CASE,
	ZFS_PROP_VSCAN,
	ZFS_PROP_NBMAND,
	ZFS_PROP_SHARESMB,
	ZFS_PROP_REFQUOTA,
	ZFS_PROP_REFRESERVATION,
	ZFS_PROP_GUID,
	ZFS_PROP_PRIMARYCACHE,
	ZFS_PROP_SECONDARYCACHE,
	ZFS_PROP_USEDSNAP,
	ZFS_PROP_USEDDS,
	ZFS_PROP_USEDCHILD,
	ZFS_PROP_USEDREFRESERV,
	ZFS_PROP_USERACCOUNTING,	/* not exposed to the user */
	ZFS_PROP_STMF_SHAREINFO,	/* not exposed to the user */
	ZFS_PROP_DEFER_DESTROY,
	ZFS_PROP_USERREFS,
	ZFS_PROP_LOGBIAS,
	ZFS_PROP_UNIQUE,		/* not exposed to the user */
	ZFS_PROP_OBJSETID,
	ZFS_PROP_DEDUP,
	ZFS_PROP_MLSLABEL,
	ZFS_PROP_SYNC,
	ZFS_PROP_DNODESIZE,
	ZFS_PROP_REFRATIO,
	ZFS_PROP_WRITTEN,
	ZFS_PROP_CLONES,
	ZFS_PROP_LOGICALUSED,
	ZFS_PROP_LOGICALREFERENCED,
	ZFS_PROP_INCONSISTENT,		/* not exposed to the user */
	ZFS_PROP_VOLMODE,
	ZFS_PROP_FILESYSTEM_LIMIT,
	ZFS_PROP_SNAPSHOT_LIMIT,
	ZFS_PROP_FILESYSTEM_COUNT,
	ZFS_PROP_SNAPSHOT_COUNT,
	ZFS_PROP_SNAPDEV,
	ZFS_PROP_ACLTYPE,
	ZFS_PROP_SELINUX_CONTEXT,
	ZFS_PROP_SELINUX_FSCONTEXT,
	ZFS_PROP_SELINUX_DEFCONTEXT,
	ZFS_PROP_SELINUX_ROOTCONTEXT,
	ZFS_PROP_RELATIME,
	ZFS_PROP_REDUNDANT_METADATA,
	ZFS_PROP_OVERLAY,
	ZFS_PROP_PREV_SNAP,
	ZFS_PROP_RECEIVE_RESUME_TOKEN,
	ZFS_PROP_ENCRYPTION,
	ZFS_PROP_KEYLOCATION,
	ZFS_PROP_KEYFORMAT,
	ZFS_PROP_PBKDF2_SALT,
	ZFS_PROP_PBKDF2_ITERS,
	ZFS_PROP_ENCRYPTION_ROOT,
	ZFS_PROP_KEY_GUID,
	ZFS_PROP_KEYSTATUS,
	ZFS_PROP_REMAPTXG,		/* obsolete - no longer used */
	ZFS_PROP_SPECIAL_SMALL_BLOCKS,
	ZFS_PROP_IVSET_GUID,		/* not exposed to the user */
	ZFS_PROP_REDACTED,
	ZFS_PROP_REDACT_SNAPS,
	ZFS_NUM_PROPS
} zfs_prop_t;

typedef enum {
	ZFS_PROP_USERUSED,
	ZFS_PROP_USERQUOTA,
	ZFS_PROP_GROUPUSED,
	ZFS_PROP_GROUPQUOTA,
	ZFS_PROP_USEROBJUSED,
	ZFS_PROP_USEROBJQUOTA,
	ZFS_PROP_GROUPOBJUSED,
	ZFS_PROP_GROUPOBJQUOTA,
	ZFS_PROP_PROJECTUSED,
	ZFS_PROP_PROJECTQUOTA,
	ZFS_PROP_PROJECTOBJUSED,
	ZFS_PROP_PROJECTOBJQUOTA,
	ZFS_NUM_USERQUOTA_PROPS
} zfs_userquota_prop_t;

extern const char *zfs_userquota_prop_prefixes[ZFS_NUM_USERQUOTA_PROPS];

/*
 * Pool properties are identified by these constants and must be added to the
 * end of this list to ensure that external consumers are not affected
 * by the change.  Properties must be registered in zfs_prop_init().
 */
typedef enum {
	ZPOOL_PROP_INVAL = -1,
	ZPOOL_PROP_NAME,
	ZPOOL_PROP_SIZE,
	ZPOOL_PROP_CAPACITY,
	ZPOOL_PROP_ALTROOT,
	ZPOOL_PROP_HEALTH,
	ZPOOL_PROP_GUID,
	ZPOOL_PROP_VERSION,
	ZPOOL_PROP_BOOTFS,
	ZPOOL_PROP_DELEGATION,
	ZPOOL_PROP_AUTOREPLACE,
	ZPOOL_PROP_CACHEFILE,
	ZPOOL_PROP_FAILUREMODE,
	ZPOOL_PROP_LISTSNAPS,
	ZPOOL_PROP_AUTOEXPAND,
	ZPOOL_PROP_DEDUPDITTO,
	ZPOOL_PROP_DEDUPRATIO,
	ZPOOL_PROP_FREE,
	ZPOOL_PROP_ALLOCATED,
	ZPOOL_PROP_READONLY,
	ZPOOL_PROP_ASHIFT,
	ZPOOL_PROP_COMMENT,
	ZPOOL_PROP_EXPANDSZ,
	ZPOOL_PROP_FREEING,
	ZPOOL_PROP_FRAGMENTATION,
	ZPOOL_PROP_LEAKED,
	ZPOOL_PROP_MAXBLOCKSIZE,
	ZPOOL_PROP_TNAME,
	ZPOOL_PROP_MAXDNODESIZE,
	ZPOOL_PROP_MULTIHOST,
	ZPOOL_PROP_CHECKPOINT,
	ZPOOL_PROP_LOAD_GUID,
	ZPOOL_PROP_AUTOTRIM,
	ZPOOL_NUM_PROPS
} zpool_prop_t;

/* Small enough to not hog a whole line of printout in zpool(1M). */
#define	ZPROP_MAX_COMMENT	32

#define	ZPROP_VALUE		"value"
#define	ZPROP_SOURCE		"source"

typedef enum {
	ZPROP_SRC_NONE = 0x1,
	ZPROP_SRC_DEFAULT = 0x2,
	ZPROP_SRC_TEMPORARY = 0x4,
	ZPROP_SRC_LOCAL = 0x8,
	ZPROP_SRC_INHERITED = 0x10,
	ZPROP_SRC_RECEIVED = 0x20
} zprop_source_t;

#define	ZPROP_SRC_ALL	0x3f

#define	ZPROP_SOURCE_VAL_RECVD	"$recvd"
#define	ZPROP_N_MORE_ERRORS	"N_MORE_ERRORS"

/*
 * Dataset flag implemented as a special entry in the props zap object
 * indicating that the dataset has received properties on or after
 * SPA_VERSION_RECVD_PROPS. The first such receive blows away local properties
 * just as it did in earlier versions, and thereafter, local properties are
 * preserved.
 */
#define	ZPROP_HAS_RECVD		"$hasrecvd"

typedef enum {
	ZPROP_ERR_NOCLEAR = 0x1, /* failure to clear existing props */
	ZPROP_ERR_NORESTORE = 0x2 /* failure to restore props on error */
} zprop_errflags_t;

typedef int (*zprop_func)(int, void *);

/*
 * Properties to be set on the root file system of a new pool
 * are stuffed into their own nvlist, which is then included in
 * the properties nvlist with the pool properties.
 */
#define	ZPOOL_ROOTFS_PROPS	"root-props-nvl"

/*
 * Length of 'written@' and 'written#'
 */
#define	ZFS_WRITTEN_PROP_PREFIX_LEN	8

/*
 * Dataset property functions shared between libzfs and kernel.
 */
const char *zfs_prop_default_string(zfs_prop_t);
uint64_t zfs_prop_default_numeric(zfs_prop_t);
boolean_t zfs_prop_readonly(zfs_prop_t);
boolean_t zfs_prop_visible(zfs_prop_t prop);
boolean_t zfs_prop_inheritable(zfs_prop_t);
boolean_t zfs_prop_setonce(zfs_prop_t);
boolean_t zfs_prop_encryption_key_param(zfs_prop_t);
boolean_t zfs_prop_valid_keylocation(const char *, boolean_t);
const char *zfs_prop_to_name(zfs_prop_t);
zfs_prop_t zfs_name_to_prop(const char *);
boolean_t zfs_prop_user(const char *);
boolean_t zfs_prop_userquota(const char *);
boolean_t zfs_prop_written(const char *);
int zfs_prop_index_to_string(zfs_prop_t, uint64_t, const char **);
int zfs_prop_string_to_index(zfs_prop_t, const char *, uint64_t *);
uint64_t zfs_prop_random_value(zfs_prop_t, uint64_t seed);
boolean_t zfs_prop_valid_for_type(int, zfs_type_t, boolean_t);

/*
 * Pool property functions shared between libzfs and kernel.
 */
zpool_prop_t zpool_name_to_prop(const char *);
const char *zpool_prop_to_name(zpool_prop_t);
const char *zpool_prop_default_string(zpool_prop_t);
uint64_t zpool_prop_default_numeric(zpool_prop_t);
boolean_t zpool_prop_readonly(zpool_prop_t);
boolean_t zpool_prop_setonce(zpool_prop_t);
boolean_t zpool_prop_feature(const char *);
boolean_t zpool_prop_unsupported(const char *);
int zpool_prop_index_to_string(zpool_prop_t, uint64_t, const char **);
int zpool_prop_string_to_index(zpool_prop_t, const char *, uint64_t *);
uint64_t zpool_prop_random_value(zpool_prop_t, uint64_t seed);

/*
 * Definitions for the Delegation.
 */
typedef enum {
	ZFS_DELEG_WHO_UNKNOWN = 0,
	ZFS_DELEG_USER = 'u',
	ZFS_DELEG_USER_SETS = 'U',
	ZFS_DELEG_GROUP = 'g',
	ZFS_DELEG_GROUP_SETS = 'G',
	ZFS_DELEG_EVERYONE = 'e',
	ZFS_DELEG_EVERYONE_SETS = 'E',
	ZFS_DELEG_CREATE = 'c',
	ZFS_DELEG_CREATE_SETS = 'C',
	ZFS_DELEG_NAMED_SET = 's',
	ZFS_DELEG_NAMED_SET_SETS = 'S'
} zfs_deleg_who_type_t;

typedef enum {
	ZFS_DELEG_NONE = 0,
	ZFS_DELEG_PERM_LOCAL = 1,
	ZFS_DELEG_PERM_DESCENDENT = 2,
	ZFS_DELEG_PERM_LOCALDESCENDENT = 3,
	ZFS_DELEG_PERM_CREATE = 4
} zfs_deleg_inherit_t;

#define	ZFS_DELEG_PERM_UID	"uid"
#define	ZFS_DELEG_PERM_GID	"gid"
#define	ZFS_DELEG_PERM_GROUPS	"groups"

#define	ZFS_MLSLABEL_DEFAULT	"none"

#define	ZFS_SMB_ACL_SRC		"src"
#define	ZFS_SMB_ACL_TARGET	"target"

typedef enum {
	ZFS_CANMOUNT_OFF = 0,
	ZFS_CANMOUNT_ON = 1,
	ZFS_CANMOUNT_NOAUTO = 2
} zfs_canmount_type_t;

typedef enum {
	ZFS_LOGBIAS_LATENCY = 0,
	ZFS_LOGBIAS_THROUGHPUT = 1
} zfs_logbias_op_t;

typedef enum zfs_share_op {
	ZFS_SHARE_NFS = 0,
	ZFS_UNSHARE_NFS = 1,
	ZFS_SHARE_SMB = 2,
	ZFS_UNSHARE_SMB = 3
} zfs_share_op_t;

typedef enum zfs_smb_acl_op {
	ZFS_SMB_ACL_ADD,
	ZFS_SMB_ACL_REMOVE,
	ZFS_SMB_ACL_RENAME,
	ZFS_SMB_ACL_PURGE
} zfs_smb_acl_op_t;

typedef enum zfs_cache_type {
	ZFS_CACHE_NONE = 0,
	ZFS_CACHE_METADATA = 1,
	ZFS_CACHE_ALL = 2
} zfs_cache_type_t;

typedef enum {
	ZFS_SYNC_STANDARD = 0,
	ZFS_SYNC_ALWAYS = 1,
	ZFS_SYNC_DISABLED = 2
} zfs_sync_type_t;

typedef enum {
	ZFS_XATTR_OFF = 0,
	ZFS_XATTR_DIR = 1,
	ZFS_XATTR_SA = 2
} zfs_xattr_type_t;

typedef enum {
	ZFS_DNSIZE_LEGACY = 0,
	ZFS_DNSIZE_AUTO = 1,
	ZFS_DNSIZE_1K = 1024,
	ZFS_DNSIZE_2K = 2048,
	ZFS_DNSIZE_4K = 4096,
	ZFS_DNSIZE_8K = 8192,
	ZFS_DNSIZE_16K = 16384
} zfs_dnsize_type_t;

typedef enum {
	ZFS_REDUNDANT_METADATA_ALL,
	ZFS_REDUNDANT_METADATA_MOST
} zfs_redundant_metadata_type_t;

typedef enum {
	ZFS_VOLMODE_DEFAULT = 0,
	ZFS_VOLMODE_GEOM = 1,
	ZFS_VOLMODE_DEV = 2,
	ZFS_VOLMODE_NONE = 3
} zfs_volmode_t;

typedef enum zfs_keystatus {
	ZFS_KEYSTATUS_NONE = 0,
	ZFS_KEYSTATUS_UNAVAILABLE,
	ZFS_KEYSTATUS_AVAILABLE,
} zfs_keystatus_t;

typedef enum zfs_keyformat {
	ZFS_KEYFORMAT_NONE = 0,
	ZFS_KEYFORMAT_RAW,
	ZFS_KEYFORMAT_HEX,
	ZFS_KEYFORMAT_PASSPHRASE,
	ZFS_KEYFORMAT_FORMATS
} zfs_keyformat_t;

typedef enum zfs_key_location {
	ZFS_KEYLOCATION_NONE = 0,
	ZFS_KEYLOCATION_PROMPT,
	ZFS_KEYLOCATION_URI,
	ZFS_KEYLOCATION_LOCATIONS
} zfs_keylocation_t;

#define	DEFAULT_PBKDF2_ITERATIONS 350000
#define	MIN_PBKDF2_ITERATIONS 100000

/*
 * On-disk version number.
 */
#define	SPA_VERSION_1			1ULL
#define	SPA_VERSION_2			2ULL
#define	SPA_VERSION_3			3ULL
#define	SPA_VERSION_4			4ULL
#define	SPA_VERSION_5			5ULL
#define	SPA_VERSION_6			6ULL
#define	SPA_VERSION_7			7ULL
#define	SPA_VERSION_8			8ULL
#define	SPA_VERSION_9			9ULL
#define	SPA_VERSION_10			10ULL
#define	SPA_VERSION_11			11ULL
#define	SPA_VERSION_12			12ULL
#define	SPA_VERSION_13			13ULL
#define	SPA_VERSION_14			14ULL
#define	SPA_VERSION_15			15ULL
#define	SPA_VERSION_16			16ULL
#define	SPA_VERSION_17			17ULL
#define	SPA_VERSION_18			18ULL
#define	SPA_VERSION_19			19ULL
#define	SPA_VERSION_20			20ULL
#define	SPA_VERSION_21			21ULL
#define	SPA_VERSION_22			22ULL
#define	SPA_VERSION_23			23ULL
#define	SPA_VERSION_24			24ULL
#define	SPA_VERSION_25			25ULL
#define	SPA_VERSION_26			26ULL
#define	SPA_VERSION_27			27ULL
#define	SPA_VERSION_28			28ULL
#define	SPA_VERSION_5000		5000ULL

/*
 * The incrementing pool version number has been replaced by pool feature
 * flags.  For more details, see zfeature.c.
 */
#define	SPA_VERSION			SPA_VERSION_5000
#define	SPA_VERSION_STRING		"5000"

/*
 * Symbolic names for the changes that caused a SPA_VERSION switch.
 * Used in the code when checking for presence or absence of a feature.
 * Feel free to define multiple symbolic names for each version if there
 * were multiple changes to on-disk structures during that version.
 *
 * NOTE: When checking the current SPA_VERSION in your code, be sure
 *       to use spa_version() since it reports the version of the
 *       last synced uberblock.  Checking the in-flight version can
 *       be dangerous in some cases.
 */
#define	SPA_VERSION_INITIAL		SPA_VERSION_1
#define	SPA_VERSION_DITTO_BLOCKS	SPA_VERSION_2
#define	SPA_VERSION_SPARES		SPA_VERSION_3
#define	SPA_VERSION_RAIDZ2		SPA_VERSION_3
#define	SPA_VERSION_BPOBJ_ACCOUNT	SPA_VERSION_3
#define	SPA_VERSION_RAIDZ_DEFLATE	SPA_VERSION_3
#define	SPA_VERSION_DNODE_BYTES		SPA_VERSION_3
#define	SPA_VERSION_ZPOOL_HISTORY	SPA_VERSION_4
#define	SPA_VERSION_GZIP_COMPRESSION	SPA_VERSION_5
#define	SPA_VERSION_BOOTFS		SPA_VERSION_6
#define	SPA_VERSION_SLOGS		SPA_VERSION_7
#define	SPA_VERSION_DELEGATED_PERMS	SPA_VERSION_8
#define	SPA_VERSION_FUID		SPA_VERSION_9
#define	SPA_VERSION_REFRESERVATION	SPA_VERSION_9
#define	SPA_VERSION_REFQUOTA		SPA_VERSION_9
#define	SPA_VERSION_UNIQUE_ACCURATE	SPA_VERSION_9
#define	SPA_VERSION_L2CACHE		SPA_VERSION_10
#define	SPA_VERSION_NEXT_CLONES		SPA_VERSION_11
#define	SPA_VERSION_ORIGIN		SPA_VERSION_11
#define	SPA_VERSION_DSL_SCRUB		SPA_VERSION_11
#define	SPA_VERSION_SNAP_PROPS		SPA_VERSION_12
#define	SPA_VERSION_USED_BREAKDOWN	SPA_VERSION_13
#define	SPA_VERSION_PASSTHROUGH_X	SPA_VERSION_14
#define	SPA_VERSION_USERSPACE		SPA_VERSION_15
#define	SPA_VERSION_STMF_PROP		SPA_VERSION_16
#define	SPA_VERSION_RAIDZ3		SPA_VERSION_17
#define	SPA_VERSION_USERREFS		SPA_VERSION_18
#define	SPA_VERSION_HOLES		SPA_VERSION_19
#define	SPA_VERSION_ZLE_COMPRESSION	SPA_VERSION_20
#define	SPA_VERSION_DEDUP		SPA_VERSION_21
#define	SPA_VERSION_RECVD_PROPS		SPA_VERSION_22
#define	SPA_VERSION_SLIM_ZIL		SPA_VERSION_23
#define	SPA_VERSION_SA			SPA_VERSION_24
#define	SPA_VERSION_SCAN		SPA_VERSION_25
#define	SPA_VERSION_DIR_CLONES		SPA_VERSION_26
#define	SPA_VERSION_DEADLISTS		SPA_VERSION_26
#define	SPA_VERSION_FAST_SNAP		SPA_VERSION_27
#define	SPA_VERSION_MULTI_REPLACE	SPA_VERSION_28
#define	SPA_VERSION_BEFORE_FEATURES	SPA_VERSION_28
#define	SPA_VERSION_FEATURES		SPA_VERSION_5000

#define	SPA_VERSION_IS_SUPPORTED(v) \
	(((v) >= SPA_VERSION_INITIAL && (v) <= SPA_VERSION_BEFORE_FEATURES) || \
	((v) >= SPA_VERSION_FEATURES && (v) <= SPA_VERSION))

/*
 * ZPL version - rev'd whenever an incompatible on-disk format change
 * occurs.  This is independent of SPA/DMU/ZAP versioning.  You must
 * also update the version_table[] and help message in zfs_prop.c.
 */
#define	ZPL_VERSION_1			1ULL
#define	ZPL_VERSION_2			2ULL
#define	ZPL_VERSION_3			3ULL
#define	ZPL_VERSION_4			4ULL
#define	ZPL_VERSION_5			5ULL
#define	ZPL_VERSION			ZPL_VERSION_5
#define	ZPL_VERSION_STRING		"5"

#define	ZPL_VERSION_INITIAL		ZPL_VERSION_1
#define	ZPL_VERSION_DIRENT_TYPE		ZPL_VERSION_2
#define	ZPL_VERSION_FUID		ZPL_VERSION_3
#define	ZPL_VERSION_NORMALIZATION	ZPL_VERSION_3
#define	ZPL_VERSION_SYSATTR		ZPL_VERSION_3
#define	ZPL_VERSION_USERSPACE		ZPL_VERSION_4
#define	ZPL_VERSION_SA			ZPL_VERSION_5

/* Persistent L2ARC version */
#define	L2ARC_PERSISTENT_VERSION_1	1ULL
#define	L2ARC_PERSISTENT_VERSION	L2ARC_PERSISTENT_VERSION_1
#define	L2ARC_PERSISTENT_VERSION_STRING	"1"

/* Rewind policy information */
#define	ZPOOL_NO_REWIND		1  /* No policy - default behavior */
#define	ZPOOL_NEVER_REWIND	2  /* Do not search for best txg or rewind */
#define	ZPOOL_TRY_REWIND	4  /* Search for best txg, but do not rewind */
#define	ZPOOL_DO_REWIND		8  /* Rewind to best txg w/in deferred frees */
#define	ZPOOL_EXTREME_REWIND	16 /* Allow extreme measures to find best txg */
#define	ZPOOL_REWIND_MASK	28 /* All the possible rewind bits */
#define	ZPOOL_REWIND_POLICIES	31 /* All the possible policy bits */

typedef struct zpool_load_policy {
	uint32_t	zlp_rewind;	/* rewind policy requested */
	uint64_t	zlp_maxmeta;	/* max acceptable meta-data errors */
	uint64_t	zlp_maxdata;	/* max acceptable data errors */
	uint64_t	zlp_txg;	/* specific txg to load */
} zpool_load_policy_t;

/*
 * The following are configuration names used in the nvlist describing a pool's
 * configuration.  New on-disk names should be prefixed with "<reversed-DNS>:"
 * (e.g. "org.openzfs:") to avoid conflicting names being developed
 * independently.
 */
#define	ZPOOL_CONFIG_VERSION		"version"
#define	ZPOOL_CONFIG_POOL_NAME		"name"
#define	ZPOOL_CONFIG_POOL_STATE		"state"
#define	ZPOOL_CONFIG_POOL_TXG		"txg"
#define	ZPOOL_CONFIG_POOL_GUID		"pool_guid"
#define	ZPOOL_CONFIG_CREATE_TXG		"create_txg"
#define	ZPOOL_CONFIG_TOP_GUID		"top_guid"
#define	ZPOOL_CONFIG_VDEV_TREE		"vdev_tree"
#define	ZPOOL_CONFIG_TYPE		"type"
#define	ZPOOL_CONFIG_CHILDREN		"children"
#define	ZPOOL_CONFIG_ID			"id"
#define	ZPOOL_CONFIG_GUID		"guid"
#define	ZPOOL_CONFIG_INDIRECT_OBJECT	"com.delphix:indirect_object"
#define	ZPOOL_CONFIG_INDIRECT_BIRTHS	"com.delphix:indirect_births"
#define	ZPOOL_CONFIG_PREV_INDIRECT_VDEV	"com.delphix:prev_indirect_vdev"
#define	ZPOOL_CONFIG_PATH		"path"
#define	ZPOOL_CONFIG_DEVID		"devid"
#define	ZPOOL_CONFIG_METASLAB_ARRAY	"metaslab_array"
#define	ZPOOL_CONFIG_METASLAB_SHIFT	"metaslab_shift"
#define	ZPOOL_CONFIG_ASHIFT		"ashift"
#define	ZPOOL_CONFIG_ASIZE		"asize"
#define	ZPOOL_CONFIG_DTL		"DTL"
#define	ZPOOL_CONFIG_SCAN_STATS		"scan_stats"	/* not stored on disk */
#define	ZPOOL_CONFIG_REMOVAL_STATS	"removal_stats"	/* not stored on disk */
#define	ZPOOL_CONFIG_CHECKPOINT_STATS	"checkpoint_stats" /* not on disk */
#define	ZPOOL_CONFIG_VDEV_STATS		"vdev_stats"	/* not stored on disk */
#define	ZPOOL_CONFIG_INDIRECT_SIZE	"indirect_size"	/* not stored on disk */

/* container nvlist of extended stats */
#define	ZPOOL_CONFIG_VDEV_STATS_EX	"vdev_stats_ex"

/* Active queue read/write stats */
#define	ZPOOL_CONFIG_VDEV_SYNC_R_ACTIVE_QUEUE	"vdev_sync_r_active_queue"
#define	ZPOOL_CONFIG_VDEV_SYNC_W_ACTIVE_QUEUE	"vdev_sync_w_active_queue"
#define	ZPOOL_CONFIG_VDEV_ASYNC_R_ACTIVE_QUEUE	"vdev_async_r_active_queue"
#define	ZPOOL_CONFIG_VDEV_ASYNC_W_ACTIVE_QUEUE	"vdev_async_w_active_queue"
#define	ZPOOL_CONFIG_VDEV_SCRUB_ACTIVE_QUEUE	"vdev_async_scrub_active_queue"
#define	ZPOOL_CONFIG_VDEV_TRIM_ACTIVE_QUEUE	"vdev_async_trim_active_queue"

/* Queue sizes */
#define	ZPOOL_CONFIG_VDEV_SYNC_R_PEND_QUEUE	"vdev_sync_r_pend_queue"
#define	ZPOOL_CONFIG_VDEV_SYNC_W_PEND_QUEUE	"vdev_sync_w_pend_queue"
#define	ZPOOL_CONFIG_VDEV_ASYNC_R_PEND_QUEUE	"vdev_async_r_pend_queue"
#define	ZPOOL_CONFIG_VDEV_ASYNC_W_PEND_QUEUE	"vdev_async_w_pend_queue"
#define	ZPOOL_CONFIG_VDEV_SCRUB_PEND_QUEUE	"vdev_async_scrub_pend_queue"
#define	ZPOOL_CONFIG_VDEV_TRIM_PEND_QUEUE	"vdev_async_trim_pend_queue"

/* Latency read/write histogram stats */
#define	ZPOOL_CONFIG_VDEV_TOT_R_LAT_HISTO	"vdev_tot_r_lat_histo"
#define	ZPOOL_CONFIG_VDEV_TOT_W_LAT_HISTO	"vdev_tot_w_lat_histo"
#define	ZPOOL_CONFIG_VDEV_DISK_R_LAT_HISTO	"vdev_disk_r_lat_histo"
#define	ZPOOL_CONFIG_VDEV_DISK_W_LAT_HISTO	"vdev_disk_w_lat_histo"
#define	ZPOOL_CONFIG_VDEV_SYNC_R_LAT_HISTO	"vdev_sync_r_lat_histo"
#define	ZPOOL_CONFIG_VDEV_SYNC_W_LAT_HISTO	"vdev_sync_w_lat_histo"
#define	ZPOOL_CONFIG_VDEV_ASYNC_R_LAT_HISTO	"vdev_async_r_lat_histo"
#define	ZPOOL_CONFIG_VDEV_ASYNC_W_LAT_HISTO	"vdev_async_w_lat_histo"
#define	ZPOOL_CONFIG_VDEV_SCRUB_LAT_HISTO	"vdev_scrub_histo"
#define	ZPOOL_CONFIG_VDEV_TRIM_LAT_HISTO	"vdev_trim_histo"

/* Request size histograms */
#define	ZPOOL_CONFIG_VDEV_SYNC_IND_R_HISTO	"vdev_sync_ind_r_histo"
#define	ZPOOL_CONFIG_VDEV_SYNC_IND_W_HISTO	"vdev_sync_ind_w_histo"
#define	ZPOOL_CONFIG_VDEV_ASYNC_IND_R_HISTO	"vdev_async_ind_r_histo"
#define	ZPOOL_CONFIG_VDEV_ASYNC_IND_W_HISTO	"vdev_async_ind_w_histo"
#define	ZPOOL_CONFIG_VDEV_IND_SCRUB_HISTO	"vdev_ind_scrub_histo"
#define	ZPOOL_CONFIG_VDEV_IND_TRIM_HISTO	"vdev_ind_trim_histo"
#define	ZPOOL_CONFIG_VDEV_SYNC_AGG_R_HISTO	"vdev_sync_agg_r_histo"
#define	ZPOOL_CONFIG_VDEV_SYNC_AGG_W_HISTO	"vdev_sync_agg_w_histo"
#define	ZPOOL_CONFIG_VDEV_ASYNC_AGG_R_HISTO	"vdev_async_agg_r_histo"
#define	ZPOOL_CONFIG_VDEV_ASYNC_AGG_W_HISTO	"vdev_async_agg_w_histo"
#define	ZPOOL_CONFIG_VDEV_AGG_SCRUB_HISTO	"vdev_agg_scrub_histo"
#define	ZPOOL_CONFIG_VDEV_AGG_TRIM_HISTO	"vdev_agg_trim_histo"

/* Number of slow IOs */
#define	ZPOOL_CONFIG_VDEV_SLOW_IOS		"vdev_slow_ios"

/* vdev enclosure sysfs path */
#define	ZPOOL_CONFIG_VDEV_ENC_SYSFS_PATH	"vdev_enc_sysfs_path"

#define	ZPOOL_CONFIG_WHOLE_DISK		"whole_disk"
#define	ZPOOL_CONFIG_ERRCOUNT		"error_count"
#define	ZPOOL_CONFIG_NOT_PRESENT	"not_present"
#define	ZPOOL_CONFIG_SPARES		"spares"
#define	ZPOOL_CONFIG_IS_SPARE		"is_spare"
#define	ZPOOL_CONFIG_NPARITY		"nparity"
#define	ZPOOL_CONFIG_HOSTID		"hostid"
#define	ZPOOL_CONFIG_HOSTNAME		"hostname"
#define	ZPOOL_CONFIG_LOADED_TIME	"initial_load_time"
#define	ZPOOL_CONFIG_UNSPARE		"unspare"
#define	ZPOOL_CONFIG_PHYS_PATH		"phys_path"
#define	ZPOOL_CONFIG_IS_LOG		"is_log"
#define	ZPOOL_CONFIG_L2CACHE		"l2cache"
#define	ZPOOL_CONFIG_HOLE_ARRAY		"hole_array"
#define	ZPOOL_CONFIG_VDEV_CHILDREN	"vdev_children"
#define	ZPOOL_CONFIG_IS_HOLE		"is_hole"
#define	ZPOOL_CONFIG_DDT_HISTOGRAM	"ddt_histogram"
#define	ZPOOL_CONFIG_DDT_OBJ_STATS	"ddt_object_stats"
#define	ZPOOL_CONFIG_DDT_STATS		"ddt_stats"
#define	ZPOOL_CONFIG_SPLIT		"splitcfg"
#define	ZPOOL_CONFIG_ORIG_GUID		"orig_guid"
#define	ZPOOL_CONFIG_SPLIT_GUID		"split_guid"
#define	ZPOOL_CONFIG_SPLIT_LIST		"guid_list"
#define	ZPOOL_CONFIG_REMOVING		"removing"
#define	ZPOOL_CONFIG_RESILVER_TXG	"resilver_txg"
#define	ZPOOL_CONFIG_REBUILD_TXG	"rebuild_txg"
#define	ZPOOL_CONFIG_COMMENT		"comment"
#define	ZPOOL_CONFIG_SUSPENDED		"suspended"	/* not stored on disk */
#define	ZPOOL_CONFIG_SUSPENDED_REASON	"suspended_reason"	/* not stored */
#define	ZPOOL_CONFIG_TIMESTAMP		"timestamp"	/* not stored on disk */
#define	ZPOOL_CONFIG_BOOTFS		"bootfs"	/* not stored on disk */
#define	ZPOOL_CONFIG_MISSING_DEVICES	"missing_vdevs"	/* not stored on disk */
#define	ZPOOL_CONFIG_LOAD_INFO		"load_info"	/* not stored on disk */
#define	ZPOOL_CONFIG_REWIND_INFO	"rewind_info"	/* not stored on disk */
#define	ZPOOL_CONFIG_UNSUP_FEAT		"unsup_feat"	/* not stored on disk */
#define	ZPOOL_CONFIG_ENABLED_FEAT	"enabled_feat"	/* not stored on disk */
#define	ZPOOL_CONFIG_CAN_RDONLY		"can_rdonly"	/* not stored on disk */
#define	ZPOOL_CONFIG_FEATURES_FOR_READ	"features_for_read"
#define	ZPOOL_CONFIG_FEATURE_STATS	"feature_stats"	/* not stored on disk */
#define	ZPOOL_CONFIG_ERRATA		"errata"	/* not stored on disk */
#define	ZPOOL_CONFIG_VDEV_TOP_ZAP	"com.delphix:vdev_zap_top"
#define	ZPOOL_CONFIG_VDEV_LEAF_ZAP	"com.delphix:vdev_zap_leaf"
#define	ZPOOL_CONFIG_HAS_PER_VDEV_ZAPS	"com.delphix:has_per_vdev_zaps"
#define	ZPOOL_CONFIG_RESILVER_DEFER	"com.datto:resilver_defer"
#define	ZPOOL_CONFIG_CACHEFILE		"cachefile"	/* not stored on disk */
#define	ZPOOL_CONFIG_MMP_STATE		"mmp_state"	/* not stored on disk */
#define	ZPOOL_CONFIG_MMP_TXG		"mmp_txg"	/* not stored on disk */
#define	ZPOOL_CONFIG_MMP_SEQ		"mmp_seq"	/* not stored on disk */
#define	ZPOOL_CONFIG_MMP_HOSTNAME	"mmp_hostname"	/* not stored on disk */
#define	ZPOOL_CONFIG_MMP_HOSTID		"mmp_hostid"	/* not stored on disk */
#define	ZPOOL_CONFIG_ALLOCATION_BIAS	"alloc_bias"	/* not stored on disk */
#define	ZPOOL_CONFIG_EXPANSION_TIME	"expansion_time"	/* not stored */
#define	ZPOOL_CONFIG_REBUILD_STATS	"org.openzfs:rebuild_stats"

/*
 * The persistent vdev state is stored as separate values rather than a single
 * 'vdev_state' entry.  This is because a device can be in multiple states, such
 * as offline and degraded.
 */
#define	ZPOOL_CONFIG_OFFLINE		"offline"
#define	ZPOOL_CONFIG_FAULTED		"faulted"
#define	ZPOOL_CONFIG_DEGRADED		"degraded"
#define	ZPOOL_CONFIG_REMOVED		"removed"
#define	ZPOOL_CONFIG_FRU		"fru"
#define	ZPOOL_CONFIG_AUX_STATE		"aux_state"

/* Pool load policy parameters */
#define	ZPOOL_LOAD_POLICY		"load-policy"
#define	ZPOOL_LOAD_REWIND_POLICY	"load-rewind-policy"
#define	ZPOOL_LOAD_REQUEST_TXG		"load-request-txg"
#define	ZPOOL_LOAD_META_THRESH		"load-meta-thresh"
#define	ZPOOL_LOAD_DATA_THRESH		"load-data-thresh"

/* Rewind data discovered */
#define	ZPOOL_CONFIG_LOAD_TIME		"rewind_txg_ts"
#define	ZPOOL_CONFIG_LOAD_DATA_ERRORS	"verify_data_errors"
#define	ZPOOL_CONFIG_REWIND_TIME	"seconds_of_rewind"

#define	VDEV_TYPE_ROOT			"root"
#define	VDEV_TYPE_MIRROR		"mirror"
#define	VDEV_TYPE_REPLACING		"replacing"
#define	VDEV_TYPE_RAIDZ			"raidz"
#define	VDEV_TYPE_DISK			"disk"
#define	VDEV_TYPE_FILE			"file"
#define	VDEV_TYPE_MISSING		"missing"
#define	VDEV_TYPE_HOLE			"hole"
#define	VDEV_TYPE_SPARE			"spare"
#define	VDEV_TYPE_LOG			"log"
#define	VDEV_TYPE_L2CACHE		"l2cache"
#define	VDEV_TYPE_INDIRECT		"indirect"

/* VDEV_TOP_ZAP_* are used in top-level vdev ZAP objects. */
#define	VDEV_TOP_ZAP_INDIRECT_OBSOLETE_SM \
	"com.delphix:indirect_obsolete_sm"
#define	VDEV_TOP_ZAP_OBSOLETE_COUNTS_ARE_PRECISE \
	"com.delphix:obsolete_counts_are_precise"
#define	VDEV_TOP_ZAP_POOL_CHECKPOINT_SM \
	"com.delphix:pool_checkpoint_sm"
#define	VDEV_TOP_ZAP_MS_UNFLUSHED_PHYS_TXGS \
	"com.delphix:ms_unflushed_phys_txgs"

#define	VDEV_TOP_ZAP_VDEV_REBUILD_PHYS \
	"org.openzfs:vdev_rebuild"

#define	VDEV_TOP_ZAP_ALLOCATION_BIAS \
	"org.zfsonlinux:allocation_bias"

/* vdev metaslab allocation bias */
#define	VDEV_ALLOC_BIAS_LOG		"log"
#define	VDEV_ALLOC_BIAS_SPECIAL		"special"
#define	VDEV_ALLOC_BIAS_DEDUP		"dedup"

/* vdev initialize state */
#define	VDEV_LEAF_ZAP_INITIALIZE_LAST_OFFSET	\
	"com.delphix:next_offset_to_initialize"
#define	VDEV_LEAF_ZAP_INITIALIZE_STATE	\
	"com.delphix:vdev_initialize_state"
#define	VDEV_LEAF_ZAP_INITIALIZE_ACTION_TIME	\
	"com.delphix:vdev_initialize_action_time"

/* vdev TRIM state */
#define	VDEV_LEAF_ZAP_TRIM_LAST_OFFSET	\
	"org.zfsonlinux:next_offset_to_trim"
#define	VDEV_LEAF_ZAP_TRIM_STATE	\
	"org.zfsonlinux:vdev_trim_state"
#define	VDEV_LEAF_ZAP_TRIM_ACTION_TIME	\
	"org.zfsonlinux:vdev_trim_action_time"
#define	VDEV_LEAF_ZAP_TRIM_RATE		\
	"org.zfsonlinux:vdev_trim_rate"
#define	VDEV_LEAF_ZAP_TRIM_PARTIAL	\
	"org.zfsonlinux:vdev_trim_partial"
#define	VDEV_LEAF_ZAP_TRIM_SECURE	\
	"org.zfsonlinux:vdev_trim_secure"

/*
 * This is needed in userland to report the minimum necessary device size.
 */
#define	SPA_MINDEVSIZE		(64ULL << 20)

/*
 * Set if the fragmentation has not yet been calculated. This can happen
 * because the space maps have not been upgraded or the histogram feature
 * is not enabled.
 */
#define	ZFS_FRAG_INVALID	UINT64_MAX

/*
 * The location of the pool configuration repository, shared between kernel and
 * userland.
 */
#define	ZPOOL_CACHE		"/etc/zfs/zpool.cache"

/*
 * vdev states are ordered from least to most healthy.
 * A vdev that's CANT_OPEN or below is considered unusable.
 */
typedef enum vdev_state {
	VDEV_STATE_UNKNOWN = 0,	/* Uninitialized vdev			*/
	VDEV_STATE_CLOSED,	/* Not currently open			*/
	VDEV_STATE_OFFLINE,	/* Not allowed to open			*/
	VDEV_STATE_REMOVED,	/* Explicitly removed from system	*/
	VDEV_STATE_CANT_OPEN,	/* Tried to open, but failed		*/
	VDEV_STATE_FAULTED,	/* External request to fault device	*/
	VDEV_STATE_DEGRADED,	/* Replicated vdev with unhealthy kids	*/
	VDEV_STATE_HEALTHY	/* Presumed good			*/
} vdev_state_t;

#define	VDEV_STATE_ONLINE	VDEV_STATE_HEALTHY

/*
 * vdev aux states.  When a vdev is in the CANT_OPEN state, the aux field
 * of the vdev stats structure uses these constants to distinguish why.
 */
typedef enum vdev_aux {
	VDEV_AUX_NONE,		/* no error				*/
	VDEV_AUX_OPEN_FAILED,	/* ldi_open_*() or vn_open() failed	*/
	VDEV_AUX_CORRUPT_DATA,	/* bad label or disk contents		*/
	VDEV_AUX_NO_REPLICAS,	/* insufficient number of replicas	*/
	VDEV_AUX_BAD_GUID_SUM,	/* vdev guid sum doesn't match		*/
	VDEV_AUX_TOO_SMALL,	/* vdev size is too small		*/
	VDEV_AUX_BAD_LABEL,	/* the label is OK but invalid		*/
	VDEV_AUX_VERSION_NEWER,	/* on-disk version is too new		*/
	VDEV_AUX_VERSION_OLDER,	/* on-disk version is too old		*/
	VDEV_AUX_UNSUP_FEAT,	/* unsupported features			*/
	VDEV_AUX_SPARED,	/* hot spare used in another pool	*/
	VDEV_AUX_ERR_EXCEEDED,	/* too many errors			*/
	VDEV_AUX_IO_FAILURE,	/* experienced I/O failure		*/
	VDEV_AUX_BAD_LOG,	/* cannot read log chain(s)		*/
	VDEV_AUX_EXTERNAL,	/* external diagnosis or forced fault	*/
	VDEV_AUX_SPLIT_POOL,	/* vdev was split off into another pool	*/
	VDEV_AUX_BAD_ASHIFT,	/* vdev ashift is invalid		*/
	VDEV_AUX_EXTERNAL_PERSIST,	/* persistent forced fault	*/
	VDEV_AUX_ACTIVE,	/* vdev active on a different host	*/
	VDEV_AUX_CHILDREN_OFFLINE, /* all children are offline		*/
} vdev_aux_t;

/*
 * pool state.  The following states are written to disk as part of the normal
 * SPA lifecycle: ACTIVE, EXPORTED, DESTROYED, SPARE, L2CACHE.  The remaining
 * states are software abstractions used at various levels to communicate
 * pool state.
 */
typedef enum pool_state {
	POOL_STATE_ACTIVE = 0,		/* In active use		*/
	POOL_STATE_EXPORTED,		/* Explicitly exported		*/
	POOL_STATE_DESTROYED,		/* Explicitly destroyed		*/
	POOL_STATE_SPARE,		/* Reserved for hot spare use	*/
	POOL_STATE_L2CACHE,		/* Level 2 ARC device		*/
	POOL_STATE_UNINITIALIZED,	/* Internal spa_t state		*/
	POOL_STATE_UNAVAIL,		/* Internal libzfs state	*/
	POOL_STATE_POTENTIALLY_ACTIVE	/* Internal libzfs state	*/
} pool_state_t;

/*
 * mmp state. The following states provide additional detail describing
 * why a pool couldn't be safely imported.
 */
typedef enum mmp_state {
	MMP_STATE_ACTIVE = 0,		/* In active use		*/
	MMP_STATE_INACTIVE,		/* Inactive and safe to import	*/
	MMP_STATE_NO_HOSTID		/* System hostid is not set	*/
} mmp_state_t;

/*
 * Scan Functions.
 */
typedef enum pool_scan_func {
	POOL_SCAN_NONE,
	POOL_SCAN_SCRUB,
	POOL_SCAN_RESILVER,
	POOL_SCAN_FUNCS
} pool_scan_func_t;

/*
 * Used to control scrub pause and resume.
 */
typedef enum pool_scrub_cmd {
	POOL_SCRUB_NORMAL = 0,
	POOL_SCRUB_PAUSE,
	POOL_SCRUB_FLAGS_END
} pool_scrub_cmd_t;

typedef enum {
	CS_NONE,
	CS_CHECKPOINT_EXISTS,
	CS_CHECKPOINT_DISCARDING,
	CS_NUM_STATES
} checkpoint_state_t;

typedef struct pool_checkpoint_stat {
	uint64_t pcs_state;		/* checkpoint_state_t */
	uint64_t pcs_start_time;	/* time checkpoint/discard started */
	uint64_t pcs_space;		/* checkpointed space */
} pool_checkpoint_stat_t;

/*
 * ZIO types.  Needed to interpret vdev statistics below.
 */
typedef enum zio_type {
	ZIO_TYPE_NULL = 0,
	ZIO_TYPE_READ,
	ZIO_TYPE_WRITE,
	ZIO_TYPE_FREE,
	ZIO_TYPE_CLAIM,
	ZIO_TYPE_IOCTL,
	ZIO_TYPE_TRIM,
	ZIO_TYPES
} zio_type_t;

/*
 * Pool statistics.  Note: all fields should be 64-bit because this
 * is passed between kernel and userland as an nvlist uint64 array.
 */
typedef struct pool_scan_stat {
	/* values stored on disk */
	uint64_t	pss_func;	/* pool_scan_func_t */
	uint64_t	pss_state;	/* dsl_scan_state_t */
	uint64_t	pss_start_time;	/* scan start time */
	uint64_t	pss_end_time;	/* scan end time */
	uint64_t	pss_to_examine;	/* total bytes to scan */
	uint64_t	pss_examined;	/* total bytes located by scanner */
	uint64_t	pss_to_process; /* total bytes to process */
	uint64_t	pss_processed;	/* total processed bytes */
	uint64_t	pss_errors;	/* scan errors	*/

	/* values not stored on disk */
	uint64_t	pss_pass_exam; /* examined bytes per scan pass */
	uint64_t	pss_pass_start;	/* start time of a scan pass */
	uint64_t	pss_pass_scrub_pause; /* pause time of a scrub pass */
	/* cumulative time scrub spent paused, needed for rate calculation */
	uint64_t	pss_pass_scrub_spent_paused;
	uint64_t	pss_pass_issued; /* issued bytes per scan pass */
	uint64_t	pss_issued;	/* total bytes checked by scanner */
} pool_scan_stat_t;

typedef struct pool_removal_stat {
	uint64_t prs_state; /* dsl_scan_state_t */
	uint64_t prs_removing_vdev;
	uint64_t prs_start_time;
	uint64_t prs_end_time;
	uint64_t prs_to_copy; /* bytes that need to be copied */
	uint64_t prs_copied; /* bytes copied so far */
	/*
	 * bytes of memory used for indirect mappings.
	 * This includes all removed vdevs.
	 */
	uint64_t prs_mapping_memory;
} pool_removal_stat_t;

typedef enum dsl_scan_state {
	DSS_NONE,
	DSS_SCANNING,
	DSS_FINISHED,
	DSS_CANCELED,
	DSS_NUM_STATES
} dsl_scan_state_t;

typedef struct vdev_rebuild_stat {
	uint64_t vrs_state;		/* vdev_rebuild_state_t */
	uint64_t vrs_start_time;	/* time_t */
	uint64_t vrs_end_time;		/* time_t */
	uint64_t vrs_scan_time_ms;	/* total run time (millisecs) */
	uint64_t vrs_bytes_scanned;	/* allocated bytes scanned */
	uint64_t vrs_bytes_issued;	/* read bytes issued */
	uint64_t vrs_bytes_rebuilt;	/* rebuilt bytes */
	uint64_t vrs_bytes_est;		/* total bytes to scan */
	uint64_t vrs_errors;		/* scanning errors */
	uint64_t vrs_pass_time_ms;	/* pass run time (millisecs) */
	uint64_t vrs_pass_bytes_scanned; /* bytes scanned since start/resume */
	uint64_t vrs_pass_bytes_issued;	/* bytes rebuilt since start/resume */
} vdev_rebuild_stat_t;

/*
 * Errata described by https://zfsonlinux.org/msg/ZFS-8000-ER.  The ordering
 * of this enum must be maintained to ensure the errata identifiers map to
 * the correct documentation.  New errata may only be appended to the list
 * and must contain corresponding documentation at the above link.
 */
typedef enum zpool_errata {
	ZPOOL_ERRATA_NONE,
	ZPOOL_ERRATA_ZOL_2094_SCRUB,
	ZPOOL_ERRATA_ZOL_2094_ASYNC_DESTROY,
	ZPOOL_ERRATA_ZOL_6845_ENCRYPTION,
	ZPOOL_ERRATA_ZOL_8308_ENCRYPTION,
} zpool_errata_t;

/*
 * Vdev statistics.  Note: all fields should be 64-bit because this
 * is passed between kernel and user land as an nvlist uint64 array.
 *
 * The vs_ops[] and vs_bytes[] arrays must always be an array size of 6 in
 * order to keep subsequent members at their known fixed offsets.  When
 * adding a new field it must be added to the end the structure.
 */
#define	VS_ZIO_TYPES	6

typedef struct vdev_stat {
	hrtime_t	vs_timestamp;		/* time since vdev load	*/
	uint64_t	vs_state;		/* vdev state		*/
	uint64_t	vs_aux;			/* see vdev_aux_t	*/
	uint64_t	vs_alloc;		/* space allocated	*/
	uint64_t	vs_space;		/* total capacity	*/
	uint64_t	vs_dspace;		/* deflated capacity	*/
	uint64_t	vs_rsize;		/* replaceable dev size */
	uint64_t	vs_esize;		/* expandable dev size */
	uint64_t	vs_ops[VS_ZIO_TYPES];	/* operation count	*/
	uint64_t	vs_bytes[VS_ZIO_TYPES];	/* bytes read/written	*/
	uint64_t	vs_read_errors;		/* read errors		*/
	uint64_t	vs_write_errors;	/* write errors		*/
	uint64_t	vs_checksum_errors;	/* checksum errors	*/
	uint64_t	vs_initialize_errors;	/* initializing errors	*/
	uint64_t	vs_self_healed;		/* self-healed bytes	*/
	uint64_t	vs_scan_removing;	/* removing?	*/
	uint64_t	vs_scan_processed;	/* scan processed bytes	*/
	uint64_t	vs_fragmentation;	/* device fragmentation */
	uint64_t	vs_initialize_bytes_done; /* bytes initialized */
	uint64_t	vs_initialize_bytes_est; /* total bytes to initialize */
	uint64_t	vs_initialize_state;	/* vdev_initializing_state_t */
	uint64_t	vs_initialize_action_time; /* time_t */
	uint64_t	vs_checkpoint_space;    /* checkpoint-consumed space */
	uint64_t	vs_resilver_deferred;	/* resilver deferred	*/
	uint64_t	vs_slow_ios;		/* slow IOs */
	uint64_t	vs_trim_errors;		/* trimming errors	*/
	uint64_t	vs_trim_notsup;		/* supported by device */
	uint64_t	vs_trim_bytes_done;	/* bytes trimmed */
	uint64_t	vs_trim_bytes_est;	/* total bytes to trim */
	uint64_t	vs_trim_state;		/* vdev_trim_state_t */
	uint64_t	vs_trim_action_time;	/* time_t */
	uint64_t	vs_rebuild_processed;	/* bytes rebuilt */
} vdev_stat_t;

/*
 * Extended stats
 *
 * These are stats which aren't included in the original iostat output.  For
 * convenience, they are grouped together in vdev_stat_ex, although each stat
 * is individually exported as an nvlist.
 */
typedef struct vdev_stat_ex {
	/* Number of ZIOs issued to disk and waiting to finish */
	uint64_t vsx_active_queue[ZIO_PRIORITY_NUM_QUEUEABLE];

	/* Number of ZIOs pending to be issued to disk */
	uint64_t vsx_pend_queue[ZIO_PRIORITY_NUM_QUEUEABLE];

	/*
	 * Below are the histograms for various latencies. Buckets are in
	 * units of nanoseconds.
	 */

	/*
	 * 2^37 nanoseconds = 134s. Timeouts will probably start kicking in
	 * before this.
	 */
#define	VDEV_L_HISTO_BUCKETS 37		/* Latency histo buckets */
#define	VDEV_RQ_HISTO_BUCKETS 25	/* Request size histo buckets */

	/* Amount of time in ZIO queue (ns) */
	uint64_t vsx_queue_histo[ZIO_PRIORITY_NUM_QUEUEABLE]
	    [VDEV_L_HISTO_BUCKETS];

	/* Total ZIO latency (ns).  Includes queuing and disk access time */
	uint64_t vsx_total_histo[ZIO_TYPES][VDEV_L_HISTO_BUCKETS];

	/* Amount of time to read/write the disk (ns) */
	uint64_t vsx_disk_histo[ZIO_TYPES][VDEV_L_HISTO_BUCKETS];

	/* "lookup the bucket for a value" histogram macros */
#define	HISTO(val, buckets) (val != 0 ? MIN(highbit64(val) - 1, \
	    buckets - 1) : 0)
#define	L_HISTO(a) HISTO(a, VDEV_L_HISTO_BUCKETS)
#define	RQ_HISTO(a) HISTO(a, VDEV_RQ_HISTO_BUCKETS)

	/* Physical IO histogram */
	uint64_t vsx_ind_histo[ZIO_PRIORITY_NUM_QUEUEABLE]
	    [VDEV_RQ_HISTO_BUCKETS];

	/* Delegated (aggregated) physical IO histogram */
	uint64_t vsx_agg_histo[ZIO_PRIORITY_NUM_QUEUEABLE]
	    [VDEV_RQ_HISTO_BUCKETS];

} vdev_stat_ex_t;

/*
 * Initialize functions.
 */
typedef enum pool_initialize_func {
	POOL_INITIALIZE_START,
	POOL_INITIALIZE_CANCEL,
	POOL_INITIALIZE_SUSPEND,
	POOL_INITIALIZE_FUNCS
} pool_initialize_func_t;

/*
 * TRIM functions.
 */
typedef enum pool_trim_func {
	POOL_TRIM_START,
	POOL_TRIM_CANCEL,
	POOL_TRIM_SUSPEND,
	POOL_TRIM_FUNCS
} pool_trim_func_t;

/*
 * DDT statistics.  Note: all fields should be 64-bit because this
 * is passed between kernel and userland as an nvlist uint64 array.
 */
typedef struct ddt_object {
	uint64_t	ddo_count;	/* number of elements in ddt	*/
	uint64_t	ddo_dspace;	/* size of ddt on disk		*/
	uint64_t	ddo_mspace;	/* size of ddt in-core		*/
} ddt_object_t;

typedef struct ddt_stat {
	uint64_t	dds_blocks;	/* blocks			*/
	uint64_t	dds_lsize;	/* logical size			*/
	uint64_t	dds_psize;	/* physical size		*/
	uint64_t	dds_dsize;	/* deflated allocated size	*/
	uint64_t	dds_ref_blocks;	/* referenced blocks		*/
	uint64_t	dds_ref_lsize;	/* referenced lsize * refcnt	*/
	uint64_t	dds_ref_psize;	/* referenced psize * refcnt	*/
	uint64_t	dds_ref_dsize;	/* referenced dsize * refcnt	*/
} ddt_stat_t;

typedef struct ddt_histogram {
	ddt_stat_t	ddh_stat[64];	/* power-of-two histogram buckets */
} ddt_histogram_t;

#define	ZVOL_DRIVER	"zvol"
#define	ZFS_DRIVER	"zfs"
#define	ZFS_DEV		"/dev/zfs"
<<<<<<< HEAD
#define	ZFS_SHARETAB	"/etc/dfs/sharetab"
#define	ZFS_SHARETAB_LOCK	"/etc/dfs/sharetab.lck"
=======
>>>>>>> c15d36c6

#define	ZFS_SUPER_MAGIC	0x2fc12fc1

#define	ZVOL_MAJOR		230
#define	ZVOL_MINOR_BITS		4
#define	ZVOL_MINOR_MASK		((1U << ZVOL_MINOR_BITS) - 1)
#define	ZVOL_MINORS		(1 << 4)
#define	ZVOL_DEV_NAME		"zd"

#define	ZVOL_PROP_NAME		"name"
#define	ZVOL_DEFAULT_BLOCKSIZE	8192

typedef enum {
	VDEV_INITIALIZE_NONE,
	VDEV_INITIALIZE_ACTIVE,
	VDEV_INITIALIZE_CANCELED,
	VDEV_INITIALIZE_SUSPENDED,
	VDEV_INITIALIZE_COMPLETE
} vdev_initializing_state_t;

typedef enum {
	VDEV_TRIM_NONE,
	VDEV_TRIM_ACTIVE,
	VDEV_TRIM_CANCELED,
	VDEV_TRIM_SUSPENDED,
	VDEV_TRIM_COMPLETE,
} vdev_trim_state_t;

typedef enum {
	VDEV_REBUILD_NONE,
	VDEV_REBUILD_ACTIVE,
	VDEV_REBUILD_CANCELED,
	VDEV_REBUILD_COMPLETE,
} vdev_rebuild_state_t;

/*
 * nvlist name constants. Facilitate restricting snapshot iteration range for
 * the "list next snapshot" ioctl
 */
#define	SNAP_ITER_MIN_TXG	"snap_iter_min_txg"
#define	SNAP_ITER_MAX_TXG	"snap_iter_max_txg"

/*
 * /dev/zfs ioctl numbers.
 *
 * These numbers cannot change over time. New ioctl numbers must be appended.
 */
typedef enum zfs_ioc {
	/*
	 * Core features - 81/128 numbers reserved.
	 */
#ifdef __FreeBSD__
	ZFS_IOC_FIRST =	0,
#else
	ZFS_IOC_FIRST =	('Z' << 8),
#endif
	ZFS_IOC = ZFS_IOC_FIRST,
	ZFS_IOC_POOL_CREATE = ZFS_IOC_FIRST,	/* 0x5a00 */
	ZFS_IOC_POOL_DESTROY,			/* 0x5a01 */
	ZFS_IOC_POOL_IMPORT,			/* 0x5a02 */
	ZFS_IOC_POOL_EXPORT,			/* 0x5a03 */
	ZFS_IOC_POOL_CONFIGS,			/* 0x5a04 */
	ZFS_IOC_POOL_STATS,			/* 0x5a05 */
	ZFS_IOC_POOL_TRYIMPORT,			/* 0x5a06 */
	ZFS_IOC_POOL_SCAN,			/* 0x5a07 */
	ZFS_IOC_POOL_FREEZE,			/* 0x5a08 */
	ZFS_IOC_POOL_UPGRADE,			/* 0x5a09 */
	ZFS_IOC_POOL_GET_HISTORY,		/* 0x5a0a */
	ZFS_IOC_VDEV_ADD,			/* 0x5a0b */
	ZFS_IOC_VDEV_REMOVE,			/* 0x5a0c */
	ZFS_IOC_VDEV_SET_STATE,			/* 0x5a0d */
	ZFS_IOC_VDEV_ATTACH,			/* 0x5a0e */
	ZFS_IOC_VDEV_DETACH,			/* 0x5a0f */
	ZFS_IOC_VDEV_SETPATH,			/* 0x5a10 */
	ZFS_IOC_VDEV_SETFRU,			/* 0x5a11 */
	ZFS_IOC_OBJSET_STATS,			/* 0x5a12 */
	ZFS_IOC_OBJSET_ZPLPROPS,		/* 0x5a13 */
	ZFS_IOC_DATASET_LIST_NEXT,		/* 0x5a14 */
	ZFS_IOC_SNAPSHOT_LIST_NEXT,		/* 0x5a15 */
	ZFS_IOC_SET_PROP,			/* 0x5a16 */
	ZFS_IOC_CREATE,				/* 0x5a17 */
	ZFS_IOC_DESTROY,			/* 0x5a18 */
	ZFS_IOC_ROLLBACK,			/* 0x5a19 */
	ZFS_IOC_RENAME,				/* 0x5a1a */
	ZFS_IOC_RECV,				/* 0x5a1b */
	ZFS_IOC_SEND,				/* 0x5a1c */
	ZFS_IOC_INJECT_FAULT,			/* 0x5a1d */
	ZFS_IOC_CLEAR_FAULT,			/* 0x5a1e */
	ZFS_IOC_INJECT_LIST_NEXT,		/* 0x5a1f */
	ZFS_IOC_ERROR_LOG,			/* 0x5a20 */
	ZFS_IOC_CLEAR,				/* 0x5a21 */
	ZFS_IOC_PROMOTE,			/* 0x5a22 */
	ZFS_IOC_SNAPSHOT,			/* 0x5a23 */
	ZFS_IOC_DSOBJ_TO_DSNAME,		/* 0x5a24 */
	ZFS_IOC_OBJ_TO_PATH,			/* 0x5a25 */
	ZFS_IOC_POOL_SET_PROPS,			/* 0x5a26 */
	ZFS_IOC_POOL_GET_PROPS,			/* 0x5a27 */
	ZFS_IOC_SET_FSACL,			/* 0x5a28 */
	ZFS_IOC_GET_FSACL,			/* 0x5a29 */
	ZFS_IOC_SHARE,				/* 0x5a2a */
	ZFS_IOC_INHERIT_PROP,			/* 0x5a2b */
	ZFS_IOC_SMB_ACL,			/* 0x5a2c */
	ZFS_IOC_USERSPACE_ONE,			/* 0x5a2d */
	ZFS_IOC_USERSPACE_MANY,			/* 0x5a2e */
	ZFS_IOC_USERSPACE_UPGRADE,		/* 0x5a2f */
	ZFS_IOC_HOLD,				/* 0x5a30 */
	ZFS_IOC_RELEASE,			/* 0x5a31 */
	ZFS_IOC_GET_HOLDS,			/* 0x5a32 */
	ZFS_IOC_OBJSET_RECVD_PROPS,		/* 0x5a33 */
	ZFS_IOC_VDEV_SPLIT,			/* 0x5a34 */
	ZFS_IOC_NEXT_OBJ,			/* 0x5a35 */
	ZFS_IOC_DIFF,				/* 0x5a36 */
	ZFS_IOC_TMP_SNAPSHOT,			/* 0x5a37 */
	ZFS_IOC_OBJ_TO_STATS,			/* 0x5a38 */
	ZFS_IOC_SPACE_WRITTEN,			/* 0x5a39 */
	ZFS_IOC_SPACE_SNAPS,			/* 0x5a3a */
	ZFS_IOC_DESTROY_SNAPS,			/* 0x5a3b */
	ZFS_IOC_POOL_REGUID,			/* 0x5a3c */
	ZFS_IOC_POOL_REOPEN,			/* 0x5a3d */
	ZFS_IOC_SEND_PROGRESS,			/* 0x5a3e */
	ZFS_IOC_LOG_HISTORY,			/* 0x5a3f */
	ZFS_IOC_SEND_NEW,			/* 0x5a40 */
	ZFS_IOC_SEND_SPACE,			/* 0x5a41 */
	ZFS_IOC_CLONE,				/* 0x5a42 */
	ZFS_IOC_BOOKMARK,			/* 0x5a43 */
	ZFS_IOC_GET_BOOKMARKS,			/* 0x5a44 */
	ZFS_IOC_DESTROY_BOOKMARKS,		/* 0x5a45 */
	ZFS_IOC_RECV_NEW,			/* 0x5a46 */
	ZFS_IOC_POOL_SYNC,			/* 0x5a47 */
	ZFS_IOC_CHANNEL_PROGRAM,		/* 0x5a48 */
	ZFS_IOC_LOAD_KEY,			/* 0x5a49 */
	ZFS_IOC_UNLOAD_KEY,			/* 0x5a4a */
	ZFS_IOC_CHANGE_KEY,			/* 0x5a4b */
	ZFS_IOC_REMAP,				/* 0x5a4c */
	ZFS_IOC_POOL_CHECKPOINT,		/* 0x5a4d */
	ZFS_IOC_POOL_DISCARD_CHECKPOINT,	/* 0x5a4e */
	ZFS_IOC_POOL_INITIALIZE,		/* 0x5a4f */
	ZFS_IOC_POOL_TRIM,			/* 0x5a50 */
	ZFS_IOC_REDACT,				/* 0x5a51 */
	ZFS_IOC_GET_BOOKMARK_PROPS,		/* 0x5a52 */
	ZFS_IOC_WAIT,				/* 0x5a53 */
	ZFS_IOC_WAIT_FS,			/* 0x5a54 */

	/*
	 * Per-platform (Optional) - 8/128 numbers reserved.
	 */
	ZFS_IOC_PLATFORM = ZFS_IOC_FIRST + 0x80,
	ZFS_IOC_EVENTS_NEXT,			/* 0x81 (Linux) */
	ZFS_IOC_EVENTS_CLEAR,			/* 0x82 (Linux) */
	ZFS_IOC_EVENTS_SEEK,			/* 0x83 (Linux) */
	ZFS_IOC_NEXTBOOT,			/* 0x84 (FreeBSD) */
	ZFS_IOC_JAIL,				/* 0x85 (FreeBSD) */
	ZFS_IOC_UNJAIL,				/* 0x86 (FreeBSD) */
	ZFS_IOC_SET_BOOTENV,			/* 0x87 (Linux) */
	ZFS_IOC_GET_BOOTENV,			/* 0x88 (Linux) */
	ZFS_IOC_LAST
} zfs_ioc_t;

/*
 * zvol ioctl to get dataset name
 */
#define	BLKZNAME		_IOR(0x12, 125, char[ZFS_MAX_DATASET_NAME_LEN])

/*
 * ZFS-specific error codes used for returning descriptive errors
 * to the userland through zfs ioctls.
 *
 * The enum implicitly includes all the error codes from errno.h.
 * New code should use and extend this enum for errors that are
 * not described precisely by generic errno codes.
 *
 * These numbers should not change over time. New entries should be appended.
 *
 * (Keep in sync with contrib/pyzfs/libzfs_core/_constants.py)
 */
typedef enum {
	ZFS_ERR_CHECKPOINT_EXISTS = 1024,
	ZFS_ERR_DISCARDING_CHECKPOINT,
	ZFS_ERR_NO_CHECKPOINT,
	ZFS_ERR_DEVRM_IN_PROGRESS,
	ZFS_ERR_VDEV_TOO_BIG,
	ZFS_ERR_IOC_CMD_UNAVAIL,
	ZFS_ERR_IOC_ARG_UNAVAIL,
	ZFS_ERR_IOC_ARG_REQUIRED,
	ZFS_ERR_IOC_ARG_BADTYPE,
	ZFS_ERR_WRONG_PARENT,
	ZFS_ERR_FROM_IVSET_GUID_MISSING,
	ZFS_ERR_FROM_IVSET_GUID_MISMATCH,
	ZFS_ERR_SPILL_BLOCK_FLAG_MISSING,
	ZFS_ERR_UNKNOWN_SEND_STREAM_FEATURE,
	ZFS_ERR_EXPORT_IN_PROGRESS,
	ZFS_ERR_BOOKMARK_SOURCE_NOT_ANCESTOR,
	ZFS_ERR_STREAM_TRUNCATED,
	ZFS_ERR_STREAM_LARGE_BLOCK_MISMATCH,
	ZFS_ERR_RESILVER_IN_PROGRESS,
	ZFS_ERR_REBUILD_IN_PROGRESS,
} zfs_errno_t;

/*
 * zpl ioctl to get number of filled blocks
 */
#define	ZFS_IOC_COUNT_FILLED	_IOR('f', 100, uint64_t)

/*
 * Internal SPA load state.  Used by FMA diagnosis engine.
 */
typedef enum {
	SPA_LOAD_NONE,		/* no load in progress	*/
	SPA_LOAD_OPEN,		/* normal open		*/
	SPA_LOAD_IMPORT,	/* import in progress	*/
	SPA_LOAD_TRYIMPORT,	/* tryimport in progress */
	SPA_LOAD_RECOVER,	/* recovery requested	*/
	SPA_LOAD_ERROR,		/* load failed		*/
	SPA_LOAD_CREATE		/* creation in progress */
} spa_load_state_t;

typedef enum {
	ZPOOL_WAIT_CKPT_DISCARD,
	ZPOOL_WAIT_FREE,
	ZPOOL_WAIT_INITIALIZE,
	ZPOOL_WAIT_REPLACE,
	ZPOOL_WAIT_REMOVE,
	ZPOOL_WAIT_RESILVER,
	ZPOOL_WAIT_SCRUB,
	ZPOOL_WAIT_TRIM,
	ZPOOL_WAIT_NUM_ACTIVITIES
} zpool_wait_activity_t;

typedef enum {
	ZFS_WAIT_DELETEQ,
	ZFS_WAIT_NUM_ACTIVITIES
} zfs_wait_activity_t;

/*
 * Bookmark name values.
 */
#define	ZPOOL_ERR_LIST		"error list"
#define	ZPOOL_ERR_DATASET	"dataset"
#define	ZPOOL_ERR_OBJECT	"object"

#define	HIS_MAX_RECORD_LEN	(MAXPATHLEN + MAXPATHLEN + 1)

/*
 * The following are names used in the nvlist describing
 * the pool's history log.
 */
#define	ZPOOL_HIST_RECORD	"history record"
#define	ZPOOL_HIST_TIME		"history time"
#define	ZPOOL_HIST_CMD		"history command"
#define	ZPOOL_HIST_WHO		"history who"
#define	ZPOOL_HIST_ZONE		"history zone"
#define	ZPOOL_HIST_HOST		"history hostname"
#define	ZPOOL_HIST_TXG		"history txg"
#define	ZPOOL_HIST_INT_EVENT	"history internal event"
#define	ZPOOL_HIST_INT_STR	"history internal str"
#define	ZPOOL_HIST_INT_NAME	"internal_name"
#define	ZPOOL_HIST_IOCTL	"ioctl"
#define	ZPOOL_HIST_INPUT_NVL	"in_nvl"
#define	ZPOOL_HIST_OUTPUT_NVL	"out_nvl"
#define	ZPOOL_HIST_DSNAME	"dsname"
#define	ZPOOL_HIST_DSID		"dsid"
#define	ZPOOL_HIST_ERRNO	"errno"

/*
 * Special nvlist name that will not have its args recorded in the pool's
 * history log.
 */
#define	ZPOOL_HIDDEN_ARGS	"hidden_args"

/*
 * The following are names used when invoking ZFS_IOC_POOL_INITIALIZE.
 */
#define	ZPOOL_INITIALIZE_COMMAND	"initialize_command"
#define	ZPOOL_INITIALIZE_VDEVS		"initialize_vdevs"

/*
 * The following are names used when invoking ZFS_IOC_POOL_TRIM.
 */
#define	ZPOOL_TRIM_COMMAND		"trim_command"
#define	ZPOOL_TRIM_VDEVS		"trim_vdevs"
#define	ZPOOL_TRIM_RATE			"trim_rate"
#define	ZPOOL_TRIM_SECURE		"trim_secure"

/*
 * The following are names used when invoking ZFS_IOC_POOL_WAIT.
 */
#define	ZPOOL_WAIT_ACTIVITY		"wait_activity"
#define	ZPOOL_WAIT_TAG			"wait_tag"
#define	ZPOOL_WAIT_WAITED		"wait_waited"

/*
 * The following are names used when invoking ZFS_IOC_WAIT_FS.
 */
#define	ZFS_WAIT_ACTIVITY		"wait_activity"
#define	ZFS_WAIT_WAITED			"wait_waited"

/*
 * Flags for ZFS_IOC_VDEV_SET_STATE
 */
#define	ZFS_ONLINE_CHECKREMOVE	0x1
#define	ZFS_ONLINE_UNSPARE	0x2
#define	ZFS_ONLINE_FORCEFAULT	0x4
#define	ZFS_ONLINE_EXPAND	0x8
#define	ZFS_OFFLINE_TEMPORARY	0x1

/*
 * Flags for ZFS_IOC_POOL_IMPORT
 */
#define	ZFS_IMPORT_NORMAL	0x0
#define	ZFS_IMPORT_VERBATIM	0x1
#define	ZFS_IMPORT_ANY_HOST	0x2
#define	ZFS_IMPORT_MISSING_LOG	0x4
#define	ZFS_IMPORT_ONLY		0x8
#define	ZFS_IMPORT_TEMP_NAME	0x10
#define	ZFS_IMPORT_SKIP_MMP	0x20
#define	ZFS_IMPORT_LOAD_KEYS	0x40
#define	ZFS_IMPORT_CHECKPOINT	0x80

/*
 * Channel program argument/return nvlist keys and defaults.
 */
#define	ZCP_ARG_PROGRAM		"program"
#define	ZCP_ARG_ARGLIST		"arg"
#define	ZCP_ARG_SYNC		"sync"
#define	ZCP_ARG_INSTRLIMIT	"instrlimit"
#define	ZCP_ARG_MEMLIMIT	"memlimit"

#define	ZCP_ARG_CLIARGV		"argv"

#define	ZCP_RET_ERROR		"error"
#define	ZCP_RET_RETURN		"return"

#define	ZCP_DEFAULT_INSTRLIMIT	(10 * 1000 * 1000)
#define	ZCP_MAX_INSTRLIMIT	(10 * ZCP_DEFAULT_INSTRLIMIT)
#define	ZCP_DEFAULT_MEMLIMIT	(10 * 1024 * 1024)
#define	ZCP_MAX_MEMLIMIT	(10 * ZCP_DEFAULT_MEMLIMIT)

/*
 * Sysevent payload members.  ZFS will generate the following sysevents with the
 * given payloads:
 *
 *	ESC_ZFS_RESILVER_START
 *	ESC_ZFS_RESILVER_FINISH
 *
 *		ZFS_EV_POOL_NAME	DATA_TYPE_STRING
 *		ZFS_EV_POOL_GUID	DATA_TYPE_UINT64
 *		ZFS_EV_RESILVER_TYPE	DATA_TYPE_STRING
 *
 *	ESC_ZFS_POOL_DESTROY
 *	ESC_ZFS_POOL_REGUID
 *
 *		ZFS_EV_POOL_NAME	DATA_TYPE_STRING
 *		ZFS_EV_POOL_GUID	DATA_TYPE_UINT64
 *
 *	ESC_ZFS_VDEV_REMOVE
 *	ESC_ZFS_VDEV_CLEAR
 *	ESC_ZFS_VDEV_CHECK
 *
 *		ZFS_EV_POOL_NAME	DATA_TYPE_STRING
 *		ZFS_EV_POOL_GUID	DATA_TYPE_UINT64
 *		ZFS_EV_VDEV_PATH	DATA_TYPE_STRING	(optional)
 *		ZFS_EV_VDEV_GUID	DATA_TYPE_UINT64
 *
 *	ESC_ZFS_HISTORY_EVENT
 *
 *		ZFS_EV_POOL_NAME	DATA_TYPE_STRING
 *		ZFS_EV_POOL_GUID	DATA_TYPE_UINT64
 *		ZFS_EV_HIST_TIME	DATA_TYPE_UINT64	(optional)
 *		ZFS_EV_HIST_CMD		DATA_TYPE_STRING	(optional)
 *		ZFS_EV_HIST_WHO		DATA_TYPE_UINT64	(optional)
 *		ZFS_EV_HIST_ZONE	DATA_TYPE_STRING	(optional)
 *		ZFS_EV_HIST_HOST	DATA_TYPE_STRING	(optional)
 *		ZFS_EV_HIST_TXG		DATA_TYPE_UINT64	(optional)
 *		ZFS_EV_HIST_INT_EVENT	DATA_TYPE_UINT64	(optional)
 *		ZFS_EV_HIST_INT_STR	DATA_TYPE_STRING	(optional)
 *		ZFS_EV_HIST_INT_NAME	DATA_TYPE_STRING	(optional)
 *		ZFS_EV_HIST_IOCTL	DATA_TYPE_STRING	(optional)
 *		ZFS_EV_HIST_DSNAME	DATA_TYPE_STRING	(optional)
 *		ZFS_EV_HIST_DSID	DATA_TYPE_UINT64	(optional)
 *
 * The ZFS_EV_HIST_* members will correspond to the ZPOOL_HIST_* members in the
 * history log nvlist.  The keynames will be free of any spaces or other
 * characters that could be potentially unexpected to consumers of the
 * sysevents.
 */
#define	ZFS_EV_POOL_NAME	"pool_name"
#define	ZFS_EV_POOL_GUID	"pool_guid"
#define	ZFS_EV_VDEV_PATH	"vdev_path"
#define	ZFS_EV_VDEV_GUID	"vdev_guid"
#define	ZFS_EV_HIST_TIME	"history_time"
#define	ZFS_EV_HIST_CMD		"history_command"
#define	ZFS_EV_HIST_WHO		"history_who"
#define	ZFS_EV_HIST_ZONE	"history_zone"
#define	ZFS_EV_HIST_HOST	"history_hostname"
#define	ZFS_EV_HIST_TXG		"history_txg"
#define	ZFS_EV_HIST_INT_EVENT	"history_internal_event"
#define	ZFS_EV_HIST_INT_STR	"history_internal_str"
#define	ZFS_EV_HIST_INT_NAME	"history_internal_name"
#define	ZFS_EV_HIST_IOCTL	"history_ioctl"
#define	ZFS_EV_HIST_DSNAME	"history_dsname"
#define	ZFS_EV_HIST_DSID	"history_dsid"
#define	ZFS_EV_RESILVER_TYPE	"resilver_type"

#ifdef	__cplusplus
}
#endif

#endif	/* _SYS_FS_ZFS_H */<|MERGE_RESOLUTION|>--- conflicted
+++ resolved
@@ -1170,11 +1170,6 @@
 #define	ZVOL_DRIVER	"zvol"
 #define	ZFS_DRIVER	"zfs"
 #define	ZFS_DEV		"/dev/zfs"
-<<<<<<< HEAD
-#define	ZFS_SHARETAB	"/etc/dfs/sharetab"
-#define	ZFS_SHARETAB_LOCK	"/etc/dfs/sharetab.lck"
-=======
->>>>>>> c15d36c6
 
 #define	ZFS_SUPER_MAGIC	0x2fc12fc1
 
