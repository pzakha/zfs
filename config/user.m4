--- conflicted
+++ resolved
@@ -1,12 +1,8 @@
 dnl #
 dnl # Default ZFS user configuration
 dnl #
-<<<<<<< HEAD
-AC_DEFUN([ZFS_AC_CONFIG_USER], [])
-
-
-
-
+AC_DEFUN([ZFS_AC_CONFIG_USER], [
+])
 
 AC_DEFINE(ZFS_AC_CONFIG_USER_IOCTL], [
 	AC_EGREP_HEADER(ioctl, unistd.h,
@@ -20,7 +16,4 @@
 	AC_EGREP_HEADER(ioctl, stropts.h,
 		[AC_DEFINE([HAVE_IOCTL_IN_STROPTS_H], 1,
 		[Define to 1 if ioctl() is defined in <stropts.h> header])])
-=======
-AC_DEFUN([ZFS_AC_CONFIG_USER], [
->>>>>>> 0dd88aae
 ])