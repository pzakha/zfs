/*
 * CDDL HEADER START
 *
 * The contents of this file are subject to the terms of the
 * Common Development and Distribution License (the "License").
 * You may not use this file except in compliance with the License.
 *
 * You can obtain a copy of the license at usr/src/OPENSOLARIS.LICENSE
 * or http://www.opensolaris.org/os/licensing.
 * See the License for the specific language governing permissions
 * and limitations under the License.
 *
 * When distributing Covered Code, include this CDDL HEADER in each
 * file and include the License file at usr/src/OPENSOLARIS.LICENSE.
 * If applicable, add the following below this CDDL HEADER, with the
 * fields enclosed by brackets "[]" replaced with your own identifying
 * information: Portions Copyright [yyyy] [name of copyright owner]
 *
 * CDDL HEADER END
 */

/*
 * Copyright (c) 2005, 2010, Oracle and/or its affiliates. All rights reserved.
 * Copyright (c) 2011, 2019 by Delphix. All rights reserved.
 * Copyright (c) 2014 Integros [integros.com]
 * Copyright 2016 Nexenta Systems, Inc.
 * Copyright (c) 2017, 2018 Lawrence Livermore National Security, LLC.
 * Copyright (c) 2015, 2017, Intel Corporation.
 * Copyright (c) 2020 Datto Inc.
 * Copyright (c) 2020, The FreeBSD Foundation [1]
 *
 * [1] Portions of this software were developed by Allan Jude
 *     under sponsorship from the FreeBSD Foundation.
 */

#include <stdio.h>
#include <unistd.h>
#include <stdlib.h>
#include <ctype.h>
#include <sys/zfs_context.h>
#include <sys/spa.h>
#include <sys/spa_impl.h>
#include <sys/dmu.h>
#include <sys/zap.h>
#include <sys/fs/zfs.h>
#include <sys/zfs_znode.h>
#include <sys/zfs_sa.h>
#include <sys/sa.h>
#include <sys/sa_impl.h>
#include <sys/vdev.h>
#include <sys/vdev_impl.h>
#include <sys/metaslab_impl.h>
#include <sys/dmu_objset.h>
#include <sys/dsl_dir.h>
#include <sys/dsl_dataset.h>
#include <sys/dsl_pool.h>
#include <sys/dsl_bookmark.h>
#include <sys/dbuf.h>
#include <sys/zil.h>
#include <sys/zil_impl.h>
#include <sys/stat.h>
#include <sys/resource.h>
#include <sys/dmu_send.h>
#include <sys/dmu_traverse.h>
#include <sys/zio_checksum.h>
#include <sys/zio_compress.h>
#include <sys/zfs_fuid.h>
#include <sys/arc.h>
#include <sys/arc_impl.h>
#include <sys/ddt.h>
#include <sys/zfeature.h>
#include <sys/abd.h>
#include <sys/blkptr.h>
#include <sys/dsl_crypt.h>
#include <sys/dsl_scan.h>
#include <sys/btree.h>
#include <zfs_comutil.h>
#include <sys/zstd/zstd.h>

#include <libnvpair.h>
#include <libzutil.h>

#include "zdb.h"

#define	ZDB_COMPRESS_NAME(idx) ((idx) < ZIO_COMPRESS_FUNCTIONS ?	\
	zio_compress_table[(idx)].ci_name : "UNKNOWN")
#define	ZDB_CHECKSUM_NAME(idx) ((idx) < ZIO_CHECKSUM_FUNCTIONS ?	\
	zio_checksum_table[(idx)].ci_name : "UNKNOWN")
#define	ZDB_OT_TYPE(idx) ((idx) < DMU_OT_NUMTYPES ? (idx) :		\
	(idx) == DMU_OTN_ZAP_DATA || (idx) == DMU_OTN_ZAP_METADATA ?	\
	DMU_OT_ZAP_OTHER : \
	(idx) == DMU_OTN_UINT64_DATA || (idx) == DMU_OTN_UINT64_METADATA ? \
	DMU_OT_UINT64_OTHER : DMU_OT_NUMTYPES)

static char *
zdb_ot_name(dmu_object_type_t type)
{
	if (type < DMU_OT_NUMTYPES)
		return (dmu_ot[type].ot_name);
	else if ((type & DMU_OT_NEWTYPE) &&
	    ((type & DMU_OT_BYTESWAP_MASK) < DMU_BSWAP_NUMFUNCS))
		return (dmu_ot_byteswap[type & DMU_OT_BYTESWAP_MASK].ob_name);
	else
		return ("UNKNOWN");
}

extern int reference_tracking_enable;
extern int zfs_recover;
extern unsigned long zfs_arc_meta_min, zfs_arc_meta_limit;
extern int zfs_vdev_async_read_max_active;
extern boolean_t spa_load_verify_dryrun;
extern int zfs_reconstruct_indirect_combinations_max;
extern int zfs_btree_verify_intensity;

static const char cmdname[] = "zdb";
uint8_t dump_opt[256];

typedef void object_viewer_t(objset_t *, uint64_t, void *data, size_t size);

uint64_t *zopt_metaslab = NULL;
static unsigned zopt_metaslab_args = 0;

typedef struct zopt_object_range {
	uint64_t zor_obj_start;
	uint64_t zor_obj_end;
	uint64_t zor_flags;
} zopt_object_range_t;
zopt_object_range_t *zopt_object_ranges = NULL;
static unsigned zopt_object_args = 0;

static int flagbits[256];

#define	ZOR_FLAG_PLAIN_FILE	0x0001
#define	ZOR_FLAG_DIRECTORY	0x0002
#define	ZOR_FLAG_SPACE_MAP	0x0004
#define	ZOR_FLAG_ZAP		0x0008
#define	ZOR_FLAG_ALL_TYPES	-1
#define	ZOR_SUPPORTED_FLAGS	(ZOR_FLAG_PLAIN_FILE	| \
				ZOR_FLAG_DIRECTORY	| \
				ZOR_FLAG_SPACE_MAP	| \
				ZOR_FLAG_ZAP)

#define	ZDB_FLAG_CHECKSUM	0x0001
#define	ZDB_FLAG_DECOMPRESS	0x0002
#define	ZDB_FLAG_BSWAP		0x0004
#define	ZDB_FLAG_GBH		0x0008
#define	ZDB_FLAG_INDIRECT	0x0010
#define	ZDB_FLAG_RAW		0x0020
#define	ZDB_FLAG_PRINT_BLKPTR	0x0040
#define	ZDB_FLAG_VERBOSE	0x0080

uint64_t max_inflight_bytes = 256 * 1024 * 1024; /* 256MB */
static int leaked_objects = 0;
static range_tree_t *mos_refd_objs;

static void snprintf_blkptr_compact(char *, size_t, const blkptr_t *,
    boolean_t);
static void mos_obj_refd(uint64_t);
static void mos_obj_refd_multiple(uint64_t);
static int dump_bpobj_cb(void *arg, const blkptr_t *bp, boolean_t free,
    dmu_tx_t *tx);

typedef struct sublivelist_verify {
	/* all ALLOC'd blkptr_t in one sub-livelist */
	zfs_btree_t sv_all_allocs;

	/* all FREE'd blkptr_t in one sub-livelist */
	zfs_btree_t sv_all_frees;

	/* FREE's that haven't yet matched to an ALLOC, in one sub-livelist */
	zfs_btree_t sv_pair;

	/* ALLOC's without a matching FREE, accumulates across sub-livelists */
	zfs_btree_t sv_leftover;
} sublivelist_verify_t;

static int
livelist_compare(const void *larg, const void *rarg)
{
	const blkptr_t *l = larg;
	const blkptr_t *r = rarg;

	/* Sort them according to dva[0] */
	uint64_t l_dva0_vdev, r_dva0_vdev;
	l_dva0_vdev = DVA_GET_VDEV(&l->blk_dva[0]);
	r_dva0_vdev = DVA_GET_VDEV(&r->blk_dva[0]);
	if (l_dva0_vdev < r_dva0_vdev)
		return (-1);
	else if (l_dva0_vdev > r_dva0_vdev)
		return (+1);

	/* if vdevs are equal, sort by offsets. */
	uint64_t l_dva0_offset;
	uint64_t r_dva0_offset;
	l_dva0_offset = DVA_GET_OFFSET(&l->blk_dva[0]);
	r_dva0_offset = DVA_GET_OFFSET(&r->blk_dva[0]);
	if (l_dva0_offset < r_dva0_offset) {
		return (-1);
	} else if (l_dva0_offset > r_dva0_offset) {
		return (+1);
	}

	/*
	 * Since we're storing blkptrs without cancelling FREE/ALLOC pairs,
	 * it's possible the offsets are equal. In that case, sort by txg
	 */
	if (l->blk_birth < r->blk_birth) {
		return (-1);
	} else if (l->blk_birth > r->blk_birth) {
		return (+1);
	}
	return (0);
}

typedef struct sublivelist_verify_block {
	dva_t svb_dva;

	/*
	 * We need this to check if the block marked as allocated
	 * in the livelist was freed (and potentially reallocated)
	 * in the metaslab spacemaps at a later TXG.
	 */
	uint64_t svb_allocated_txg;
} sublivelist_verify_block_t;

static void zdb_print_blkptr(const blkptr_t *bp, int flags);

static int
sublivelist_verify_blkptr(void *arg, const blkptr_t *bp, boolean_t free,
    dmu_tx_t *tx)
{
	ASSERT3P(tx, ==, NULL);
	struct sublivelist_verify *sv = arg;
	char blkbuf[BP_SPRINTF_LEN];
	zfs_btree_index_t where;
	if (free) {
		zfs_btree_add(&sv->sv_pair, bp);
		/* Check if the FREE is a duplicate */
		if (zfs_btree_find(&sv->sv_all_frees, bp, &where) != NULL) {
			snprintf_blkptr_compact(blkbuf, sizeof (blkbuf), bp,
			    free);
			(void) printf("\tERROR: Duplicate FREE: %s\n", blkbuf);
		} else {
			zfs_btree_add_idx(&sv->sv_all_frees, bp, &where);
		}
	} else {
		/* Check if the ALLOC has been freed */
		if (zfs_btree_find(&sv->sv_pair, bp, &where) != NULL) {
			zfs_btree_remove_idx(&sv->sv_pair, &where);
		} else {
			for (int i = 0; i < SPA_DVAS_PER_BP; i++) {
				if (DVA_IS_EMPTY(&bp->blk_dva[i]))
					break;
				sublivelist_verify_block_t svb = {
				    .svb_dva = bp->blk_dva[i],
				    .svb_allocated_txg = bp->blk_birth
				};

				if (zfs_btree_find(&sv->sv_leftover, &svb,
				    &where) == NULL) {
					zfs_btree_add_idx(&sv->sv_leftover,
					    &svb, &where);
				}
			}
		}
		/* Check if the ALLOC is a duplicate */
		if (zfs_btree_find(&sv->sv_all_allocs, bp, &where) != NULL) {
			snprintf_blkptr_compact(blkbuf, sizeof (blkbuf), bp,
			    free);
			(void) printf("\tERROR: Duplicate ALLOC: %s\n", blkbuf);
		} else {
			zfs_btree_add_idx(&sv->sv_all_allocs, bp, &where);
		}
	}
	return (0);
}

static int
sublivelist_verify_func(void *args, dsl_deadlist_entry_t *dle)
{
	int err;
	char blkbuf[BP_SPRINTF_LEN];
	struct sublivelist_verify *sv = args;

	zfs_btree_create(&sv->sv_all_allocs, livelist_compare,
	    sizeof (blkptr_t));

	zfs_btree_create(&sv->sv_all_frees, livelist_compare,
	    sizeof (blkptr_t));

	zfs_btree_create(&sv->sv_pair, livelist_compare,
	    sizeof (blkptr_t));

	err = bpobj_iterate_nofree(&dle->dle_bpobj, sublivelist_verify_blkptr,
	    sv, NULL);

	zfs_btree_clear(&sv->sv_all_allocs);
	zfs_btree_destroy(&sv->sv_all_allocs);

	zfs_btree_clear(&sv->sv_all_frees);
	zfs_btree_destroy(&sv->sv_all_frees);

	blkptr_t *e;
	zfs_btree_index_t *cookie = NULL;
	while ((e = zfs_btree_destroy_nodes(&sv->sv_pair, &cookie)) != NULL) {
		snprintf_blkptr_compact(blkbuf, sizeof (blkbuf), e, B_TRUE);
		(void) printf("\tERROR: Unmatched FREE: %s\n", blkbuf);
	}
	zfs_btree_destroy(&sv->sv_pair);

	return (err);
}

static int
livelist_block_compare(const void *larg, const void *rarg)
{
	const sublivelist_verify_block_t *l = larg;
	const sublivelist_verify_block_t *r = rarg;

	if (DVA_GET_VDEV(&l->svb_dva) < DVA_GET_VDEV(&r->svb_dva))
		return (-1);
	else if (DVA_GET_VDEV(&l->svb_dva) > DVA_GET_VDEV(&r->svb_dva))
		return (+1);

	if (DVA_GET_OFFSET(&l->svb_dva) < DVA_GET_OFFSET(&r->svb_dva))
		return (-1);
	else if (DVA_GET_OFFSET(&l->svb_dva) > DVA_GET_OFFSET(&r->svb_dva))
		return (+1);

	if (DVA_GET_ASIZE(&l->svb_dva) < DVA_GET_ASIZE(&r->svb_dva))
		return (-1);
	else if (DVA_GET_ASIZE(&l->svb_dva) > DVA_GET_ASIZE(&r->svb_dva))
		return (+1);

	return (0);
}

/*
 * Check for errors in a livelist while tracking all unfreed ALLOCs in the
 * sublivelist_verify_t: sv->sv_leftover
 */
static void
livelist_verify(dsl_deadlist_t *dl, void *arg)
{
	sublivelist_verify_t *sv = arg;
	dsl_deadlist_iterate(dl, sublivelist_verify_func, sv);
}

/*
 * Check for errors in the livelist entry and discard the intermediary
 * data structures
 */
/* ARGSUSED */
static int
sublivelist_verify_lightweight(void *args, dsl_deadlist_entry_t *dle)
{
	sublivelist_verify_t sv;
	zfs_btree_create(&sv.sv_leftover, livelist_block_compare,
	    sizeof (sublivelist_verify_block_t));
	int err = sublivelist_verify_func(&sv, dle);
	zfs_btree_clear(&sv.sv_leftover);
	zfs_btree_destroy(&sv.sv_leftover);
	return (err);
}

typedef struct metaslab_verify {
	/*
	 * Tree containing all the leftover ALLOCs from the livelists
	 * that are part of this metaslab.
	 */
	zfs_btree_t mv_livelist_allocs;

	/*
	 * Metaslab information.
	 */
	uint64_t mv_vdid;
	uint64_t mv_msid;
	uint64_t mv_start;
	uint64_t mv_end;

	/*
	 * What's currently allocated for this metaslab.
	 */
	range_tree_t *mv_allocated;
} metaslab_verify_t;

typedef void ll_iter_t(dsl_deadlist_t *ll, void *arg);

typedef int (*zdb_log_sm_cb_t)(spa_t *spa, space_map_entry_t *sme, uint64_t txg,
    void *arg);

typedef struct unflushed_iter_cb_arg {
	spa_t *uic_spa;
	uint64_t uic_txg;
	void *uic_arg;
	zdb_log_sm_cb_t uic_cb;
} unflushed_iter_cb_arg_t;

static int
iterate_through_spacemap_logs_cb(space_map_entry_t *sme, void *arg)
{
	unflushed_iter_cb_arg_t *uic = arg;
	return (uic->uic_cb(uic->uic_spa, sme, uic->uic_txg, uic->uic_arg));
}

static void
iterate_through_spacemap_logs(spa_t *spa, zdb_log_sm_cb_t cb, void *arg)
{
	if (!spa_feature_is_active(spa, SPA_FEATURE_LOG_SPACEMAP))
		return;

	spa_config_enter(spa, SCL_CONFIG, FTAG, RW_READER);
	for (spa_log_sm_t *sls = avl_first(&spa->spa_sm_logs_by_txg);
	    sls; sls = AVL_NEXT(&spa->spa_sm_logs_by_txg, sls)) {
		space_map_t *sm = NULL;
		VERIFY0(space_map_open(&sm, spa_meta_objset(spa),
		    sls->sls_sm_obj, 0, UINT64_MAX, SPA_MINBLOCKSHIFT));

		unflushed_iter_cb_arg_t uic = {
			.uic_spa = spa,
			.uic_txg = sls->sls_txg,
			.uic_arg = arg,
			.uic_cb = cb
		};
		VERIFY0(space_map_iterate(sm, space_map_length(sm),
		    iterate_through_spacemap_logs_cb, &uic));
		space_map_close(sm);
	}
	spa_config_exit(spa, SCL_CONFIG, FTAG);
}

static void
verify_livelist_allocs(metaslab_verify_t *mv, uint64_t txg,
    uint64_t offset, uint64_t size)
{
	sublivelist_verify_block_t svb;
	DVA_SET_VDEV(&svb.svb_dva, mv->mv_vdid);
	DVA_SET_OFFSET(&svb.svb_dva, offset);
	DVA_SET_ASIZE(&svb.svb_dva, size);
	zfs_btree_index_t where;
	uint64_t end_offset = offset + size;

	/*
	 *  Look for an exact match for spacemap entry in the livelist entries.
	 *  Then, look for other livelist entries that fall within the range
	 *  of the spacemap entry as it may have been condensed
	 */
	sublivelist_verify_block_t *found =
	    zfs_btree_find(&mv->mv_livelist_allocs, &svb, &where);
	if (found == NULL) {
		found = zfs_btree_next(&mv->mv_livelist_allocs, &where, &where);
	}
	for (; found != NULL && DVA_GET_VDEV(&found->svb_dva) == mv->mv_vdid &&
	    DVA_GET_OFFSET(&found->svb_dva) < end_offset;
	    found = zfs_btree_next(&mv->mv_livelist_allocs, &where, &where)) {
		if (found->svb_allocated_txg <= txg) {
			(void) printf("ERROR: Livelist ALLOC [%llx:%llx] "
			    "from TXG %llx FREED at TXG %llx\n",
			    (u_longlong_t)DVA_GET_OFFSET(&found->svb_dva),
			    (u_longlong_t)DVA_GET_ASIZE(&found->svb_dva),
			    (u_longlong_t)found->svb_allocated_txg,
			    (u_longlong_t)txg);
		}
	}
}

static int
metaslab_spacemap_validation_cb(space_map_entry_t *sme, void *arg)
{
	metaslab_verify_t *mv = arg;
	uint64_t offset = sme->sme_offset;
	uint64_t size = sme->sme_run;
	uint64_t txg = sme->sme_txg;

	if (sme->sme_type == SM_ALLOC) {
		if (range_tree_contains(mv->mv_allocated,
		    offset, size)) {
			(void) printf("ERROR: DOUBLE ALLOC: "
			    "%llu [%llx:%llx] "
			    "%llu:%llu LOG_SM\n",
			    (u_longlong_t)txg, (u_longlong_t)offset,
			    (u_longlong_t)size, (u_longlong_t)mv->mv_vdid,
			    (u_longlong_t)mv->mv_msid);
		} else {
			range_tree_add(mv->mv_allocated,
			    offset, size);
		}
	} else {
		if (!range_tree_contains(mv->mv_allocated,
		    offset, size)) {
			(void) printf("ERROR: DOUBLE FREE: "
			    "%llu [%llx:%llx] "
			    "%llu:%llu LOG_SM\n",
			    (u_longlong_t)txg, (u_longlong_t)offset,
			    (u_longlong_t)size, (u_longlong_t)mv->mv_vdid,
			    (u_longlong_t)mv->mv_msid);
		} else {
			range_tree_remove(mv->mv_allocated,
			    offset, size);
		}
	}

	if (sme->sme_type != SM_ALLOC) {
		/*
		 * If something is freed in the spacemap, verify that
		 * it is not listed as allocated in the livelist.
		 */
		verify_livelist_allocs(mv, txg, offset, size);
	}
	return (0);
}

static int
spacemap_check_sm_log_cb(spa_t *spa, space_map_entry_t *sme,
    uint64_t txg, void *arg)
{
	metaslab_verify_t *mv = arg;
	uint64_t offset = sme->sme_offset;
	uint64_t vdev_id = sme->sme_vdev;

	vdev_t *vd = vdev_lookup_top(spa, vdev_id);

	/* skip indirect vdevs */
	if (!vdev_is_concrete(vd))
		return (0);

	if (vdev_id != mv->mv_vdid)
		return (0);

	metaslab_t *ms = vd->vdev_ms[offset >> vd->vdev_ms_shift];
	if (ms->ms_id != mv->mv_msid)
		return (0);

	if (txg < metaslab_unflushed_txg(ms))
		return (0);


	ASSERT3U(txg, ==, sme->sme_txg);
	return (metaslab_spacemap_validation_cb(sme, mv));
}

static void
spacemap_check_sm_log(spa_t *spa, metaslab_verify_t *mv)
{
	iterate_through_spacemap_logs(spa, spacemap_check_sm_log_cb, mv);
}

static void
spacemap_check_ms_sm(space_map_t  *sm, metaslab_verify_t *mv)
{
	if (sm == NULL)
		return;

	VERIFY0(space_map_iterate(sm, space_map_length(sm),
	    metaslab_spacemap_validation_cb, mv));
}

static void iterate_deleted_livelists(spa_t *spa, ll_iter_t func, void *arg);

/*
 * Transfer blocks from sv_leftover tree to the mv_livelist_allocs if
 * they are part of that metaslab (mv_msid).
 */
static void
mv_populate_livelist_allocs(metaslab_verify_t *mv, sublivelist_verify_t *sv)
{
	zfs_btree_index_t where;
	sublivelist_verify_block_t *svb;
	ASSERT3U(zfs_btree_numnodes(&mv->mv_livelist_allocs), ==, 0);
	for (svb = zfs_btree_first(&sv->sv_leftover, &where);
	    svb != NULL;
	    svb = zfs_btree_next(&sv->sv_leftover, &where, &where)) {
		if (DVA_GET_VDEV(&svb->svb_dva) != mv->mv_vdid)
			continue;

		if (DVA_GET_OFFSET(&svb->svb_dva) < mv->mv_start &&
		    (DVA_GET_OFFSET(&svb->svb_dva) +
		    DVA_GET_ASIZE(&svb->svb_dva)) > mv->mv_start) {
			(void) printf("ERROR: Found block that crosses "
			    "metaslab boundary: <%llu:%llx:%llx>\n",
			    (u_longlong_t)DVA_GET_VDEV(&svb->svb_dva),
			    (u_longlong_t)DVA_GET_OFFSET(&svb->svb_dva),
			    (u_longlong_t)DVA_GET_ASIZE(&svb->svb_dva));
			continue;
		}

		if (DVA_GET_OFFSET(&svb->svb_dva) < mv->mv_start)
			continue;

		if (DVA_GET_OFFSET(&svb->svb_dva) >= mv->mv_end)
			continue;

		if ((DVA_GET_OFFSET(&svb->svb_dva) +
		    DVA_GET_ASIZE(&svb->svb_dva)) > mv->mv_end) {
			(void) printf("ERROR: Found block that crosses "
			    "metaslab boundary: <%llu:%llx:%llx>\n",
			    (u_longlong_t)DVA_GET_VDEV(&svb->svb_dva),
			    (u_longlong_t)DVA_GET_OFFSET(&svb->svb_dva),
			    (u_longlong_t)DVA_GET_ASIZE(&svb->svb_dva));
			continue;
		}

		zfs_btree_add(&mv->mv_livelist_allocs, svb);
	}

	for (svb = zfs_btree_first(&mv->mv_livelist_allocs, &where);
	    svb != NULL;
	    svb = zfs_btree_next(&mv->mv_livelist_allocs, &where, &where)) {
		zfs_btree_remove(&sv->sv_leftover, svb);
	}
}

/*
 * [Livelist Check]
 * Iterate through all the sublivelists and:
 * - report leftover frees
 * - report double ALLOCs/FREEs
 * - record leftover ALLOCs together with their TXG [see Cross Check]
 *
 * [Spacemap Check]
 * for each metaslab:
 * - iterate over spacemap and then the metaslab's entries in the
 *   spacemap log, then report any double FREEs and ALLOCs (do not
 *   blow up).
 *
 * [Cross Check]
 * After finishing the Livelist Check phase and while being in the
 * Spacemap Check phase, we find all the recorded leftover ALLOCs
 * of the livelist check that are part of the metaslab that we are
 * currently looking at in the Spacemap Check. We report any entries
 * that are marked as ALLOCs in the livelists but have been actually
 * freed (and potentially allocated again) after their TXG stamp in
 * the spacemaps. Also report any ALLOCs from the livelists that
 * belong to indirect vdevs (e.g. their vdev completed removal).
 *
 * Note that this will miss Log Spacemap entries that cancelled each other
 * out before being flushed to the metaslab, so we are not guaranteed
 * to match all erroneous ALLOCs.
 */
static void
livelist_metaslab_validate(spa_t *spa)
{
	(void) printf("Verifying deleted livelist entries\n");

	sublivelist_verify_t sv;
	zfs_btree_create(&sv.sv_leftover, livelist_block_compare,
	    sizeof (sublivelist_verify_block_t));
	iterate_deleted_livelists(spa, livelist_verify, &sv);

	(void) printf("Verifying metaslab entries\n");
	vdev_t *rvd = spa->spa_root_vdev;
	for (uint64_t c = 0; c < rvd->vdev_children; c++) {
		vdev_t *vd = rvd->vdev_child[c];

		if (!vdev_is_concrete(vd))
			continue;

		for (uint64_t mid = 0; mid < vd->vdev_ms_count; mid++) {
			metaslab_t *m = vd->vdev_ms[mid];

			(void) fprintf(stderr,
			    "\rverifying concrete vdev %llu, "
			    "metaslab %llu of %llu ...",
			    (longlong_t)vd->vdev_id,
			    (longlong_t)mid,
			    (longlong_t)vd->vdev_ms_count);

			uint64_t shift, start;
			range_seg_type_t type =
			    metaslab_calculate_range_tree_type(vd, m,
			    &start, &shift);
			metaslab_verify_t mv;
			mv.mv_allocated = range_tree_create(NULL,
			    type, NULL, start, shift);
			mv.mv_vdid = vd->vdev_id;
			mv.mv_msid = m->ms_id;
			mv.mv_start = m->ms_start;
			mv.mv_end = m->ms_start + m->ms_size;
			zfs_btree_create(&mv.mv_livelist_allocs,
			    livelist_block_compare,
			    sizeof (sublivelist_verify_block_t));

			mv_populate_livelist_allocs(&mv, &sv);

			spacemap_check_ms_sm(m->ms_sm, &mv);
			spacemap_check_sm_log(spa, &mv);

			range_tree_vacate(mv.mv_allocated, NULL, NULL);
			range_tree_destroy(mv.mv_allocated);
			zfs_btree_clear(&mv.mv_livelist_allocs);
			zfs_btree_destroy(&mv.mv_livelist_allocs);
		}
	}
	(void) fprintf(stderr, "\n");

	/*
	 * If there are any segments in the leftover tree after we walked
	 * through all the metaslabs in the concrete vdevs then this means
	 * that we have segments in the livelists that belong to indirect
	 * vdevs and are marked as allocated.
	 */
	if (zfs_btree_numnodes(&sv.sv_leftover) == 0) {
		zfs_btree_destroy(&sv.sv_leftover);
		return;
	}
	(void) printf("ERROR: Found livelist blocks marked as allocated "
	    "for indirect vdevs:\n");

	zfs_btree_index_t *where = NULL;
	sublivelist_verify_block_t *svb;
	while ((svb = zfs_btree_destroy_nodes(&sv.sv_leftover, &where)) !=
	    NULL) {
		int vdev_id = DVA_GET_VDEV(&svb->svb_dva);
		ASSERT3U(vdev_id, <, rvd->vdev_children);
		vdev_t *vd = rvd->vdev_child[vdev_id];
		ASSERT(!vdev_is_concrete(vd));
		(void) printf("<%d:%llx:%llx> TXG %llx\n",
		    vdev_id, (u_longlong_t)DVA_GET_OFFSET(&svb->svb_dva),
		    (u_longlong_t)DVA_GET_ASIZE(&svb->svb_dva),
		    (u_longlong_t)svb->svb_allocated_txg);
	}
	(void) printf("\n");
	zfs_btree_destroy(&sv.sv_leftover);
}

/*
 * These libumem hooks provide a reasonable set of defaults for the allocator's
 * debugging facilities.
 */
const char *
_umem_debug_init(void)
{
	return ("default,verbose"); /* $UMEM_DEBUG setting */
}

const char *
_umem_logging_init(void)
{
	return ("fail,contents"); /* $UMEM_LOGGING setting */
}

static void
usage(void)
{
	(void) fprintf(stderr,
	    "Usage:\t%s [-AbcdDFGhikLMPsvXy] [-e [-V] [-p <path> ...]] "
	    "[-I <inflight I/Os>]\n"
	    "\t\t[-o <var>=<value>]... [-t <txg>] [-U <cache>] [-x <dumpdir>]\n"
	    "\t\t[<poolname>[/<dataset | objset id>] [<object | range> ...]]\n"
	    "\t%s [-AdiPv] [-e [-V] [-p <path> ...]] [-U <cache>]\n"
	    "\t\t[<poolname>[/<dataset | objset id>] [<object | range> ...]\n"
	    "\t%s [-v] <bookmark>\n"
	    "\t%s -C [-A] [-U <cache>]\n"
	    "\t%s -l [-Aqu] <device>\n"
	    "\t%s -m [-AFLPX] [-e [-V] [-p <path> ...]] [-t <txg>] "
	    "[-U <cache>]\n\t\t<poolname> [<vdev> [<metaslab> ...]]\n"
	    "\t%s -O <dataset> <path>\n"
	    "\t%s -R [-A] [-e [-V] [-p <path> ...]] [-U <cache>]\n"
	    "\t\t<poolname> <vdev>:<offset>:<size>[:<flags>]\n"
	    "\t%s -E [-A] word0:word1:...:word15\n"
	    "\t%s -S [-AP] [-e [-V] [-p <path> ...]] [-U <cache>] "
	    "<poolname>\n\n",
	    cmdname, cmdname, cmdname, cmdname, cmdname, cmdname, cmdname,
	    cmdname, cmdname, cmdname);

	(void) fprintf(stderr, "    Dataset name must include at least one "
	    "separator character '/' or '@'\n");
	(void) fprintf(stderr, "    If dataset name is specified, only that "
	    "dataset is dumped\n");
	(void) fprintf(stderr,  "    If object numbers or object number "
	    "ranges are specified, only those\n"
	    "    objects or ranges are dumped.\n\n");
	(void) fprintf(stderr,
	    "    Object ranges take the form <start>:<end>[:<flags>]\n"
	    "        start    Starting object number\n"
	    "        end      Ending object number, or -1 for no upper bound\n"
	    "        flags    Optional flags to select object types:\n"
	    "            A     All objects (this is the default)\n"
	    "            d     ZFS directories\n"
	    "            f     ZFS files \n"
	    "            m     SPA space maps\n"
	    "            z     ZAPs\n"
	    "            -     Negate effect of next flag\n\n");
	(void) fprintf(stderr, "    Options to control amount of output:\n");
	(void) fprintf(stderr, "        -b block statistics\n");
	(void) fprintf(stderr, "        -c checksum all metadata (twice for "
	    "all data) blocks\n");
	(void) fprintf(stderr, "        -C config (or cachefile if alone)\n");
	(void) fprintf(stderr, "        -d dataset(s)\n");
	(void) fprintf(stderr, "        -D dedup statistics\n");
	(void) fprintf(stderr, "        -E decode and display block from an "
	    "embedded block pointer\n");
	(void) fprintf(stderr, "        -h pool history\n");
	(void) fprintf(stderr, "        -i intent logs\n");
	(void) fprintf(stderr, "        -l read label contents\n");
	(void) fprintf(stderr, "        -k examine the checkpointed state "
	    "of the pool\n");
	(void) fprintf(stderr, "        -L disable leak tracking (do not "
	    "load spacemaps)\n");
	(void) fprintf(stderr, "        -m metaslabs\n");
	(void) fprintf(stderr, "        -M metaslab groups\n");
	(void) fprintf(stderr, "        -O perform object lookups by path\n");
	(void) fprintf(stderr, "        -R read and display block from a "
	    "device\n");
	(void) fprintf(stderr, "        -s report stats on zdb's I/O\n");
	(void) fprintf(stderr, "        -S simulate dedup to measure effect\n");
	(void) fprintf(stderr, "        -v verbose (applies to all "
	    "others)\n");
	(void) fprintf(stderr, "        -y perform livelist and metaslab "
	    "validation on any livelists being deleted\n\n");
	(void) fprintf(stderr, "    Below options are intended for use "
	    "with other options:\n");
	(void) fprintf(stderr, "        -A ignore assertions (-A), enable "
	    "panic recovery (-AA) or both (-AAA)\n");
	(void) fprintf(stderr, "        -e pool is exported/destroyed/"
	    "has altroot/not in a cachefile\n");
	(void) fprintf(stderr, "        -F attempt automatic rewind within "
	    "safe range of transaction groups\n");
	(void) fprintf(stderr, "        -G dump zfs_dbgmsg buffer before "
	    "exiting\n");
	(void) fprintf(stderr, "        -I <number of inflight I/Os> -- "
	    "specify the maximum number of\n           "
	    "checksumming I/Os [default is 200]\n");
	(void) fprintf(stderr, "        -o <variable>=<value> set global "
	    "variable to an unsigned 32-bit integer\n");
	(void) fprintf(stderr, "        -p <path> -- use one or more with "
	    "-e to specify path to vdev dir\n");
	(void) fprintf(stderr, "        -P print numbers in parseable form\n");
	(void) fprintf(stderr, "        -q don't print label contents\n");
	(void) fprintf(stderr, "        -t <txg> -- highest txg to use when "
	    "searching for uberblocks\n");
	(void) fprintf(stderr, "        -u uberblock\n");
	(void) fprintf(stderr, "        -U <cachefile_path> -- use alternate "
	    "cachefile\n");
	(void) fprintf(stderr, "        -V do verbatim import\n");
	(void) fprintf(stderr, "        -x <dumpdir> -- "
	    "dump all read blocks into specified directory\n");
	(void) fprintf(stderr, "        -X attempt extreme rewind (does not "
	    "work with dataset)\n");
	(void) fprintf(stderr, "        -Y attempt all reconstruction "
	    "combinations for split blocks\n");
	(void) fprintf(stderr, "        -Z show ZSTD headers \n");
	(void) fprintf(stderr, "Specify an option more than once (e.g. -bb) "
	    "to make only that option verbose\n");
	(void) fprintf(stderr, "Default is to dump everything non-verbosely\n");
	exit(1);
}

static void
dump_debug_buffer(void)
{
	if (dump_opt['G']) {
		(void) printf("\n");
		(void) fflush(stdout);
		zfs_dbgmsg_print("zdb");
	}
}

/*
 * Called for usage errors that are discovered after a call to spa_open(),
 * dmu_bonus_hold(), or pool_match().  abort() is called for other errors.
 */

static void
fatal(const char *fmt, ...)
{
	va_list ap;

	va_start(ap, fmt);
	(void) fprintf(stderr, "%s: ", cmdname);
	(void) vfprintf(stderr, fmt, ap);
	va_end(ap);
	(void) fprintf(stderr, "\n");

	dump_debug_buffer();

	exit(1);
}

/* ARGSUSED */
static void
dump_packed_nvlist(objset_t *os, uint64_t object, void *data, size_t size)
{
	nvlist_t *nv;
	size_t nvsize = *(uint64_t *)data;
	char *packed = umem_alloc(nvsize, UMEM_NOFAIL);

	VERIFY(0 == dmu_read(os, object, 0, nvsize, packed, DMU_READ_PREFETCH));

	VERIFY(nvlist_unpack(packed, nvsize, &nv, 0) == 0);

	umem_free(packed, nvsize);

	dump_nvlist(nv, 8);

	nvlist_free(nv);
}

/* ARGSUSED */
static void
dump_history_offsets(objset_t *os, uint64_t object, void *data, size_t size)
{
	spa_history_phys_t *shp = data;

	if (shp == NULL)
		return;

	(void) printf("\t\tpool_create_len = %llu\n",
	    (u_longlong_t)shp->sh_pool_create_len);
	(void) printf("\t\tphys_max_off = %llu\n",
	    (u_longlong_t)shp->sh_phys_max_off);
	(void) printf("\t\tbof = %llu\n",
	    (u_longlong_t)shp->sh_bof);
	(void) printf("\t\teof = %llu\n",
	    (u_longlong_t)shp->sh_eof);
	(void) printf("\t\trecords_lost = %llu\n",
	    (u_longlong_t)shp->sh_records_lost);
}

static void
zdb_nicenum(uint64_t num, char *buf, size_t buflen)
{
	if (dump_opt['P'])
		(void) snprintf(buf, buflen, "%llu", (longlong_t)num);
	else
		nicenum(num, buf, sizeof (buf));
}

static const char histo_stars[] = "****************************************";
static const uint64_t histo_width = sizeof (histo_stars) - 1;

static void
dump_histogram(const uint64_t *histo, int size, int offset)
{
	int i;
	int minidx = size - 1;
	int maxidx = 0;
	uint64_t max = 0;

	for (i = 0; i < size; i++) {
		if (histo[i] > max)
			max = histo[i];
		if (histo[i] > 0 && i > maxidx)
			maxidx = i;
		if (histo[i] > 0 && i < minidx)
			minidx = i;
	}

	if (max < histo_width)
		max = histo_width;

	for (i = minidx; i <= maxidx; i++) {
		(void) printf("\t\t\t%3u: %6llu %s\n",
		    i + offset, (u_longlong_t)histo[i],
		    &histo_stars[(max - histo[i]) * histo_width / max]);
	}
}

static void
dump_zap_stats(objset_t *os, uint64_t object)
{
	int error;
	zap_stats_t zs;

	error = zap_get_stats(os, object, &zs);
	if (error)
		return;

	if (zs.zs_ptrtbl_len == 0) {
		ASSERT(zs.zs_num_blocks == 1);
		(void) printf("\tmicrozap: %llu bytes, %llu entries\n",
		    (u_longlong_t)zs.zs_blocksize,
		    (u_longlong_t)zs.zs_num_entries);
		return;
	}

	(void) printf("\tFat ZAP stats:\n");

	(void) printf("\t\tPointer table:\n");
	(void) printf("\t\t\t%llu elements\n",
	    (u_longlong_t)zs.zs_ptrtbl_len);
	(void) printf("\t\t\tzt_blk: %llu\n",
	    (u_longlong_t)zs.zs_ptrtbl_zt_blk);
	(void) printf("\t\t\tzt_numblks: %llu\n",
	    (u_longlong_t)zs.zs_ptrtbl_zt_numblks);
	(void) printf("\t\t\tzt_shift: %llu\n",
	    (u_longlong_t)zs.zs_ptrtbl_zt_shift);
	(void) printf("\t\t\tzt_blks_copied: %llu\n",
	    (u_longlong_t)zs.zs_ptrtbl_blks_copied);
	(void) printf("\t\t\tzt_nextblk: %llu\n",
	    (u_longlong_t)zs.zs_ptrtbl_nextblk);

	(void) printf("\t\tZAP entries: %llu\n",
	    (u_longlong_t)zs.zs_num_entries);
	(void) printf("\t\tLeaf blocks: %llu\n",
	    (u_longlong_t)zs.zs_num_leafs);
	(void) printf("\t\tTotal blocks: %llu\n",
	    (u_longlong_t)zs.zs_num_blocks);
	(void) printf("\t\tzap_block_type: 0x%llx\n",
	    (u_longlong_t)zs.zs_block_type);
	(void) printf("\t\tzap_magic: 0x%llx\n",
	    (u_longlong_t)zs.zs_magic);
	(void) printf("\t\tzap_salt: 0x%llx\n",
	    (u_longlong_t)zs.zs_salt);

	(void) printf("\t\tLeafs with 2^n pointers:\n");
	dump_histogram(zs.zs_leafs_with_2n_pointers, ZAP_HISTOGRAM_SIZE, 0);

	(void) printf("\t\tBlocks with n*5 entries:\n");
	dump_histogram(zs.zs_blocks_with_n5_entries, ZAP_HISTOGRAM_SIZE, 0);

	(void) printf("\t\tBlocks n/10 full:\n");
	dump_histogram(zs.zs_blocks_n_tenths_full, ZAP_HISTOGRAM_SIZE, 0);

	(void) printf("\t\tEntries with n chunks:\n");
	dump_histogram(zs.zs_entries_using_n_chunks, ZAP_HISTOGRAM_SIZE, 0);

	(void) printf("\t\tBuckets with n entries:\n");
	dump_histogram(zs.zs_buckets_with_n_entries, ZAP_HISTOGRAM_SIZE, 0);
}

/*ARGSUSED*/
static void
dump_none(objset_t *os, uint64_t object, void *data, size_t size)
{
}

/*ARGSUSED*/
static void
dump_unknown(objset_t *os, uint64_t object, void *data, size_t size)
{
	(void) printf("\tUNKNOWN OBJECT TYPE\n");
}

/*ARGSUSED*/
static void
dump_uint8(objset_t *os, uint64_t object, void *data, size_t size)
{
}

/*ARGSUSED*/
static void
dump_uint64(objset_t *os, uint64_t object, void *data, size_t size)
{
	uint64_t *arr;
	uint64_t oursize;
	if (dump_opt['d'] < 6)
		return;

	if (data == NULL) {
		dmu_object_info_t doi;

		VERIFY0(dmu_object_info(os, object, &doi));
		size = doi.doi_max_offset;
		/*
		 * We cap the size at 1 mebibyte here to prevent
		 * allocation failures and nigh-infinite printing if the
		 * object is extremely large.
		 */
		oursize = MIN(size, 1 << 20);
		arr = kmem_alloc(oursize, KM_SLEEP);

		int err = dmu_read(os, object, 0, oursize, arr, 0);
		if (err != 0) {
			(void) printf("got error %u from dmu_read\n", err);
			kmem_free(arr, oursize);
			return;
		}
	} else {
		/*
		 * Even though the allocation is already done in this code path,
		 * we still cap the size to prevent excessive printing.
		 */
		oursize = MIN(size, 1 << 20);
		arr = data;
	}

	if (size == 0) {
		(void) printf("\t\t[]\n");
		return;
	}

	(void) printf("\t\t[%0llx", (u_longlong_t)arr[0]);
	for (size_t i = 1; i * sizeof (uint64_t) < oursize; i++) {
		if (i % 4 != 0)
			(void) printf(", %0llx", (u_longlong_t)arr[i]);
		else
			(void) printf(",\n\t\t%0llx", (u_longlong_t)arr[i]);
	}
	if (oursize != size)
		(void) printf(", ... ");
	(void) printf("]\n");

	if (data == NULL)
		kmem_free(arr, oursize);
}

/*ARGSUSED*/
static void
dump_zap(objset_t *os, uint64_t object, void *data, size_t size)
{
	zap_cursor_t zc;
	zap_attribute_t attr;
	void *prop;
	unsigned i;

	dump_zap_stats(os, object);
	(void) printf("\n");

	for (zap_cursor_init(&zc, os, object);
	    zap_cursor_retrieve(&zc, &attr) == 0;
	    zap_cursor_advance(&zc)) {
		(void) printf("\t\t%s = ", attr.za_name);
		if (attr.za_num_integers == 0) {
			(void) printf("\n");
			continue;
		}
		prop = umem_zalloc(attr.za_num_integers *
		    attr.za_integer_length, UMEM_NOFAIL);
		(void) zap_lookup(os, object, attr.za_name,
		    attr.za_integer_length, attr.za_num_integers, prop);
		if (attr.za_integer_length == 1) {
			if (strcmp(attr.za_name,
			    DSL_CRYPTO_KEY_MASTER_KEY) == 0 ||
			    strcmp(attr.za_name,
			    DSL_CRYPTO_KEY_HMAC_KEY) == 0 ||
			    strcmp(attr.za_name, DSL_CRYPTO_KEY_IV) == 0 ||
			    strcmp(attr.za_name, DSL_CRYPTO_KEY_MAC) == 0 ||
			    strcmp(attr.za_name, DMU_POOL_CHECKSUM_SALT) == 0) {
				uint8_t *u8 = prop;

				for (i = 0; i < attr.za_num_integers; i++) {
					(void) printf("%02x", u8[i]);
				}
			} else {
				(void) printf("%s", (char *)prop);
			}
		} else {
			for (i = 0; i < attr.za_num_integers; i++) {
				switch (attr.za_integer_length) {
				case 2:
					(void) printf("%u ",
					    ((uint16_t *)prop)[i]);
					break;
				case 4:
					(void) printf("%u ",
					    ((uint32_t *)prop)[i]);
					break;
				case 8:
					(void) printf("%lld ",
					    (u_longlong_t)((int64_t *)prop)[i]);
					break;
				}
			}
		}
		(void) printf("\n");
		umem_free(prop, attr.za_num_integers * attr.za_integer_length);
	}
	zap_cursor_fini(&zc);
}

static void
dump_bpobj(objset_t *os, uint64_t object, void *data, size_t size)
{
	bpobj_phys_t *bpop = data;
	uint64_t i;
	char bytes[32], comp[32], uncomp[32];

	/* make sure the output won't get truncated */
	CTASSERT(sizeof (bytes) >= NN_NUMBUF_SZ);
	CTASSERT(sizeof (comp) >= NN_NUMBUF_SZ);
	CTASSERT(sizeof (uncomp) >= NN_NUMBUF_SZ);

	if (bpop == NULL)
		return;

	zdb_nicenum(bpop->bpo_bytes, bytes, sizeof (bytes));
	zdb_nicenum(bpop->bpo_comp, comp, sizeof (comp));
	zdb_nicenum(bpop->bpo_uncomp, uncomp, sizeof (uncomp));

	(void) printf("\t\tnum_blkptrs = %llu\n",
	    (u_longlong_t)bpop->bpo_num_blkptrs);
	(void) printf("\t\tbytes = %s\n", bytes);
	if (size >= BPOBJ_SIZE_V1) {
		(void) printf("\t\tcomp = %s\n", comp);
		(void) printf("\t\tuncomp = %s\n", uncomp);
	}
	if (size >= BPOBJ_SIZE_V2) {
		(void) printf("\t\tsubobjs = %llu\n",
		    (u_longlong_t)bpop->bpo_subobjs);
		(void) printf("\t\tnum_subobjs = %llu\n",
		    (u_longlong_t)bpop->bpo_num_subobjs);
	}
	if (size >= sizeof (*bpop)) {
		(void) printf("\t\tnum_freed = %llu\n",
		    (u_longlong_t)bpop->bpo_num_freed);
	}

	if (dump_opt['d'] < 5)
		return;

	for (i = 0; i < bpop->bpo_num_blkptrs; i++) {
		char blkbuf[BP_SPRINTF_LEN];
		blkptr_t bp;

		int err = dmu_read(os, object,
		    i * sizeof (bp), sizeof (bp), &bp, 0);
		if (err != 0) {
			(void) printf("got error %u from dmu_read\n", err);
			break;
		}
		snprintf_blkptr_compact(blkbuf, sizeof (blkbuf), &bp,
		    BP_GET_FREE(&bp));
		(void) printf("\t%s\n", blkbuf);
	}
}

/* ARGSUSED */
static void
dump_bpobj_subobjs(objset_t *os, uint64_t object, void *data, size_t size)
{
	dmu_object_info_t doi;
	int64_t i;

	VERIFY0(dmu_object_info(os, object, &doi));
	uint64_t *subobjs = kmem_alloc(doi.doi_max_offset, KM_SLEEP);

	int err = dmu_read(os, object, 0, doi.doi_max_offset, subobjs, 0);
	if (err != 0) {
		(void) printf("got error %u from dmu_read\n", err);
		kmem_free(subobjs, doi.doi_max_offset);
		return;
	}

	int64_t last_nonzero = -1;
	for (i = 0; i < doi.doi_max_offset / 8; i++) {
		if (subobjs[i] != 0)
			last_nonzero = i;
	}

	for (i = 0; i <= last_nonzero; i++) {
		(void) printf("\t%llu\n", (u_longlong_t)subobjs[i]);
	}
	kmem_free(subobjs, doi.doi_max_offset);
}

/*ARGSUSED*/
static void
dump_ddt_zap(objset_t *os, uint64_t object, void *data, size_t size)
{
	dump_zap_stats(os, object);
	/* contents are printed elsewhere, properly decoded */
}

/*ARGSUSED*/
static void
dump_sa_attrs(objset_t *os, uint64_t object, void *data, size_t size)
{
	zap_cursor_t zc;
	zap_attribute_t attr;

	dump_zap_stats(os, object);
	(void) printf("\n");

	for (zap_cursor_init(&zc, os, object);
	    zap_cursor_retrieve(&zc, &attr) == 0;
	    zap_cursor_advance(&zc)) {
		(void) printf("\t\t%s = ", attr.za_name);
		if (attr.za_num_integers == 0) {
			(void) printf("\n");
			continue;
		}
		(void) printf(" %llx : [%d:%d:%d]\n",
		    (u_longlong_t)attr.za_first_integer,
		    (int)ATTR_LENGTH(attr.za_first_integer),
		    (int)ATTR_BSWAP(attr.za_first_integer),
		    (int)ATTR_NUM(attr.za_first_integer));
	}
	zap_cursor_fini(&zc);
}

/*ARGSUSED*/
static void
dump_sa_layouts(objset_t *os, uint64_t object, void *data, size_t size)
{
	zap_cursor_t zc;
	zap_attribute_t attr;
	uint16_t *layout_attrs;
	unsigned i;

	dump_zap_stats(os, object);
	(void) printf("\n");

	for (zap_cursor_init(&zc, os, object);
	    zap_cursor_retrieve(&zc, &attr) == 0;
	    zap_cursor_advance(&zc)) {
		(void) printf("\t\t%s = [", attr.za_name);
		if (attr.za_num_integers == 0) {
			(void) printf("\n");
			continue;
		}

		VERIFY(attr.za_integer_length == 2);
		layout_attrs = umem_zalloc(attr.za_num_integers *
		    attr.za_integer_length, UMEM_NOFAIL);

		VERIFY(zap_lookup(os, object, attr.za_name,
		    attr.za_integer_length,
		    attr.za_num_integers, layout_attrs) == 0);

		for (i = 0; i != attr.za_num_integers; i++)
			(void) printf(" %d ", (int)layout_attrs[i]);
		(void) printf("]\n");
		umem_free(layout_attrs,
		    attr.za_num_integers * attr.za_integer_length);
	}
	zap_cursor_fini(&zc);
}

/*ARGSUSED*/
static void
dump_zpldir(objset_t *os, uint64_t object, void *data, size_t size)
{
	zap_cursor_t zc;
	zap_attribute_t attr;
	const char *typenames[] = {
		/* 0 */ "not specified",
		/* 1 */ "FIFO",
		/* 2 */ "Character Device",
		/* 3 */ "3 (invalid)",
		/* 4 */ "Directory",
		/* 5 */ "5 (invalid)",
		/* 6 */ "Block Device",
		/* 7 */ "7 (invalid)",
		/* 8 */ "Regular File",
		/* 9 */ "9 (invalid)",
		/* 10 */ "Symbolic Link",
		/* 11 */ "11 (invalid)",
		/* 12 */ "Socket",
		/* 13 */ "Door",
		/* 14 */ "Event Port",
		/* 15 */ "15 (invalid)",
	};

	dump_zap_stats(os, object);
	(void) printf("\n");

	for (zap_cursor_init(&zc, os, object);
	    zap_cursor_retrieve(&zc, &attr) == 0;
	    zap_cursor_advance(&zc)) {
		(void) printf("\t\t%s = %lld (type: %s)\n",
		    attr.za_name, ZFS_DIRENT_OBJ(attr.za_first_integer),
		    typenames[ZFS_DIRENT_TYPE(attr.za_first_integer)]);
	}
	zap_cursor_fini(&zc);
}

static int
get_dtl_refcount(vdev_t *vd)
{
	int refcount = 0;

	if (vd->vdev_ops->vdev_op_leaf) {
		space_map_t *sm = vd->vdev_dtl_sm;

		if (sm != NULL &&
		    sm->sm_dbuf->db_size == sizeof (space_map_phys_t))
			return (1);
		return (0);
	}

	for (unsigned c = 0; c < vd->vdev_children; c++)
		refcount += get_dtl_refcount(vd->vdev_child[c]);
	return (refcount);
}

static int
get_metaslab_refcount(vdev_t *vd)
{
	int refcount = 0;

	if (vd->vdev_top == vd) {
		for (uint64_t m = 0; m < vd->vdev_ms_count; m++) {
			space_map_t *sm = vd->vdev_ms[m]->ms_sm;

			if (sm != NULL &&
			    sm->sm_dbuf->db_size == sizeof (space_map_phys_t))
				refcount++;
		}
	}
	for (unsigned c = 0; c < vd->vdev_children; c++)
		refcount += get_metaslab_refcount(vd->vdev_child[c]);

	return (refcount);
}

static int
get_obsolete_refcount(vdev_t *vd)
{
	uint64_t obsolete_sm_object;
	int refcount = 0;

	VERIFY0(vdev_obsolete_sm_object(vd, &obsolete_sm_object));
	if (vd->vdev_top == vd && obsolete_sm_object != 0) {
		dmu_object_info_t doi;
		VERIFY0(dmu_object_info(vd->vdev_spa->spa_meta_objset,
		    obsolete_sm_object, &doi));
		if (doi.doi_bonus_size == sizeof (space_map_phys_t)) {
			refcount++;
		}
	} else {
		ASSERT3P(vd->vdev_obsolete_sm, ==, NULL);
		ASSERT3U(obsolete_sm_object, ==, 0);
	}
	for (unsigned c = 0; c < vd->vdev_children; c++) {
		refcount += get_obsolete_refcount(vd->vdev_child[c]);
	}

	return (refcount);
}

static int
get_prev_obsolete_spacemap_refcount(spa_t *spa)
{
	uint64_t prev_obj =
	    spa->spa_condensing_indirect_phys.scip_prev_obsolete_sm_object;
	if (prev_obj != 0) {
		dmu_object_info_t doi;
		VERIFY0(dmu_object_info(spa->spa_meta_objset, prev_obj, &doi));
		if (doi.doi_bonus_size == sizeof (space_map_phys_t)) {
			return (1);
		}
	}
	return (0);
}

static int
get_checkpoint_refcount(vdev_t *vd)
{
	int refcount = 0;

	if (vd->vdev_top == vd && vd->vdev_top_zap != 0 &&
	    zap_contains(spa_meta_objset(vd->vdev_spa),
	    vd->vdev_top_zap, VDEV_TOP_ZAP_POOL_CHECKPOINT_SM) == 0)
		refcount++;

	for (uint64_t c = 0; c < vd->vdev_children; c++)
		refcount += get_checkpoint_refcount(vd->vdev_child[c]);

	return (refcount);
}

static int
get_log_spacemap_refcount(spa_t *spa)
{
	return (avl_numnodes(&spa->spa_sm_logs_by_txg));
}

static int
verify_spacemap_refcounts(spa_t *spa)
{
	uint64_t expected_refcount = 0;
	uint64_t actual_refcount;

	(void) feature_get_refcount(spa,
	    &spa_feature_table[SPA_FEATURE_SPACEMAP_HISTOGRAM],
	    &expected_refcount);
	actual_refcount = get_dtl_refcount(spa->spa_root_vdev);
	actual_refcount += get_metaslab_refcount(spa->spa_root_vdev);
	actual_refcount += get_obsolete_refcount(spa->spa_root_vdev);
	actual_refcount += get_prev_obsolete_spacemap_refcount(spa);
	actual_refcount += get_checkpoint_refcount(spa->spa_root_vdev);
	actual_refcount += get_log_spacemap_refcount(spa);

	if (expected_refcount != actual_refcount) {
		(void) printf("space map refcount mismatch: expected %lld != "
		    "actual %lld\n",
		    (longlong_t)expected_refcount,
		    (longlong_t)actual_refcount);
		return (2);
	}
	return (0);
}

static void
dump_spacemap(objset_t *os, space_map_t *sm)
{
	const char *ddata[] = { "ALLOC", "FREE", "CONDENSE", "INVALID",
	    "INVALID", "INVALID", "INVALID", "INVALID" };

	if (sm == NULL)
		return;

	(void) printf("space map object %llu:\n",
	    (longlong_t)sm->sm_object);
	(void) printf("  smp_length = 0x%llx\n",
	    (longlong_t)sm->sm_phys->smp_length);
	(void) printf("  smp_alloc = 0x%llx\n",
	    (longlong_t)sm->sm_phys->smp_alloc);

	if (dump_opt['d'] < 6 && dump_opt['m'] < 4)
		return;

	/*
	 * Print out the freelist entries in both encoded and decoded form.
	 */
	uint8_t mapshift = sm->sm_shift;
	int64_t alloc = 0;
	uint64_t word, entry_id = 0;
	for (uint64_t offset = 0; offset < space_map_length(sm);
	    offset += sizeof (word)) {

		VERIFY0(dmu_read(os, space_map_object(sm), offset,
		    sizeof (word), &word, DMU_READ_PREFETCH));

		if (sm_entry_is_debug(word)) {
			uint64_t de_txg = SM_DEBUG_TXG_DECODE(word);
			uint64_t de_sync_pass = SM_DEBUG_SYNCPASS_DECODE(word);
			if (de_txg == 0) {
				(void) printf(
				    "\t    [%6llu] PADDING\n",
				    (u_longlong_t)entry_id);
			} else {
				(void) printf(
				    "\t    [%6llu] %s: txg %llu pass %llu\n",
				    (u_longlong_t)entry_id,
				    ddata[SM_DEBUG_ACTION_DECODE(word)],
				    (u_longlong_t)de_txg,
				    (u_longlong_t)de_sync_pass);
			}
			entry_id++;
			continue;
		}

		uint8_t words;
		char entry_type;
		uint64_t entry_off, entry_run, entry_vdev = SM_NO_VDEVID;

		if (sm_entry_is_single_word(word)) {
			entry_type = (SM_TYPE_DECODE(word) == SM_ALLOC) ?
			    'A' : 'F';
			entry_off = (SM_OFFSET_DECODE(word) << mapshift) +
			    sm->sm_start;
			entry_run = SM_RUN_DECODE(word) << mapshift;
			words = 1;
		} else {
			/* it is a two-word entry so we read another word */
			ASSERT(sm_entry_is_double_word(word));

			uint64_t extra_word;
			offset += sizeof (extra_word);
			VERIFY0(dmu_read(os, space_map_object(sm), offset,
			    sizeof (extra_word), &extra_word,
			    DMU_READ_PREFETCH));

			ASSERT3U(offset, <=, space_map_length(sm));

			entry_run = SM2_RUN_DECODE(word) << mapshift;
			entry_vdev = SM2_VDEV_DECODE(word);
			entry_type = (SM2_TYPE_DECODE(extra_word) == SM_ALLOC) ?
			    'A' : 'F';
			entry_off = (SM2_OFFSET_DECODE(extra_word) <<
			    mapshift) + sm->sm_start;
			words = 2;
		}

		(void) printf("\t    [%6llu]    %c  range:"
		    " %010llx-%010llx  size: %06llx vdev: %06llu words: %u\n",
		    (u_longlong_t)entry_id,
		    entry_type, (u_longlong_t)entry_off,
		    (u_longlong_t)(entry_off + entry_run),
		    (u_longlong_t)entry_run,
		    (u_longlong_t)entry_vdev, words);

		if (entry_type == 'A')
			alloc += entry_run;
		else
			alloc -= entry_run;
		entry_id++;
	}
	if (alloc != space_map_allocated(sm)) {
		(void) printf("space_map_object alloc (%lld) INCONSISTENT "
		    "with space map summary (%lld)\n",
		    (longlong_t)space_map_allocated(sm), (longlong_t)alloc);
	}
}

static void
dump_metaslab_stats(metaslab_t *msp)
{
	char maxbuf[32];
	range_tree_t *rt = msp->ms_allocatable;
	zfs_btree_t *t = &msp->ms_allocatable_by_size;
	int free_pct = range_tree_space(rt) * 100 / msp->ms_size;

	/* max sure nicenum has enough space */
	CTASSERT(sizeof (maxbuf) >= NN_NUMBUF_SZ);

	zdb_nicenum(metaslab_largest_allocatable(msp), maxbuf, sizeof (maxbuf));

	(void) printf("\t %25s %10lu   %7s  %6s   %4s %4d%%\n",
	    "segments", zfs_btree_numnodes(t), "maxsize", maxbuf,
	    "freepct", free_pct);
	(void) printf("\tIn-memory histogram:\n");
	dump_histogram(rt->rt_histogram, RANGE_TREE_HISTOGRAM_SIZE, 0);
}

static void
dump_metaslab(metaslab_t *msp)
{
	vdev_t *vd = msp->ms_group->mg_vd;
	spa_t *spa = vd->vdev_spa;
	space_map_t *sm = msp->ms_sm;
	char freebuf[32];

	zdb_nicenum(msp->ms_size - space_map_allocated(sm), freebuf,
	    sizeof (freebuf));

	(void) printf(
	    "\tmetaslab %6llu   offset %12llx   spacemap %6llu   free    %5s\n",
	    (u_longlong_t)msp->ms_id, (u_longlong_t)msp->ms_start,
	    (u_longlong_t)space_map_object(sm), freebuf);

	if (dump_opt['m'] > 2 && !dump_opt['L']) {
		mutex_enter(&msp->ms_lock);
		VERIFY0(metaslab_load(msp));
		range_tree_stat_verify(msp->ms_allocatable);
		dump_metaslab_stats(msp);
		metaslab_unload(msp);
		mutex_exit(&msp->ms_lock);
	}

	if (dump_opt['m'] > 1 && sm != NULL &&
	    spa_feature_is_active(spa, SPA_FEATURE_SPACEMAP_HISTOGRAM)) {
		/*
		 * The space map histogram represents free space in chunks
		 * of sm_shift (i.e. bucket 0 refers to 2^sm_shift).
		 */
		(void) printf("\tOn-disk histogram:\t\tfragmentation %llu\n",
		    (u_longlong_t)msp->ms_fragmentation);
		dump_histogram(sm->sm_phys->smp_histogram,
		    SPACE_MAP_HISTOGRAM_SIZE, sm->sm_shift);
	}

	if (vd->vdev_ops == &vdev_draid_ops)
		ASSERT3U(msp->ms_size, <=, 1ULL << vd->vdev_ms_shift);
	else
		ASSERT3U(msp->ms_size, ==, 1ULL << vd->vdev_ms_shift);

	dump_spacemap(spa->spa_meta_objset, msp->ms_sm);

	if (spa_feature_is_active(spa, SPA_FEATURE_LOG_SPACEMAP)) {
		(void) printf("\tFlush data:\n\tunflushed txg=%llu\n\n",
		    (u_longlong_t)metaslab_unflushed_txg(msp));
	}
}

static void
print_vdev_metaslab_header(vdev_t *vd)
{
	vdev_alloc_bias_t alloc_bias = vd->vdev_alloc_bias;
	const char *bias_str = "";
	if (alloc_bias == VDEV_BIAS_LOG || vd->vdev_islog) {
		bias_str = VDEV_ALLOC_BIAS_LOG;
	} else if (alloc_bias == VDEV_BIAS_SPECIAL) {
		bias_str = VDEV_ALLOC_BIAS_SPECIAL;
	} else if (alloc_bias == VDEV_BIAS_DEDUP) {
		bias_str = VDEV_ALLOC_BIAS_DEDUP;
	}

	uint64_t ms_flush_data_obj = 0;
	if (vd->vdev_top_zap != 0) {
		int error = zap_lookup(spa_meta_objset(vd->vdev_spa),
		    vd->vdev_top_zap, VDEV_TOP_ZAP_MS_UNFLUSHED_PHYS_TXGS,
		    sizeof (uint64_t), 1, &ms_flush_data_obj);
		if (error != ENOENT) {
			ASSERT0(error);
		}
	}

	(void) printf("\tvdev %10llu   %s",
	    (u_longlong_t)vd->vdev_id, bias_str);

	if (ms_flush_data_obj != 0) {
		(void) printf("   ms_unflushed_phys object %llu",
		    (u_longlong_t)ms_flush_data_obj);
	}

	(void) printf("\n\t%-10s%5llu   %-19s   %-15s   %-12s\n",
	    "metaslabs", (u_longlong_t)vd->vdev_ms_count,
	    "offset", "spacemap", "free");
	(void) printf("\t%15s   %19s   %15s   %12s\n",
	    "---------------", "-------------------",
	    "---------------", "------------");
}

static void
dump_metaslab_groups(spa_t *spa)
{
	vdev_t *rvd = spa->spa_root_vdev;
	metaslab_class_t *mc = spa_normal_class(spa);
	uint64_t fragmentation;

	metaslab_class_histogram_verify(mc);

	for (unsigned c = 0; c < rvd->vdev_children; c++) {
		vdev_t *tvd = rvd->vdev_child[c];
		metaslab_group_t *mg = tvd->vdev_mg;

		if (mg == NULL || mg->mg_class != mc)
			continue;

		metaslab_group_histogram_verify(mg);
		mg->mg_fragmentation = metaslab_group_fragmentation(mg);

		(void) printf("\tvdev %10llu\t\tmetaslabs%5llu\t\t"
		    "fragmentation",
		    (u_longlong_t)tvd->vdev_id,
		    (u_longlong_t)tvd->vdev_ms_count);
		if (mg->mg_fragmentation == ZFS_FRAG_INVALID) {
			(void) printf("%3s\n", "-");
		} else {
			(void) printf("%3llu%%\n",
			    (u_longlong_t)mg->mg_fragmentation);
		}
		dump_histogram(mg->mg_histogram, RANGE_TREE_HISTOGRAM_SIZE, 0);
	}

	(void) printf("\tpool %s\tfragmentation", spa_name(spa));
	fragmentation = metaslab_class_fragmentation(mc);
	if (fragmentation == ZFS_FRAG_INVALID)
		(void) printf("\t%3s\n", "-");
	else
		(void) printf("\t%3llu%%\n", (u_longlong_t)fragmentation);
	dump_histogram(mc->mc_histogram, RANGE_TREE_HISTOGRAM_SIZE, 0);
}

static void
print_vdev_indirect(vdev_t *vd)
{
	vdev_indirect_config_t *vic = &vd->vdev_indirect_config;
	vdev_indirect_mapping_t *vim = vd->vdev_indirect_mapping;
	vdev_indirect_births_t *vib = vd->vdev_indirect_births;

	if (vim == NULL) {
		ASSERT3P(vib, ==, NULL);
		return;
	}

	ASSERT3U(vdev_indirect_mapping_object(vim), ==,
	    vic->vic_mapping_object);
	ASSERT3U(vdev_indirect_births_object(vib), ==,
	    vic->vic_births_object);

	(void) printf("indirect births obj %llu:\n",
	    (longlong_t)vic->vic_births_object);
	(void) printf("    vib_count = %llu\n",
	    (longlong_t)vdev_indirect_births_count(vib));
	for (uint64_t i = 0; i < vdev_indirect_births_count(vib); i++) {
		vdev_indirect_birth_entry_phys_t *cur_vibe =
		    &vib->vib_entries[i];
		(void) printf("\toffset %llx -> txg %llu\n",
		    (longlong_t)cur_vibe->vibe_offset,
		    (longlong_t)cur_vibe->vibe_phys_birth_txg);
	}
	(void) printf("\n");

	(void) printf("indirect mapping obj %llu:\n",
	    (longlong_t)vic->vic_mapping_object);
	(void) printf("    vim_max_offset = 0x%llx\n",
	    (longlong_t)vdev_indirect_mapping_max_offset(vim));
	(void) printf("    vim_bytes_mapped = 0x%llx\n",
	    (longlong_t)vdev_indirect_mapping_bytes_mapped(vim));
	(void) printf("    vim_count = %llu\n",
	    (longlong_t)vdev_indirect_mapping_num_entries(vim));

	if (dump_opt['d'] <= 5 && dump_opt['m'] <= 3)
		return;

	uint32_t *counts = vdev_indirect_mapping_load_obsolete_counts(vim);

	for (uint64_t i = 0; i < vdev_indirect_mapping_num_entries(vim); i++) {
		vdev_indirect_mapping_entry_phys_t *vimep =
		    &vim->vim_entries[i];
		(void) printf("\t<%llx:%llx:%llx> -> "
		    "<%llx:%llx:%llx> (%x obsolete)\n",
		    (longlong_t)vd->vdev_id,
		    (longlong_t)DVA_MAPPING_GET_SRC_OFFSET(vimep),
		    (longlong_t)DVA_GET_ASIZE(&vimep->vimep_dst),
		    (longlong_t)DVA_GET_VDEV(&vimep->vimep_dst),
		    (longlong_t)DVA_GET_OFFSET(&vimep->vimep_dst),
		    (longlong_t)DVA_GET_ASIZE(&vimep->vimep_dst),
		    counts[i]);
	}
	(void) printf("\n");

	uint64_t obsolete_sm_object;
	VERIFY0(vdev_obsolete_sm_object(vd, &obsolete_sm_object));
	if (obsolete_sm_object != 0) {
		objset_t *mos = vd->vdev_spa->spa_meta_objset;
		(void) printf("obsolete space map object %llu:\n",
		    (u_longlong_t)obsolete_sm_object);
		ASSERT(vd->vdev_obsolete_sm != NULL);
		ASSERT3U(space_map_object(vd->vdev_obsolete_sm), ==,
		    obsolete_sm_object);
		dump_spacemap(mos, vd->vdev_obsolete_sm);
		(void) printf("\n");
	}
}

static void
dump_metaslabs(spa_t *spa)
{
	vdev_t *vd, *rvd = spa->spa_root_vdev;
	uint64_t m, c = 0, children = rvd->vdev_children;

	(void) printf("\nMetaslabs:\n");

	if (!dump_opt['d'] && zopt_metaslab_args > 0) {
		c = zopt_metaslab[0];

		if (c >= children)
			(void) fatal("bad vdev id: %llu", (u_longlong_t)c);

		if (zopt_metaslab_args > 1) {
			vd = rvd->vdev_child[c];
			print_vdev_metaslab_header(vd);

			for (m = 1; m < zopt_metaslab_args; m++) {
				if (zopt_metaslab[m] < vd->vdev_ms_count)
					dump_metaslab(
					    vd->vdev_ms[zopt_metaslab[m]]);
				else
					(void) fprintf(stderr, "bad metaslab "
					    "number %llu\n",
					    (u_longlong_t)zopt_metaslab[m]);
			}
			(void) printf("\n");
			return;
		}
		children = c + 1;
	}
	for (; c < children; c++) {
		vd = rvd->vdev_child[c];
		print_vdev_metaslab_header(vd);

		print_vdev_indirect(vd);

		for (m = 0; m < vd->vdev_ms_count; m++)
			dump_metaslab(vd->vdev_ms[m]);
		(void) printf("\n");
	}
}

static void
dump_log_spacemaps(spa_t *spa)
{
	if (!spa_feature_is_active(spa, SPA_FEATURE_LOG_SPACEMAP))
		return;

	(void) printf("\nLog Space Maps in Pool:\n");
	for (spa_log_sm_t *sls = avl_first(&spa->spa_sm_logs_by_txg);
	    sls; sls = AVL_NEXT(&spa->spa_sm_logs_by_txg, sls)) {
		space_map_t *sm = NULL;
		VERIFY0(space_map_open(&sm, spa_meta_objset(spa),
		    sls->sls_sm_obj, 0, UINT64_MAX, SPA_MINBLOCKSHIFT));

		(void) printf("Log Spacemap object %llu txg %llu\n",
		    (u_longlong_t)sls->sls_sm_obj, (u_longlong_t)sls->sls_txg);
		dump_spacemap(spa->spa_meta_objset, sm);
		space_map_close(sm);
	}
	(void) printf("\n");
}

static void
dump_dde(const ddt_t *ddt, const ddt_entry_t *dde, uint64_t index)
{
	const ddt_phys_t *ddp = dde->dde_phys;
	const ddt_key_t *ddk = &dde->dde_key;
	const char *types[4] = { "ditto", "single", "double", "triple" };
	char blkbuf[BP_SPRINTF_LEN];
	blkptr_t blk;
	int p;

	for (p = 0; p < DDT_PHYS_TYPES; p++, ddp++) {
		if (ddp->ddp_phys_birth == 0)
			continue;
		ddt_bp_create(ddt->ddt_checksum, ddk, ddp, &blk);
		snprintf_blkptr(blkbuf, sizeof (blkbuf), &blk);
		(void) printf("index %llx refcnt %llu %s %s\n",
		    (u_longlong_t)index, (u_longlong_t)ddp->ddp_refcnt,
		    types[p], blkbuf);
	}
}

static void
dump_dedup_ratio(const ddt_stat_t *dds)
{
	double rL, rP, rD, D, dedup, compress, copies;

	if (dds->dds_blocks == 0)
		return;

	rL = (double)dds->dds_ref_lsize;
	rP = (double)dds->dds_ref_psize;
	rD = (double)dds->dds_ref_dsize;
	D = (double)dds->dds_dsize;

	dedup = rD / D;
	compress = rL / rP;
	copies = rD / rP;

	(void) printf("dedup = %.2f, compress = %.2f, copies = %.2f, "
	    "dedup * compress / copies = %.2f\n\n",
	    dedup, compress, copies, dedup * compress / copies);
}

static void
dump_ddt(ddt_t *ddt, enum ddt_type type, enum ddt_class class)
{
	char name[DDT_NAMELEN];
	ddt_entry_t dde;
	uint64_t walk = 0;
	dmu_object_info_t doi;
	uint64_t count, dspace, mspace;
	int error;

	error = ddt_object_info(ddt, type, class, &doi);

	if (error == ENOENT)
		return;
	ASSERT(error == 0);

	error = ddt_object_count(ddt, type, class, &count);
	ASSERT(error == 0);
	if (count == 0)
		return;

	dspace = doi.doi_physical_blocks_512 << 9;
	mspace = doi.doi_fill_count * doi.doi_data_block_size;

	ddt_object_name(ddt, type, class, name);

	(void) printf("%s: %llu entries, size %llu on disk, %llu in core\n",
	    name,
	    (u_longlong_t)count,
	    (u_longlong_t)(dspace / count),
	    (u_longlong_t)(mspace / count));

	if (dump_opt['D'] < 3)
		return;

	zpool_dump_ddt(NULL, &ddt->ddt_histogram[type][class]);

	if (dump_opt['D'] < 4)
		return;

	if (dump_opt['D'] < 5 && class == DDT_CLASS_UNIQUE)
		return;

	(void) printf("%s contents:\n\n", name);

	while ((error = ddt_object_walk(ddt, type, class, &walk, &dde)) == 0)
		dump_dde(ddt, &dde, walk);

	ASSERT3U(error, ==, ENOENT);

	(void) printf("\n");
}

static void
dump_all_ddts(spa_t *spa)
{
	ddt_histogram_t ddh_total;
	ddt_stat_t dds_total;

	bzero(&ddh_total, sizeof (ddh_total));
	bzero(&dds_total, sizeof (dds_total));

	for (enum zio_checksum c = 0; c < ZIO_CHECKSUM_FUNCTIONS; c++) {
		ddt_t *ddt = spa->spa_ddt[c];
		for (enum ddt_type type = 0; type < DDT_TYPES; type++) {
			for (enum ddt_class class = 0; class < DDT_CLASSES;
			    class++) {
				dump_ddt(ddt, type, class);
			}
		}
	}

	ddt_get_dedup_stats(spa, &dds_total);

	if (dds_total.dds_blocks == 0) {
		(void) printf("All DDTs are empty\n");
		return;
	}

	(void) printf("\n");

	if (dump_opt['D'] > 1) {
		(void) printf("DDT histogram (aggregated over all DDTs):\n");
		ddt_get_dedup_histogram(spa, &ddh_total);
		zpool_dump_ddt(&dds_total, &ddh_total);
	}

	dump_dedup_ratio(&dds_total);
}

static void
dump_dtl_seg(void *arg, uint64_t start, uint64_t size)
{
	char *prefix = arg;

	(void) printf("%s [%llu,%llu) length %llu\n",
	    prefix,
	    (u_longlong_t)start,
	    (u_longlong_t)(start + size),
	    (u_longlong_t)(size));
}

static void
dump_dtl(vdev_t *vd, int indent)
{
	spa_t *spa = vd->vdev_spa;
	boolean_t required;
	const char *name[DTL_TYPES] = { "missing", "partial", "scrub",
		"outage" };
	char prefix[256];

	spa_vdev_state_enter(spa, SCL_NONE);
	required = vdev_dtl_required(vd);
	(void) spa_vdev_state_exit(spa, NULL, 0);

	if (indent == 0)
		(void) printf("\nDirty time logs:\n\n");

	(void) printf("\t%*s%s [%s]\n", indent, "",
	    vd->vdev_path ? vd->vdev_path :
	    vd->vdev_parent ? vd->vdev_ops->vdev_op_type : spa_name(spa),
	    required ? "DTL-required" : "DTL-expendable");

	for (int t = 0; t < DTL_TYPES; t++) {
		range_tree_t *rt = vd->vdev_dtl[t];
		if (range_tree_space(rt) == 0)
			continue;
		(void) snprintf(prefix, sizeof (prefix), "\t%*s%s",
		    indent + 2, "", name[t]);
		range_tree_walk(rt, dump_dtl_seg, prefix);
		if (dump_opt['d'] > 5 && vd->vdev_children == 0)
			dump_spacemap(spa->spa_meta_objset,
			    vd->vdev_dtl_sm);
	}

	for (unsigned c = 0; c < vd->vdev_children; c++)
		dump_dtl(vd->vdev_child[c], indent + 4);
}

static void
dump_history(spa_t *spa)
{
	nvlist_t **events = NULL;
	char *buf;
	uint64_t resid, len, off = 0;
	uint_t num = 0;
	int error;
	time_t tsec;
	struct tm t;
	char tbuf[30];
	char internalstr[MAXPATHLEN];

	if ((buf = malloc(SPA_OLD_MAXBLOCKSIZE)) == NULL) {
		(void) fprintf(stderr, "%s: unable to allocate I/O buffer\n",
		    __func__);
		return;
	}

	do {
		len = SPA_OLD_MAXBLOCKSIZE;

		if ((error = spa_history_get(spa, &off, &len, buf)) != 0) {
			(void) fprintf(stderr, "Unable to read history: "
			    "error %d\n", error);
			free(buf);
			return;
		}

		if (zpool_history_unpack(buf, len, &resid, &events, &num) != 0)
			break;

		off -= resid;
	} while (len != 0);

	(void) printf("\nHistory:\n");
	for (unsigned i = 0; i < num; i++) {
		uint64_t time, txg, ievent;
		char *cmd, *intstr;
		boolean_t printed = B_FALSE;

		if (nvlist_lookup_uint64(events[i], ZPOOL_HIST_TIME,
		    &time) != 0)
			goto next;
		if (nvlist_lookup_string(events[i], ZPOOL_HIST_CMD,
		    &cmd) != 0) {
			if (nvlist_lookup_uint64(events[i],
			    ZPOOL_HIST_INT_EVENT, &ievent) != 0)
				goto next;
			verify(nvlist_lookup_uint64(events[i],
			    ZPOOL_HIST_TXG, &txg) == 0);
			verify(nvlist_lookup_string(events[i],
			    ZPOOL_HIST_INT_STR, &intstr) == 0);
			if (ievent >= ZFS_NUM_LEGACY_HISTORY_EVENTS)
				goto next;

			(void) snprintf(internalstr,
			    sizeof (internalstr),
			    "[internal %s txg:%lld] %s",
			    zfs_history_event_names[ievent],
			    (longlong_t)txg, intstr);
			cmd = internalstr;
		}
		tsec = time;
		(void) localtime_r(&tsec, &t);
		(void) strftime(tbuf, sizeof (tbuf), "%F.%T", &t);
		(void) printf("%s %s\n", tbuf, cmd);
		printed = B_TRUE;

next:
		if (dump_opt['h'] > 1) {
			if (!printed)
				(void) printf("unrecognized record:\n");
			dump_nvlist(events[i], 2);
		}
	}
	free(buf);
}

/*ARGSUSED*/
static void
dump_dnode(objset_t *os, uint64_t object, void *data, size_t size)
{
}

static uint64_t
blkid2offset(const dnode_phys_t *dnp, const blkptr_t *bp,
    const zbookmark_phys_t *zb)
{
	if (dnp == NULL) {
		ASSERT(zb->zb_level < 0);
		if (zb->zb_object == 0)
			return (zb->zb_blkid);
		return (zb->zb_blkid * BP_GET_LSIZE(bp));
	}

	ASSERT(zb->zb_level >= 0);

	return ((zb->zb_blkid <<
	    (zb->zb_level * (dnp->dn_indblkshift - SPA_BLKPTRSHIFT))) *
	    dnp->dn_datablkszsec << SPA_MINBLOCKSHIFT);
}

static void
snprintf_zstd_header(spa_t *spa, char *blkbuf, size_t buflen,
    const blkptr_t *bp)
{
	abd_t *pabd;
	void *buf;
	zio_t *zio;
	zfs_zstdhdr_t zstd_hdr;
	int error;

	if (BP_GET_COMPRESS(bp) != ZIO_COMPRESS_ZSTD)
		return;

	if (BP_IS_HOLE(bp))
		return;

	if (BP_IS_EMBEDDED(bp)) {
		buf = malloc(SPA_MAXBLOCKSIZE);
		if (buf == NULL) {
			(void) fprintf(stderr, "out of memory\n");
			exit(1);
		}
		decode_embedded_bp_compressed(bp, buf);
		memcpy(&zstd_hdr, buf, sizeof (zstd_hdr));
		free(buf);
		zstd_hdr.c_len = BE_32(zstd_hdr.c_len);
		zstd_hdr.raw_version_level = BE_32(zstd_hdr.raw_version_level);
		(void) snprintf(blkbuf + strlen(blkbuf),
		    buflen - strlen(blkbuf),
		    " ZSTD:size=%u:version=%u:level=%u:EMBEDDED",
		    zstd_hdr.c_len, zstd_hdr.version, zstd_hdr.level);
		return;
	}

	pabd = abd_alloc_for_io(SPA_MAXBLOCKSIZE, B_FALSE);
	zio = zio_root(spa, NULL, NULL, 0);

	/* Decrypt but don't decompress so we can read the compression header */
	zio_nowait(zio_read(zio, spa, bp, pabd, BP_GET_PSIZE(bp), NULL, NULL,
	    ZIO_PRIORITY_SYNC_READ, ZIO_FLAG_CANFAIL | ZIO_FLAG_RAW_COMPRESS,
	    NULL));
	error = zio_wait(zio);
	if (error) {
		(void) fprintf(stderr, "read failed: %d\n", error);
		return;
	}
	buf = abd_borrow_buf_copy(pabd, BP_GET_LSIZE(bp));
	memcpy(&zstd_hdr, buf, sizeof (zstd_hdr));
	zstd_hdr.c_len = BE_32(zstd_hdr.c_len);
	zstd_hdr.raw_version_level = BE_32(zstd_hdr.raw_version_level);

	(void) snprintf(blkbuf + strlen(blkbuf),
	    buflen - strlen(blkbuf),
	    " ZSTD:size=%u:version=%u:level=%u:NORMAL",
	    zstd_hdr.c_len, zstd_hdr.version, zstd_hdr.level);

	abd_return_buf_copy(pabd, buf, BP_GET_LSIZE(bp));
}

static void
snprintf_blkptr_compact(char *blkbuf, size_t buflen, const blkptr_t *bp,
    boolean_t bp_freed)
{
	const dva_t *dva = bp->blk_dva;
	int ndvas = dump_opt['d'] > 5 ? BP_GET_NDVAS(bp) : 1;
	int i;

	if (dump_opt['b'] >= 6) {
		snprintf_blkptr(blkbuf, buflen, bp);
		if (bp_freed) {
			(void) snprintf(blkbuf + strlen(blkbuf),
			    buflen - strlen(blkbuf), " %s", "FREE");
		}
		return;
	}

	if (BP_IS_EMBEDDED(bp)) {
		(void) sprintf(blkbuf,
		    "EMBEDDED et=%u %llxL/%llxP B=%llu",
		    (int)BPE_GET_ETYPE(bp),
		    (u_longlong_t)BPE_GET_LSIZE(bp),
		    (u_longlong_t)BPE_GET_PSIZE(bp),
		    (u_longlong_t)bp->blk_birth);
		return;
	}

	blkbuf[0] = '\0';

	for (i = 0; i < ndvas; i++)
		(void) snprintf(blkbuf + strlen(blkbuf),
		    buflen - strlen(blkbuf), "%llu:%llx:%llx ",
		    (u_longlong_t)DVA_GET_VDEV(&dva[i]),
		    (u_longlong_t)DVA_GET_OFFSET(&dva[i]),
		    (u_longlong_t)DVA_GET_ASIZE(&dva[i]));

	if (BP_IS_HOLE(bp)) {
		(void) snprintf(blkbuf + strlen(blkbuf),
		    buflen - strlen(blkbuf),
		    "%llxL B=%llu",
		    (u_longlong_t)BP_GET_LSIZE(bp),
		    (u_longlong_t)bp->blk_birth);
	} else {
		(void) snprintf(blkbuf + strlen(blkbuf),
		    buflen - strlen(blkbuf),
		    "%llxL/%llxP F=%llu B=%llu/%llu",
		    (u_longlong_t)BP_GET_LSIZE(bp),
		    (u_longlong_t)BP_GET_PSIZE(bp),
		    (u_longlong_t)BP_GET_FILL(bp),
		    (u_longlong_t)bp->blk_birth,
		    (u_longlong_t)BP_PHYSICAL_BIRTH(bp));
		if (bp_freed)
			(void) snprintf(blkbuf + strlen(blkbuf),
			    buflen - strlen(blkbuf), " %s", "FREE");
		(void) snprintf(blkbuf + strlen(blkbuf),
		    buflen - strlen(blkbuf), " cksum=%llx:%llx:%llx:%llx",
		    (u_longlong_t)bp->blk_cksum.zc_word[0],
		    (u_longlong_t)bp->blk_cksum.zc_word[1],
		    (u_longlong_t)bp->blk_cksum.zc_word[2],
		    (u_longlong_t)bp->blk_cksum.zc_word[3]);
	}
}

static void
print_indirect(spa_t *spa, blkptr_t *bp, const zbookmark_phys_t *zb,
    const dnode_phys_t *dnp)
{
	char blkbuf[BP_SPRINTF_LEN];
	int l;

	if (!BP_IS_EMBEDDED(bp)) {
		ASSERT3U(BP_GET_TYPE(bp), ==, dnp->dn_type);
		ASSERT3U(BP_GET_LEVEL(bp), ==, zb->zb_level);
	}

	(void) printf("%16llx ", (u_longlong_t)blkid2offset(dnp, bp, zb));

	ASSERT(zb->zb_level >= 0);

	for (l = dnp->dn_nlevels - 1; l >= -1; l--) {
		if (l == zb->zb_level) {
			(void) printf("L%llx", (u_longlong_t)zb->zb_level);
		} else {
			(void) printf(" ");
		}
	}

	snprintf_blkptr_compact(blkbuf, sizeof (blkbuf), bp, B_FALSE);
	if (dump_opt['Z'] && BP_GET_COMPRESS(bp) == ZIO_COMPRESS_ZSTD)
		snprintf_zstd_header(spa, blkbuf, sizeof (blkbuf), bp);
	(void) printf("%s\n", blkbuf);
}

static int
visit_indirect(spa_t *spa, const dnode_phys_t *dnp,
    blkptr_t *bp, const zbookmark_phys_t *zb)
{
	int err = 0;

	if (bp->blk_birth == 0)
		return (0);

	print_indirect(spa, bp, zb, dnp);

	if (BP_GET_LEVEL(bp) > 0 && !BP_IS_HOLE(bp)) {
		arc_flags_t flags = ARC_FLAG_WAIT;
		int i;
		blkptr_t *cbp;
		int epb = BP_GET_LSIZE(bp) >> SPA_BLKPTRSHIFT;
		arc_buf_t *buf;
		uint64_t fill = 0;
		ASSERT(!BP_IS_REDACTED(bp));

		err = arc_read(NULL, spa, bp, arc_getbuf_func, &buf,
		    ZIO_PRIORITY_ASYNC_READ, ZIO_FLAG_CANFAIL, &flags, zb);
		if (err)
			return (err);
		ASSERT(buf->b_data);

		/* recursively visit blocks below this */
		cbp = buf->b_data;
		for (i = 0; i < epb; i++, cbp++) {
			zbookmark_phys_t czb;

			SET_BOOKMARK(&czb, zb->zb_objset, zb->zb_object,
			    zb->zb_level - 1,
			    zb->zb_blkid * epb + i);
			err = visit_indirect(spa, dnp, cbp, &czb);
			if (err)
				break;
			fill += BP_GET_FILL(cbp);
		}
		if (!err)
			ASSERT3U(fill, ==, BP_GET_FILL(bp));
		arc_buf_destroy(buf, &buf);
	}

	return (err);
}

/*ARGSUSED*/
static void
dump_indirect(dnode_t *dn)
{
	dnode_phys_t *dnp = dn->dn_phys;
	int j;
	zbookmark_phys_t czb;

	(void) printf("Indirect blocks:\n");

	SET_BOOKMARK(&czb, dmu_objset_id(dn->dn_objset),
	    dn->dn_object, dnp->dn_nlevels - 1, 0);
	for (j = 0; j < dnp->dn_nblkptr; j++) {
		czb.zb_blkid = j;
		(void) visit_indirect(dmu_objset_spa(dn->dn_objset), dnp,
		    &dnp->dn_blkptr[j], &czb);
	}

	(void) printf("\n");
}

/*ARGSUSED*/
static void
dump_dsl_dir(objset_t *os, uint64_t object, void *data, size_t size)
{
	dsl_dir_phys_t *dd = data;
	time_t crtime;
	char nice[32];

	/* make sure nicenum has enough space */
	CTASSERT(sizeof (nice) >= NN_NUMBUF_SZ);

	if (dd == NULL)
		return;

	ASSERT3U(size, >=, sizeof (dsl_dir_phys_t));

	crtime = dd->dd_creation_time;
	(void) printf("\t\tcreation_time = %s", ctime(&crtime));
	(void) printf("\t\thead_dataset_obj = %llu\n",
	    (u_longlong_t)dd->dd_head_dataset_obj);
	(void) printf("\t\tparent_dir_obj = %llu\n",
	    (u_longlong_t)dd->dd_parent_obj);
	(void) printf("\t\torigin_obj = %llu\n",
	    (u_longlong_t)dd->dd_origin_obj);
	(void) printf("\t\tchild_dir_zapobj = %llu\n",
	    (u_longlong_t)dd->dd_child_dir_zapobj);
	zdb_nicenum(dd->dd_used_bytes, nice, sizeof (nice));
	(void) printf("\t\tused_bytes = %s\n", nice);
	zdb_nicenum(dd->dd_compressed_bytes, nice, sizeof (nice));
	(void) printf("\t\tcompressed_bytes = %s\n", nice);
	zdb_nicenum(dd->dd_uncompressed_bytes, nice, sizeof (nice));
	(void) printf("\t\tuncompressed_bytes = %s\n", nice);
	zdb_nicenum(dd->dd_quota, nice, sizeof (nice));
	(void) printf("\t\tquota = %s\n", nice);
	zdb_nicenum(dd->dd_reserved, nice, sizeof (nice));
	(void) printf("\t\treserved = %s\n", nice);
	(void) printf("\t\tprops_zapobj = %llu\n",
	    (u_longlong_t)dd->dd_props_zapobj);
	(void) printf("\t\tdeleg_zapobj = %llu\n",
	    (u_longlong_t)dd->dd_deleg_zapobj);
	(void) printf("\t\tflags = %llx\n",
	    (u_longlong_t)dd->dd_flags);

#define	DO(which) \
	zdb_nicenum(dd->dd_used_breakdown[DD_USED_ ## which], nice, \
	    sizeof (nice)); \
	(void) printf("\t\tused_breakdown[" #which "] = %s\n", nice)
	DO(HEAD);
	DO(SNAP);
	DO(CHILD);
	DO(CHILD_RSRV);
	DO(REFRSRV);
#undef DO
	(void) printf("\t\tclones = %llu\n",
	    (u_longlong_t)dd->dd_clones);
}

/*ARGSUSED*/
static void
dump_dsl_dataset(objset_t *os, uint64_t object, void *data, size_t size)
{
	dsl_dataset_phys_t *ds = data;
	time_t crtime;
	char used[32], compressed[32], uncompressed[32], unique[32];
	char blkbuf[BP_SPRINTF_LEN];

	/* make sure nicenum has enough space */
	CTASSERT(sizeof (used) >= NN_NUMBUF_SZ);
	CTASSERT(sizeof (compressed) >= NN_NUMBUF_SZ);
	CTASSERT(sizeof (uncompressed) >= NN_NUMBUF_SZ);
	CTASSERT(sizeof (unique) >= NN_NUMBUF_SZ);

	if (ds == NULL)
		return;

	ASSERT(size == sizeof (*ds));
	crtime = ds->ds_creation_time;
	zdb_nicenum(ds->ds_referenced_bytes, used, sizeof (used));
	zdb_nicenum(ds->ds_compressed_bytes, compressed, sizeof (compressed));
	zdb_nicenum(ds->ds_uncompressed_bytes, uncompressed,
	    sizeof (uncompressed));
	zdb_nicenum(ds->ds_unique_bytes, unique, sizeof (unique));
	snprintf_blkptr(blkbuf, sizeof (blkbuf), &ds->ds_bp);

	(void) printf("\t\tdir_obj = %llu\n",
	    (u_longlong_t)ds->ds_dir_obj);
	(void) printf("\t\tprev_snap_obj = %llu\n",
	    (u_longlong_t)ds->ds_prev_snap_obj);
	(void) printf("\t\tprev_snap_txg = %llu\n",
	    (u_longlong_t)ds->ds_prev_snap_txg);
	(void) printf("\t\tnext_snap_obj = %llu\n",
	    (u_longlong_t)ds->ds_next_snap_obj);
	(void) printf("\t\tsnapnames_zapobj = %llu\n",
	    (u_longlong_t)ds->ds_snapnames_zapobj);
	(void) printf("\t\tnum_children = %llu\n",
	    (u_longlong_t)ds->ds_num_children);
	(void) printf("\t\tuserrefs_obj = %llu\n",
	    (u_longlong_t)ds->ds_userrefs_obj);
	(void) printf("\t\tcreation_time = %s", ctime(&crtime));
	(void) printf("\t\tcreation_txg = %llu\n",
	    (u_longlong_t)ds->ds_creation_txg);
	(void) printf("\t\tdeadlist_obj = %llu\n",
	    (u_longlong_t)ds->ds_deadlist_obj);
	(void) printf("\t\tused_bytes = %s\n", used);
	(void) printf("\t\tcompressed_bytes = %s\n", compressed);
	(void) printf("\t\tuncompressed_bytes = %s\n", uncompressed);
	(void) printf("\t\tunique = %s\n", unique);
	(void) printf("\t\tfsid_guid = %llu\n",
	    (u_longlong_t)ds->ds_fsid_guid);
	(void) printf("\t\tguid = %llu\n",
	    (u_longlong_t)ds->ds_guid);
	(void) printf("\t\tflags = %llx\n",
	    (u_longlong_t)ds->ds_flags);
	(void) printf("\t\tnext_clones_obj = %llu\n",
	    (u_longlong_t)ds->ds_next_clones_obj);
	(void) printf("\t\tprops_obj = %llu\n",
	    (u_longlong_t)ds->ds_props_obj);
	(void) printf("\t\tbp = %s\n", blkbuf);
}

/* ARGSUSED */
static int
dump_bptree_cb(void *arg, const blkptr_t *bp, dmu_tx_t *tx)
{
	char blkbuf[BP_SPRINTF_LEN];

	if (bp->blk_birth != 0) {
		snprintf_blkptr(blkbuf, sizeof (blkbuf), bp);
		(void) printf("\t%s\n", blkbuf);
	}
	return (0);
}

static void
dump_bptree(objset_t *os, uint64_t obj, const char *name)
{
	char bytes[32];
	bptree_phys_t *bt;
	dmu_buf_t *db;

	/* make sure nicenum has enough space */
	CTASSERT(sizeof (bytes) >= NN_NUMBUF_SZ);

	if (dump_opt['d'] < 3)
		return;

	VERIFY3U(0, ==, dmu_bonus_hold(os, obj, FTAG, &db));
	bt = db->db_data;
	zdb_nicenum(bt->bt_bytes, bytes, sizeof (bytes));
	(void) printf("\n    %s: %llu datasets, %s\n",
	    name, (unsigned long long)(bt->bt_end - bt->bt_begin), bytes);
	dmu_buf_rele(db, FTAG);

	if (dump_opt['d'] < 5)
		return;

	(void) printf("\n");

	(void) bptree_iterate(os, obj, B_FALSE, dump_bptree_cb, NULL, NULL);
}

/* ARGSUSED */
static int
dump_bpobj_cb(void *arg, const blkptr_t *bp, boolean_t bp_freed, dmu_tx_t *tx)
{
	char blkbuf[BP_SPRINTF_LEN];

	ASSERT(bp->blk_birth != 0);
	snprintf_blkptr_compact(blkbuf, sizeof (blkbuf), bp, bp_freed);
	(void) printf("\t%s\n", blkbuf);
	return (0);
}

static void
dump_full_bpobj(bpobj_t *bpo, const char *name, int indent)
{
	char bytes[32];
	char comp[32];
	char uncomp[32];
	uint64_t i;

	/* make sure nicenum has enough space */
	CTASSERT(sizeof (bytes) >= NN_NUMBUF_SZ);
	CTASSERT(sizeof (comp) >= NN_NUMBUF_SZ);
	CTASSERT(sizeof (uncomp) >= NN_NUMBUF_SZ);

	if (dump_opt['d'] < 3)
		return;

	zdb_nicenum(bpo->bpo_phys->bpo_bytes, bytes, sizeof (bytes));
	if (bpo->bpo_havesubobj && bpo->bpo_phys->bpo_subobjs != 0) {
		zdb_nicenum(bpo->bpo_phys->bpo_comp, comp, sizeof (comp));
		zdb_nicenum(bpo->bpo_phys->bpo_uncomp, uncomp, sizeof (uncomp));
		if (bpo->bpo_havefreed) {
			(void) printf("    %*s: object %llu, %llu local "
			    "blkptrs, %llu freed, %llu subobjs in object %llu, "
			    "%s (%s/%s comp)\n",
			    indent * 8, name,
			    (u_longlong_t)bpo->bpo_object,
			    (u_longlong_t)bpo->bpo_phys->bpo_num_blkptrs,
			    (u_longlong_t)bpo->bpo_phys->bpo_num_freed,
			    (u_longlong_t)bpo->bpo_phys->bpo_num_subobjs,
			    (u_longlong_t)bpo->bpo_phys->bpo_subobjs,
			    bytes, comp, uncomp);
		} else {
			(void) printf("    %*s: object %llu, %llu local "
			    "blkptrs, %llu subobjs in object %llu, "
			    "%s (%s/%s comp)\n",
			    indent * 8, name,
			    (u_longlong_t)bpo->bpo_object,
			    (u_longlong_t)bpo->bpo_phys->bpo_num_blkptrs,
			    (u_longlong_t)bpo->bpo_phys->bpo_num_subobjs,
			    (u_longlong_t)bpo->bpo_phys->bpo_subobjs,
			    bytes, comp, uncomp);
		}

		for (i = 0; i < bpo->bpo_phys->bpo_num_subobjs; i++) {
			uint64_t subobj;
			bpobj_t subbpo;
			int error;
			VERIFY0(dmu_read(bpo->bpo_os,
			    bpo->bpo_phys->bpo_subobjs,
			    i * sizeof (subobj), sizeof (subobj), &subobj, 0));
			error = bpobj_open(&subbpo, bpo->bpo_os, subobj);
			if (error != 0) {
				(void) printf("ERROR %u while trying to open "
				    "subobj id %llu\n",
				    error, (u_longlong_t)subobj);
				continue;
			}
			dump_full_bpobj(&subbpo, "subobj", indent + 1);
			bpobj_close(&subbpo);
		}
	} else {
		if (bpo->bpo_havefreed) {
			(void) printf("    %*s: object %llu, %llu blkptrs, "
			    "%llu freed, %s\n",
			    indent * 8, name,
			    (u_longlong_t)bpo->bpo_object,
			    (u_longlong_t)bpo->bpo_phys->bpo_num_blkptrs,
			    (u_longlong_t)bpo->bpo_phys->bpo_num_freed,
			    bytes);
		} else {
			(void) printf("    %*s: object %llu, %llu blkptrs, "
			    "%s\n",
			    indent * 8, name,
			    (u_longlong_t)bpo->bpo_object,
			    (u_longlong_t)bpo->bpo_phys->bpo_num_blkptrs,
			    bytes);
		}
	}

	if (dump_opt['d'] < 5)
		return;


	if (indent == 0) {
		(void) bpobj_iterate_nofree(bpo, dump_bpobj_cb, NULL, NULL);
		(void) printf("\n");
	}
}

static int
dump_bookmark(dsl_pool_t *dp, char *name, boolean_t print_redact,
    boolean_t print_list)
{
	int err = 0;
	zfs_bookmark_phys_t prop;
	objset_t *mos = dp->dp_spa->spa_meta_objset;
	err = dsl_bookmark_lookup(dp, name, NULL, &prop);

	if (err != 0) {
		return (err);
	}

	(void) printf("\t#%s: ", strchr(name, '#') + 1);
	(void) printf("{guid: %llx creation_txg: %llu creation_time: "
	    "%llu redaction_obj: %llu}\n", (u_longlong_t)prop.zbm_guid,
	    (u_longlong_t)prop.zbm_creation_txg,
	    (u_longlong_t)prop.zbm_creation_time,
	    (u_longlong_t)prop.zbm_redaction_obj);

	IMPLY(print_list, print_redact);
	if (!print_redact || prop.zbm_redaction_obj == 0)
		return (0);

	redaction_list_t *rl;
	VERIFY0(dsl_redaction_list_hold_obj(dp,
	    prop.zbm_redaction_obj, FTAG, &rl));

	redaction_list_phys_t *rlp = rl->rl_phys;
	(void) printf("\tRedacted:\n\t\tProgress: ");
	if (rlp->rlp_last_object != UINT64_MAX ||
	    rlp->rlp_last_blkid != UINT64_MAX) {
		(void) printf("%llu %llu (incomplete)\n",
		    (u_longlong_t)rlp->rlp_last_object,
		    (u_longlong_t)rlp->rlp_last_blkid);
	} else {
		(void) printf("complete\n");
	}
	(void) printf("\t\tSnapshots: [");
	for (unsigned int i = 0; i < rlp->rlp_num_snaps; i++) {
		if (i > 0)
			(void) printf(", ");
		(void) printf("%0llu",
		    (u_longlong_t)rlp->rlp_snaps[i]);
	}
	(void) printf("]\n\t\tLength: %llu\n",
	    (u_longlong_t)rlp->rlp_num_entries);

	if (!print_list) {
		dsl_redaction_list_rele(rl, FTAG);
		return (0);
	}

	if (rlp->rlp_num_entries == 0) {
		dsl_redaction_list_rele(rl, FTAG);
		(void) printf("\t\tRedaction List: []\n\n");
		return (0);
	}

	redact_block_phys_t *rbp_buf;
	uint64_t size;
	dmu_object_info_t doi;

	VERIFY0(dmu_object_info(mos, prop.zbm_redaction_obj, &doi));
	size = doi.doi_max_offset;
	rbp_buf = kmem_alloc(size, KM_SLEEP);

	err = dmu_read(mos, prop.zbm_redaction_obj, 0, size,
	    rbp_buf, 0);
	if (err != 0) {
		dsl_redaction_list_rele(rl, FTAG);
		kmem_free(rbp_buf, size);
		return (err);
	}

	(void) printf("\t\tRedaction List: [{object: %llx, offset: "
	    "%llx, blksz: %x, count: %llx}",
	    (u_longlong_t)rbp_buf[0].rbp_object,
	    (u_longlong_t)rbp_buf[0].rbp_blkid,
	    (uint_t)(redact_block_get_size(&rbp_buf[0])),
	    (u_longlong_t)redact_block_get_count(&rbp_buf[0]));

	for (size_t i = 1; i < rlp->rlp_num_entries; i++) {
		(void) printf(",\n\t\t{object: %llx, offset: %llx, "
		    "blksz: %x, count: %llx}",
		    (u_longlong_t)rbp_buf[i].rbp_object,
		    (u_longlong_t)rbp_buf[i].rbp_blkid,
		    (uint_t)(redact_block_get_size(&rbp_buf[i])),
		    (u_longlong_t)redact_block_get_count(&rbp_buf[i]));
	}
	dsl_redaction_list_rele(rl, FTAG);
	kmem_free(rbp_buf, size);
	(void) printf("]\n\n");
	return (0);
}

static void
dump_bookmarks(objset_t *os, int verbosity)
{
	zap_cursor_t zc;
	zap_attribute_t attr;
	dsl_dataset_t *ds = dmu_objset_ds(os);
	dsl_pool_t *dp = spa_get_dsl(os->os_spa);
	objset_t *mos = os->os_spa->spa_meta_objset;
	if (verbosity < 4)
		return;
	dsl_pool_config_enter(dp, FTAG);

	for (zap_cursor_init(&zc, mos, ds->ds_bookmarks_obj);
	    zap_cursor_retrieve(&zc, &attr) == 0;
	    zap_cursor_advance(&zc)) {
		char osname[ZFS_MAX_DATASET_NAME_LEN];
		char buf[ZFS_MAX_DATASET_NAME_LEN];
		dmu_objset_name(os, osname);
		VERIFY3S(0, <=, snprintf(buf, sizeof (buf), "%s#%s", osname,
		    attr.za_name));
		(void) dump_bookmark(dp, buf, verbosity >= 5, verbosity >= 6);
	}
	zap_cursor_fini(&zc);
	dsl_pool_config_exit(dp, FTAG);
}

static void
bpobj_count_refd(bpobj_t *bpo)
{
	mos_obj_refd(bpo->bpo_object);

	if (bpo->bpo_havesubobj && bpo->bpo_phys->bpo_subobjs != 0) {
		mos_obj_refd(bpo->bpo_phys->bpo_subobjs);
		for (uint64_t i = 0; i < bpo->bpo_phys->bpo_num_subobjs; i++) {
			uint64_t subobj;
			bpobj_t subbpo;
			int error;
			VERIFY0(dmu_read(bpo->bpo_os,
			    bpo->bpo_phys->bpo_subobjs,
			    i * sizeof (subobj), sizeof (subobj), &subobj, 0));
			error = bpobj_open(&subbpo, bpo->bpo_os, subobj);
			if (error != 0) {
				(void) printf("ERROR %u while trying to open "
				    "subobj id %llu\n",
				    error, (u_longlong_t)subobj);
				continue;
			}
			bpobj_count_refd(&subbpo);
			bpobj_close(&subbpo);
		}
	}
}

static int
dsl_deadlist_entry_count_refd(void *arg, dsl_deadlist_entry_t *dle)
{
	spa_t *spa = arg;
	uint64_t empty_bpobj = spa->spa_dsl_pool->dp_empty_bpobj;
	if (dle->dle_bpobj.bpo_object != empty_bpobj)
		bpobj_count_refd(&dle->dle_bpobj);
	return (0);
}

static int
dsl_deadlist_entry_dump(void *arg, dsl_deadlist_entry_t *dle)
{
	ASSERT(arg == NULL);
	if (dump_opt['d'] >= 5) {
		char buf[128];
		(void) snprintf(buf, sizeof (buf),
		    "mintxg %llu -> obj %llu",
		    (longlong_t)dle->dle_mintxg,
		    (longlong_t)dle->dle_bpobj.bpo_object);

		dump_full_bpobj(&dle->dle_bpobj, buf, 0);
	} else {
		(void) printf("mintxg %llu -> obj %llu\n",
		    (longlong_t)dle->dle_mintxg,
		    (longlong_t)dle->dle_bpobj.bpo_object);
	}
	return (0);
}

static void
dump_blkptr_list(dsl_deadlist_t *dl, char *name)
{
	char bytes[32];
	char comp[32];
	char uncomp[32];
	char entries[32];
	spa_t *spa = dmu_objset_spa(dl->dl_os);
	uint64_t empty_bpobj = spa->spa_dsl_pool->dp_empty_bpobj;

	if (dl->dl_oldfmt) {
		if (dl->dl_bpobj.bpo_object != empty_bpobj)
			bpobj_count_refd(&dl->dl_bpobj);
	} else {
		mos_obj_refd(dl->dl_object);
		dsl_deadlist_iterate(dl, dsl_deadlist_entry_count_refd, spa);
	}

	/* make sure nicenum has enough space */
	CTASSERT(sizeof (bytes) >= NN_NUMBUF_SZ);
	CTASSERT(sizeof (comp) >= NN_NUMBUF_SZ);
	CTASSERT(sizeof (uncomp) >= NN_NUMBUF_SZ);
	CTASSERT(sizeof (entries) >= NN_NUMBUF_SZ);

	if (dump_opt['d'] < 3)
		return;

	if (dl->dl_oldfmt) {
		dump_full_bpobj(&dl->dl_bpobj, "old-format deadlist", 0);
		return;
	}

	zdb_nicenum(dl->dl_phys->dl_used, bytes, sizeof (bytes));
	zdb_nicenum(dl->dl_phys->dl_comp, comp, sizeof (comp));
	zdb_nicenum(dl->dl_phys->dl_uncomp, uncomp, sizeof (uncomp));
	zdb_nicenum(avl_numnodes(&dl->dl_tree), entries, sizeof (entries));
	(void) printf("\n    %s: %s (%s/%s comp), %s entries\n",
	    name, bytes, comp, uncomp, entries);

	if (dump_opt['d'] < 4)
		return;

	(void) printf("\n");

	dsl_deadlist_iterate(dl, dsl_deadlist_entry_dump, NULL);
}

static int
verify_dd_livelist(objset_t *os)
{
	uint64_t ll_used, used, ll_comp, comp, ll_uncomp, uncomp;
	dsl_pool_t *dp = spa_get_dsl(os->os_spa);
	dsl_dir_t  *dd = os->os_dsl_dataset->ds_dir;

	ASSERT(!dmu_objset_is_snapshot(os));
	if (!dsl_deadlist_is_open(&dd->dd_livelist))
		return (0);

	/* Iterate through the livelist to check for duplicates */
	dsl_deadlist_iterate(&dd->dd_livelist, sublivelist_verify_lightweight,
	    NULL);

	dsl_pool_config_enter(dp, FTAG);
	dsl_deadlist_space(&dd->dd_livelist, &ll_used,
	    &ll_comp, &ll_uncomp);

	dsl_dataset_t *origin_ds;
	ASSERT(dsl_pool_config_held(dp));
	VERIFY0(dsl_dataset_hold_obj(dp,
	    dsl_dir_phys(dd)->dd_origin_obj, FTAG, &origin_ds));
	VERIFY0(dsl_dataset_space_written(origin_ds, os->os_dsl_dataset,
	    &used, &comp, &uncomp));
	dsl_dataset_rele(origin_ds, FTAG);
	dsl_pool_config_exit(dp, FTAG);
	/*
	 *  It's possible that the dataset's uncomp space is larger than the
	 *  livelist's because livelists do not track embedded block pointers
	 */
	if (used != ll_used || comp != ll_comp || uncomp < ll_uncomp) {
		char nice_used[32], nice_comp[32], nice_uncomp[32];
		(void) printf("Discrepancy in space accounting:\n");
		zdb_nicenum(used, nice_used, sizeof (nice_used));
		zdb_nicenum(comp, nice_comp, sizeof (nice_comp));
		zdb_nicenum(uncomp, nice_uncomp, sizeof (nice_uncomp));
		(void) printf("dir: used %s, comp %s, uncomp %s\n",
		    nice_used, nice_comp, nice_uncomp);
		zdb_nicenum(ll_used, nice_used, sizeof (nice_used));
		zdb_nicenum(ll_comp, nice_comp, sizeof (nice_comp));
		zdb_nicenum(ll_uncomp, nice_uncomp, sizeof (nice_uncomp));
		(void) printf("livelist: used %s, comp %s, uncomp %s\n",
		    nice_used, nice_comp, nice_uncomp);
		return (1);
	}
	return (0);
}

static avl_tree_t idx_tree;
static avl_tree_t domain_tree;
static boolean_t fuid_table_loaded;
static objset_t *sa_os = NULL;
static sa_attr_type_t *sa_attr_table = NULL;

static int
open_objset(const char *path, void *tag, objset_t **osp)
{
	int err;
	uint64_t sa_attrs = 0;
	uint64_t version = 0;

	VERIFY3P(sa_os, ==, NULL);
	/*
	 * We can't own an objset if it's redacted.  Therefore, we do this
	 * dance: hold the objset, then acquire a long hold on its dataset, then
	 * release the pool (which is held as part of holding the objset).
	 */
	err = dmu_objset_hold(path, tag, osp);
	if (err != 0) {
		(void) fprintf(stderr, "failed to hold dataset '%s': %s\n",
		    path, strerror(err));
		return (err);
	}
	dsl_dataset_long_hold(dmu_objset_ds(*osp), tag);
	dsl_pool_rele(dmu_objset_pool(*osp), tag);

	if (dmu_objset_type(*osp) == DMU_OST_ZFS && !(*osp)->os_encrypted) {
		(void) zap_lookup(*osp, MASTER_NODE_OBJ, ZPL_VERSION_STR,
		    8, 1, &version);
		if (version >= ZPL_VERSION_SA) {
			(void) zap_lookup(*osp, MASTER_NODE_OBJ, ZFS_SA_ATTRS,
			    8, 1, &sa_attrs);
		}
		err = sa_setup(*osp, sa_attrs, zfs_attr_table, ZPL_END,
		    &sa_attr_table);
		if (err != 0) {
			(void) fprintf(stderr, "sa_setup failed: %s\n",
			    strerror(err));
			dsl_dataset_long_rele(dmu_objset_ds(*osp), tag);
			dsl_dataset_rele(dmu_objset_ds(*osp), tag);
			*osp = NULL;
		}
	}
	sa_os = *osp;

	return (0);
}

static void
close_objset(objset_t *os, void *tag)
{
	VERIFY3P(os, ==, sa_os);
	if (os->os_sa != NULL)
		sa_tear_down(os);
	dsl_dataset_long_rele(dmu_objset_ds(os), tag);
	dsl_dataset_rele(dmu_objset_ds(os), tag);
	sa_attr_table = NULL;
	sa_os = NULL;
}

static void
fuid_table_destroy(void)
{
	if (fuid_table_loaded) {
		zfs_fuid_table_destroy(&idx_tree, &domain_tree);
		fuid_table_loaded = B_FALSE;
	}
}

/*
 * print uid or gid information.
 * For normal POSIX id just the id is printed in decimal format.
 * For CIFS files with FUID the fuid is printed in hex followed by
 * the domain-rid string.
 */
static void
print_idstr(uint64_t id, const char *id_type)
{
	if (FUID_INDEX(id)) {
		char *domain;

		domain = zfs_fuid_idx_domain(&idx_tree, FUID_INDEX(id));
		(void) printf("\t%s     %llx [%s-%d]\n", id_type,
		    (u_longlong_t)id, domain, (int)FUID_RID(id));
	} else {
		(void) printf("\t%s     %llu\n", id_type, (u_longlong_t)id);
	}

}

static void
dump_uidgid(objset_t *os, uint64_t uid, uint64_t gid)
{
	uint32_t uid_idx, gid_idx;

	uid_idx = FUID_INDEX(uid);
	gid_idx = FUID_INDEX(gid);

	/* Load domain table, if not already loaded */
	if (!fuid_table_loaded && (uid_idx || gid_idx)) {
		uint64_t fuid_obj;

		/* first find the fuid object.  It lives in the master node */
		VERIFY(zap_lookup(os, MASTER_NODE_OBJ, ZFS_FUID_TABLES,
		    8, 1, &fuid_obj) == 0);
		zfs_fuid_avl_tree_create(&idx_tree, &domain_tree);
		(void) zfs_fuid_table_load(os, fuid_obj,
		    &idx_tree, &domain_tree);
		fuid_table_loaded = B_TRUE;
	}

	print_idstr(uid, "uid");
	print_idstr(gid, "gid");
}

static void
dump_znode_sa_xattr(sa_handle_t *hdl)
{
	nvlist_t *sa_xattr;
	nvpair_t *elem = NULL;
	int sa_xattr_size = 0;
	int sa_xattr_entries = 0;
	int error;
	char *sa_xattr_packed;

	error = sa_size(hdl, sa_attr_table[ZPL_DXATTR], &sa_xattr_size);
	if (error || sa_xattr_size == 0)
		return;

	sa_xattr_packed = malloc(sa_xattr_size);
	if (sa_xattr_packed == NULL)
		return;

	error = sa_lookup(hdl, sa_attr_table[ZPL_DXATTR],
	    sa_xattr_packed, sa_xattr_size);
	if (error) {
		free(sa_xattr_packed);
		return;
	}

	error = nvlist_unpack(sa_xattr_packed, sa_xattr_size, &sa_xattr, 0);
	if (error) {
		free(sa_xattr_packed);
		return;
	}

	while ((elem = nvlist_next_nvpair(sa_xattr, elem)) != NULL)
		sa_xattr_entries++;

	(void) printf("\tSA xattrs: %d bytes, %d entries\n\n",
	    sa_xattr_size, sa_xattr_entries);
	while ((elem = nvlist_next_nvpair(sa_xattr, elem)) != NULL) {
		uchar_t *value;
		uint_t cnt, idx;

		(void) printf("\t\t%s = ", nvpair_name(elem));
		nvpair_value_byte_array(elem, &value, &cnt);
		for (idx = 0; idx < cnt; ++idx) {
			if (isprint(value[idx]))
				(void) putchar(value[idx]);
			else
				(void) printf("\\%3.3o", value[idx]);
		}
		(void) putchar('\n');
	}

	nvlist_free(sa_xattr);
	free(sa_xattr_packed);
}

static void
dump_znode_symlink(sa_handle_t *hdl)
{
	int sa_symlink_size = 0;
	char linktarget[MAXPATHLEN];
	linktarget[0] = '\0';
	int error;

	error = sa_size(hdl, sa_attr_table[ZPL_SYMLINK], &sa_symlink_size);
	if (error || sa_symlink_size == 0) {
		return;
	}
	if (sa_lookup(hdl, sa_attr_table[ZPL_SYMLINK],
	    &linktarget, sa_symlink_size) == 0)
		(void) printf("\ttarget	%s\n", linktarget);
}

/*ARGSUSED*/
static void
dump_znode(objset_t *os, uint64_t object, void *data, size_t size)
{
	char path[MAXPATHLEN * 2];	/* allow for xattr and failure prefix */
	sa_handle_t *hdl;
	uint64_t xattr, rdev, gen;
	uint64_t uid, gid, mode, fsize, parent, links;
	uint64_t pflags;
	uint64_t acctm[2], modtm[2], chgtm[2], crtm[2];
	time_t z_crtime, z_atime, z_mtime, z_ctime;
	sa_bulk_attr_t bulk[12];
	int idx = 0;
	int error;

	VERIFY3P(os, ==, sa_os);
	if (sa_handle_get(os, object, NULL, SA_HDL_PRIVATE, &hdl)) {
		(void) printf("Failed to get handle for SA znode\n");
		return;
	}

	SA_ADD_BULK_ATTR(bulk, idx, sa_attr_table[ZPL_UID], NULL, &uid, 8);
	SA_ADD_BULK_ATTR(bulk, idx, sa_attr_table[ZPL_GID], NULL, &gid, 8);
	SA_ADD_BULK_ATTR(bulk, idx, sa_attr_table[ZPL_LINKS], NULL,
	    &links, 8);
	SA_ADD_BULK_ATTR(bulk, idx, sa_attr_table[ZPL_GEN], NULL, &gen, 8);
	SA_ADD_BULK_ATTR(bulk, idx, sa_attr_table[ZPL_MODE], NULL,
	    &mode, 8);
	SA_ADD_BULK_ATTR(bulk, idx, sa_attr_table[ZPL_PARENT],
	    NULL, &parent, 8);
	SA_ADD_BULK_ATTR(bulk, idx, sa_attr_table[ZPL_SIZE], NULL,
	    &fsize, 8);
	SA_ADD_BULK_ATTR(bulk, idx, sa_attr_table[ZPL_ATIME], NULL,
	    acctm, 16);
	SA_ADD_BULK_ATTR(bulk, idx, sa_attr_table[ZPL_MTIME], NULL,
	    modtm, 16);
	SA_ADD_BULK_ATTR(bulk, idx, sa_attr_table[ZPL_CRTIME], NULL,
	    crtm, 16);
	SA_ADD_BULK_ATTR(bulk, idx, sa_attr_table[ZPL_CTIME], NULL,
	    chgtm, 16);
	SA_ADD_BULK_ATTR(bulk, idx, sa_attr_table[ZPL_FLAGS], NULL,
	    &pflags, 8);

	if (sa_bulk_lookup(hdl, bulk, idx)) {
		(void) sa_handle_destroy(hdl);
		return;
	}

	z_crtime = (time_t)crtm[0];
	z_atime = (time_t)acctm[0];
	z_mtime = (time_t)modtm[0];
	z_ctime = (time_t)chgtm[0];

	if (dump_opt['d'] > 4) {
		error = zfs_obj_to_path(os, object, path, sizeof (path));
		if (error == ESTALE) {
			(void) snprintf(path, sizeof (path), "on delete queue");
		} else if (error != 0) {
			leaked_objects++;
			(void) snprintf(path, sizeof (path),
			    "path not found, possibly leaked");
		}
		(void) printf("\tpath	%s\n", path);
	}

	if (S_ISLNK(mode))
		dump_znode_symlink(hdl);
	dump_uidgid(os, uid, gid);
	(void) printf("\tatime	%s", ctime(&z_atime));
	(void) printf("\tmtime	%s", ctime(&z_mtime));
	(void) printf("\tctime	%s", ctime(&z_ctime));
	(void) printf("\tcrtime	%s", ctime(&z_crtime));
	(void) printf("\tgen	%llu\n", (u_longlong_t)gen);
	(void) printf("\tmode	%llo\n", (u_longlong_t)mode);
	(void) printf("\tsize	%llu\n", (u_longlong_t)fsize);
	(void) printf("\tparent	%llu\n", (u_longlong_t)parent);
	(void) printf("\tlinks	%llu\n", (u_longlong_t)links);
	(void) printf("\tpflags	%llx\n", (u_longlong_t)pflags);
	if (dmu_objset_projectquota_enabled(os) && (pflags & ZFS_PROJID)) {
		uint64_t projid;

		if (sa_lookup(hdl, sa_attr_table[ZPL_PROJID], &projid,
		    sizeof (uint64_t)) == 0)
			(void) printf("\tprojid	%llu\n", (u_longlong_t)projid);
	}
	if (sa_lookup(hdl, sa_attr_table[ZPL_XATTR], &xattr,
	    sizeof (uint64_t)) == 0)
		(void) printf("\txattr	%llu\n", (u_longlong_t)xattr);
	if (sa_lookup(hdl, sa_attr_table[ZPL_RDEV], &rdev,
	    sizeof (uint64_t)) == 0)
		(void) printf("\trdev	0x%016llx\n", (u_longlong_t)rdev);
	dump_znode_sa_xattr(hdl);
	sa_handle_destroy(hdl);
}

/*ARGSUSED*/
static void
dump_acl(objset_t *os, uint64_t object, void *data, size_t size)
{
}

/*ARGSUSED*/
static void
dump_dmu_objset(objset_t *os, uint64_t object, void *data, size_t size)
{
}

static object_viewer_t *object_viewer[DMU_OT_NUMTYPES + 1] = {
	dump_none,		/* unallocated			*/
	dump_zap,		/* object directory		*/
	dump_uint64,		/* object array			*/
	dump_none,		/* packed nvlist		*/
	dump_packed_nvlist,	/* packed nvlist size		*/
	dump_none,		/* bpobj			*/
	dump_bpobj,		/* bpobj header			*/
	dump_none,		/* SPA space map header		*/
	dump_none,		/* SPA space map		*/
	dump_none,		/* ZIL intent log		*/
	dump_dnode,		/* DMU dnode			*/
	dump_dmu_objset,	/* DMU objset			*/
	dump_dsl_dir,		/* DSL directory		*/
	dump_zap,		/* DSL directory child map	*/
	dump_zap,		/* DSL dataset snap map		*/
	dump_zap,		/* DSL props			*/
	dump_dsl_dataset,	/* DSL dataset			*/
	dump_znode,		/* ZFS znode			*/
	dump_acl,		/* ZFS V0 ACL			*/
	dump_uint8,		/* ZFS plain file		*/
	dump_zpldir,		/* ZFS directory		*/
	dump_zap,		/* ZFS master node		*/
	dump_zap,		/* ZFS delete queue		*/
	dump_uint8,		/* zvol object			*/
	dump_zap,		/* zvol prop			*/
	dump_uint8,		/* other uint8[]		*/
	dump_uint64,		/* other uint64[]		*/
	dump_zap,		/* other ZAP			*/
	dump_zap,		/* persistent error log		*/
	dump_uint8,		/* SPA history			*/
	dump_history_offsets,	/* SPA history offsets		*/
	dump_zap,		/* Pool properties		*/
	dump_zap,		/* DSL permissions		*/
	dump_acl,		/* ZFS ACL			*/
	dump_uint8,		/* ZFS SYSACL			*/
	dump_none,		/* FUID nvlist			*/
	dump_packed_nvlist,	/* FUID nvlist size		*/
	dump_zap,		/* DSL dataset next clones	*/
	dump_zap,		/* DSL scrub queue		*/
	dump_zap,		/* ZFS user/group/project used	*/
	dump_zap,		/* ZFS user/group/project quota	*/
	dump_zap,		/* snapshot refcount tags	*/
	dump_ddt_zap,		/* DDT ZAP object		*/
	dump_zap,		/* DDT statistics		*/
	dump_znode,		/* SA object			*/
	dump_zap,		/* SA Master Node		*/
	dump_sa_attrs,		/* SA attribute registration	*/
	dump_sa_layouts,	/* SA attribute layouts		*/
	dump_zap,		/* DSL scrub translations	*/
	dump_none,		/* fake dedup BP		*/
	dump_zap,		/* deadlist			*/
	dump_none,		/* deadlist hdr			*/
	dump_zap,		/* dsl clones			*/
	dump_bpobj_subobjs,	/* bpobj subobjs		*/
	dump_unknown,		/* Unknown type, must be last	*/
};

static boolean_t
match_object_type(dmu_object_type_t obj_type, uint64_t flags)
{
	boolean_t match = B_TRUE;

	switch (obj_type) {
	case DMU_OT_DIRECTORY_CONTENTS:
		if (!(flags & ZOR_FLAG_DIRECTORY))
			match = B_FALSE;
		break;
	case DMU_OT_PLAIN_FILE_CONTENTS:
		if (!(flags & ZOR_FLAG_PLAIN_FILE))
			match = B_FALSE;
		break;
	case DMU_OT_SPACE_MAP:
		if (!(flags & ZOR_FLAG_SPACE_MAP))
			match = B_FALSE;
		break;
	default:
		if (strcmp(zdb_ot_name(obj_type), "zap") == 0) {
			if (!(flags & ZOR_FLAG_ZAP))
				match = B_FALSE;
			break;
		}

		/*
		 * If all bits except some of the supported flags are
		 * set, the user combined the all-types flag (A) with
		 * a negated flag to exclude some types (e.g. A-f to
		 * show all object types except plain files).
		 */
		if ((flags | ZOR_SUPPORTED_FLAGS) != ZOR_FLAG_ALL_TYPES)
			match = B_FALSE;

		break;
	}

	return (match);
}

static void
dump_object(objset_t *os, uint64_t object, int verbosity,
    boolean_t *print_header, uint64_t *dnode_slots_used, uint64_t flags)
{
	dmu_buf_t *db = NULL;
	dmu_object_info_t doi;
	dnode_t *dn;
	boolean_t dnode_held = B_FALSE;
	void *bonus = NULL;
	size_t bsize = 0;
	char iblk[32], dblk[32], lsize[32], asize[32], fill[32], dnsize[32];
	char bonus_size[32];
	char aux[50];
	int error;

	/* make sure nicenum has enough space */
	CTASSERT(sizeof (iblk) >= NN_NUMBUF_SZ);
	CTASSERT(sizeof (dblk) >= NN_NUMBUF_SZ);
	CTASSERT(sizeof (lsize) >= NN_NUMBUF_SZ);
	CTASSERT(sizeof (asize) >= NN_NUMBUF_SZ);
	CTASSERT(sizeof (bonus_size) >= NN_NUMBUF_SZ);

	if (*print_header) {
		(void) printf("\n%10s  %3s  %5s  %5s  %5s  %6s  %5s  %6s  %s\n",
		    "Object", "lvl", "iblk", "dblk", "dsize", "dnsize",
		    "lsize", "%full", "type");
		*print_header = 0;
	}

	if (object == 0) {
		dn = DMU_META_DNODE(os);
		dmu_object_info_from_dnode(dn, &doi);
	} else {
		/*
		 * Encrypted datasets will have sensitive bonus buffers
		 * encrypted. Therefore we cannot hold the bonus buffer and
		 * must hold the dnode itself instead.
		 */
		error = dmu_object_info(os, object, &doi);
		if (error)
			fatal("dmu_object_info() failed, errno %u", error);

		if (os->os_encrypted &&
		    DMU_OT_IS_ENCRYPTED(doi.doi_bonus_type)) {
			error = dnode_hold(os, object, FTAG, &dn);
			if (error)
				fatal("dnode_hold() failed, errno %u", error);
			dnode_held = B_TRUE;
		} else {
			error = dmu_bonus_hold(os, object, FTAG, &db);
			if (error)
				fatal("dmu_bonus_hold(%llu) failed, errno %u",
				    object, error);
			bonus = db->db_data;
			bsize = db->db_size;
			dn = DB_DNODE((dmu_buf_impl_t *)db);
		}
	}

	/*
	 * Default to showing all object types if no flags were specified.
	 */
	if (flags != 0 && flags != ZOR_FLAG_ALL_TYPES &&
	    !match_object_type(doi.doi_type, flags))
		goto out;

	if (dnode_slots_used)
		*dnode_slots_used = doi.doi_dnodesize / DNODE_MIN_SIZE;

	zdb_nicenum(doi.doi_metadata_block_size, iblk, sizeof (iblk));
	zdb_nicenum(doi.doi_data_block_size, dblk, sizeof (dblk));
	zdb_nicenum(doi.doi_max_offset, lsize, sizeof (lsize));
	zdb_nicenum(doi.doi_physical_blocks_512 << 9, asize, sizeof (asize));
	zdb_nicenum(doi.doi_bonus_size, bonus_size, sizeof (bonus_size));
	zdb_nicenum(doi.doi_dnodesize, dnsize, sizeof (dnsize));
	(void) sprintf(fill, "%6.2f", 100.0 * doi.doi_fill_count *
	    doi.doi_data_block_size / (object == 0 ? DNODES_PER_BLOCK : 1) /
	    doi.doi_max_offset);

	aux[0] = '\0';

	if (doi.doi_checksum != ZIO_CHECKSUM_INHERIT || verbosity >= 6) {
		(void) snprintf(aux + strlen(aux), sizeof (aux) - strlen(aux),
		    " (K=%s)", ZDB_CHECKSUM_NAME(doi.doi_checksum));
	}

	if (doi.doi_compress == ZIO_COMPRESS_INHERIT &&
	    ZIO_COMPRESS_HASLEVEL(os->os_compress) && verbosity >= 6) {
		const char *compname = NULL;
		if (zfs_prop_index_to_string(ZFS_PROP_COMPRESSION,
		    ZIO_COMPRESS_RAW(os->os_compress, os->os_complevel),
		    &compname) == 0) {
			(void) snprintf(aux + strlen(aux),
			    sizeof (aux) - strlen(aux), " (Z=inherit=%s)",
			    compname);
		} else {
			(void) snprintf(aux + strlen(aux),
			    sizeof (aux) - strlen(aux),
			    " (Z=inherit=%s-unknown)",
			    ZDB_COMPRESS_NAME(os->os_compress));
		}
	} else if (doi.doi_compress == ZIO_COMPRESS_INHERIT && verbosity >= 6) {
		(void) snprintf(aux + strlen(aux), sizeof (aux) - strlen(aux),
		    " (Z=inherit=%s)", ZDB_COMPRESS_NAME(os->os_compress));
	} else if (doi.doi_compress != ZIO_COMPRESS_INHERIT || verbosity >= 6) {
		(void) snprintf(aux + strlen(aux), sizeof (aux) - strlen(aux),
		    " (Z=%s)", ZDB_COMPRESS_NAME(doi.doi_compress));
	}

	(void) printf("%10lld  %3u  %5s  %5s  %5s  %6s  %5s  %6s  %s%s\n",
	    (u_longlong_t)object, doi.doi_indirection, iblk, dblk,
	    asize, dnsize, lsize, fill, zdb_ot_name(doi.doi_type), aux);

	if (doi.doi_bonus_type != DMU_OT_NONE && verbosity > 3) {
		(void) printf("%10s  %3s  %5s  %5s  %5s  %5s  %5s  %6s  %s\n",
		    "", "", "", "", "", "", bonus_size, "bonus",
		    zdb_ot_name(doi.doi_bonus_type));
	}

	if (verbosity >= 4) {
		(void) printf("\tdnode flags: %s%s%s%s\n",
		    (dn->dn_phys->dn_flags & DNODE_FLAG_USED_BYTES) ?
		    "USED_BYTES " : "",
		    (dn->dn_phys->dn_flags & DNODE_FLAG_USERUSED_ACCOUNTED) ?
		    "USERUSED_ACCOUNTED " : "",
		    (dn->dn_phys->dn_flags & DNODE_FLAG_USEROBJUSED_ACCOUNTED) ?
		    "USEROBJUSED_ACCOUNTED " : "",
		    (dn->dn_phys->dn_flags & DNODE_FLAG_SPILL_BLKPTR) ?
		    "SPILL_BLKPTR" : "");
		(void) printf("\tdnode maxblkid: %llu\n",
		    (longlong_t)dn->dn_phys->dn_maxblkid);

		if (!dnode_held) {
			object_viewer[ZDB_OT_TYPE(doi.doi_bonus_type)](os,
			    object, bonus, bsize);
		} else {
			(void) printf("\t\t(bonus encrypted)\n");
		}

		if (!os->os_encrypted || !DMU_OT_IS_ENCRYPTED(doi.doi_type)) {
			object_viewer[ZDB_OT_TYPE(doi.doi_type)](os, object,
			    NULL, 0);
		} else {
			(void) printf("\t\t(object encrypted)\n");
		}

		*print_header = B_TRUE;
	}

	if (verbosity >= 5)
		dump_indirect(dn);

	if (verbosity >= 5) {
		/*
		 * Report the list of segments that comprise the object.
		 */
		uint64_t start = 0;
		uint64_t end;
		uint64_t blkfill = 1;
		int minlvl = 1;

		if (dn->dn_type == DMU_OT_DNODE) {
			minlvl = 0;
			blkfill = DNODES_PER_BLOCK;
		}

		for (;;) {
			char segsize[32];
			/* make sure nicenum has enough space */
			CTASSERT(sizeof (segsize) >= NN_NUMBUF_SZ);
			error = dnode_next_offset(dn,
			    0, &start, minlvl, blkfill, 0);
			if (error)
				break;
			end = start;
			error = dnode_next_offset(dn,
			    DNODE_FIND_HOLE, &end, minlvl, blkfill, 0);
			zdb_nicenum(end - start, segsize, sizeof (segsize));
			(void) printf("\t\tsegment [%016llx, %016llx)"
			    " size %5s\n", (u_longlong_t)start,
			    (u_longlong_t)end, segsize);
			if (error)
				break;
			start = end;
		}
	}

out:
	if (db != NULL)
		dmu_buf_rele(db, FTAG);
	if (dnode_held)
		dnode_rele(dn, FTAG);
}

static void
count_dir_mos_objects(dsl_dir_t *dd)
{
	mos_obj_refd(dd->dd_object);
	mos_obj_refd(dsl_dir_phys(dd)->dd_child_dir_zapobj);
	mos_obj_refd(dsl_dir_phys(dd)->dd_deleg_zapobj);
	mos_obj_refd(dsl_dir_phys(dd)->dd_props_zapobj);
	mos_obj_refd(dsl_dir_phys(dd)->dd_clones);

	/*
	 * The dd_crypto_obj can be referenced by multiple dsl_dir's.
	 * Ignore the references after the first one.
	 */
	mos_obj_refd_multiple(dd->dd_crypto_obj);
}

static void
count_ds_mos_objects(dsl_dataset_t *ds)
{
	mos_obj_refd(ds->ds_object);
	mos_obj_refd(dsl_dataset_phys(ds)->ds_next_clones_obj);
	mos_obj_refd(dsl_dataset_phys(ds)->ds_props_obj);
	mos_obj_refd(dsl_dataset_phys(ds)->ds_userrefs_obj);
	mos_obj_refd(dsl_dataset_phys(ds)->ds_snapnames_zapobj);
	mos_obj_refd(ds->ds_bookmarks_obj);

	if (!dsl_dataset_is_snapshot(ds)) {
		count_dir_mos_objects(ds->ds_dir);
	}
}

static const char *objset_types[DMU_OST_NUMTYPES] = {
	"NONE", "META", "ZPL", "ZVOL", "OTHER", "ANY" };

/*
 * Parse a string denoting a range of object IDs of the form
 * <start>[:<end>[:flags]], and store the results in zor.
 * Return 0 on success. On error, return 1 and update the msg
 * pointer to point to a descriptive error message.
 */
static int
parse_object_range(char *range, zopt_object_range_t *zor, char **msg)
{
	uint64_t flags = 0;
	char *p, *s, *dup, *flagstr;
	size_t len;
	int i;
	int rc = 0;

	if (strchr(range, ':') == NULL) {
		zor->zor_obj_start = strtoull(range, &p, 0);
		if (*p != '\0') {
			*msg = "Invalid characters in object ID";
			rc = 1;
		}
		zor->zor_obj_end = zor->zor_obj_start;
		return (rc);
	}

	if (strchr(range, ':') == range) {
		*msg = "Invalid leading colon";
		rc = 1;
		return (rc);
	}

	len = strlen(range);
	if (range[len - 1] == ':') {
		*msg = "Invalid trailing colon";
		rc = 1;
		return (rc);
	}

	dup = strdup(range);
	s = strtok(dup, ":");
	zor->zor_obj_start = strtoull(s, &p, 0);

	if (*p != '\0') {
		*msg = "Invalid characters in start object ID";
		rc = 1;
		goto out;
	}

	s = strtok(NULL, ":");
	zor->zor_obj_end = strtoull(s, &p, 0);

	if (*p != '\0') {
		*msg = "Invalid characters in end object ID";
		rc = 1;
		goto out;
	}

	if (zor->zor_obj_start > zor->zor_obj_end) {
		*msg = "Start object ID may not exceed end object ID";
		rc = 1;
		goto out;
	}

	s = strtok(NULL, ":");
	if (s == NULL) {
		zor->zor_flags = ZOR_FLAG_ALL_TYPES;
		goto out;
	} else if (strtok(NULL, ":") != NULL) {
		*msg = "Invalid colon-delimited field after flags";
		rc = 1;
		goto out;
	}

	flagstr = s;
	for (i = 0; flagstr[i]; i++) {
		int bit;
		boolean_t negation = (flagstr[i] == '-');

		if (negation) {
			i++;
			if (flagstr[i] == '\0') {
				*msg = "Invalid trailing negation operator";
				rc = 1;
				goto out;
			}
		}
		bit = flagbits[(uchar_t)flagstr[i]];
		if (bit == 0) {
			*msg = "Invalid flag";
			rc = 1;
			goto out;
		}
		if (negation)
			flags &= ~bit;
		else
			flags |= bit;
	}
	zor->zor_flags = flags;

out:
	free(dup);
	return (rc);
}

static void
dump_objset(objset_t *os)
{
	dmu_objset_stats_t dds = { 0 };
	uint64_t object, object_count;
	uint64_t refdbytes, usedobjs, scratch;
	char numbuf[32];
	char blkbuf[BP_SPRINTF_LEN + 20];
	char osname[ZFS_MAX_DATASET_NAME_LEN];
	const char *type = "UNKNOWN";
	int verbosity = dump_opt['d'];
	boolean_t print_header;
	unsigned i;
	int error;
	uint64_t total_slots_used = 0;
	uint64_t max_slot_used = 0;
	uint64_t dnode_slots;
	uint64_t obj_start;
	uint64_t obj_end;
	uint64_t flags;

	/* make sure nicenum has enough space */
	CTASSERT(sizeof (numbuf) >= NN_NUMBUF_SZ);

	dsl_pool_config_enter(dmu_objset_pool(os), FTAG);
	dmu_objset_fast_stat(os, &dds);
	dsl_pool_config_exit(dmu_objset_pool(os), FTAG);

	print_header = B_TRUE;

	if (dds.dds_type < DMU_OST_NUMTYPES)
		type = objset_types[dds.dds_type];

	if (dds.dds_type == DMU_OST_META) {
		dds.dds_creation_txg = TXG_INITIAL;
		usedobjs = BP_GET_FILL(os->os_rootbp);
		refdbytes = dsl_dir_phys(os->os_spa->spa_dsl_pool->dp_mos_dir)->
		    dd_used_bytes;
	} else {
		dmu_objset_space(os, &refdbytes, &scratch, &usedobjs, &scratch);
	}

	ASSERT3U(usedobjs, ==, BP_GET_FILL(os->os_rootbp));

	zdb_nicenum(refdbytes, numbuf, sizeof (numbuf));

	if (verbosity >= 4) {
		(void) snprintf(blkbuf, sizeof (blkbuf), ", rootbp ");
		(void) snprintf_blkptr(blkbuf + strlen(blkbuf),
		    sizeof (blkbuf) - strlen(blkbuf), os->os_rootbp);
	} else {
		blkbuf[0] = '\0';
	}

	dmu_objset_name(os, osname);

	(void) printf("Dataset %s [%s], ID %llu, cr_txg %llu, "
	    "%s, %llu objects%s%s\n",
	    osname, type, (u_longlong_t)dmu_objset_id(os),
	    (u_longlong_t)dds.dds_creation_txg,
	    numbuf, (u_longlong_t)usedobjs, blkbuf,
	    (dds.dds_inconsistent) ? " (inconsistent)" : "");

	for (i = 0; i < zopt_object_args; i++) {
		obj_start = zopt_object_ranges[i].zor_obj_start;
		obj_end = zopt_object_ranges[i].zor_obj_end;
		flags = zopt_object_ranges[i].zor_flags;

		object = obj_start;
		if (object == 0 || obj_start == obj_end)
			dump_object(os, object, verbosity, &print_header, NULL,
			    flags);
		else
			object--;

		while ((dmu_object_next(os, &object, B_FALSE, 0) == 0) &&
		    object <= obj_end) {
			dump_object(os, object, verbosity, &print_header, NULL,
			    flags);
		}
	}

	if (zopt_object_args > 0) {
		(void) printf("\n");
		return;
	}

	if (dump_opt['i'] != 0 || verbosity >= 2)
		dump_intent_log(dmu_objset_zil(os));

	if (dmu_objset_ds(os) != NULL) {
		dsl_dataset_t *ds = dmu_objset_ds(os);
		dump_blkptr_list(&ds->ds_deadlist, "Deadlist");
		if (dsl_deadlist_is_open(&ds->ds_dir->dd_livelist) &&
		    !dmu_objset_is_snapshot(os)) {
			dump_blkptr_list(&ds->ds_dir->dd_livelist, "Livelist");
			if (verify_dd_livelist(os) != 0)
				fatal("livelist is incorrect");
		}

		if (dsl_dataset_remap_deadlist_exists(ds)) {
			(void) printf("ds_remap_deadlist:\n");
			dump_blkptr_list(&ds->ds_remap_deadlist, "Deadlist");
		}
		count_ds_mos_objects(ds);
	}

	if (dmu_objset_ds(os) != NULL)
		dump_bookmarks(os, verbosity);

	if (verbosity < 2)
		return;

	if (BP_IS_HOLE(os->os_rootbp))
		return;

	dump_object(os, 0, verbosity, &print_header, NULL, 0);
	object_count = 0;
	if (DMU_USERUSED_DNODE(os) != NULL &&
	    DMU_USERUSED_DNODE(os)->dn_type != 0) {
		dump_object(os, DMU_USERUSED_OBJECT, verbosity, &print_header,
		    NULL, 0);
		dump_object(os, DMU_GROUPUSED_OBJECT, verbosity, &print_header,
		    NULL, 0);
	}

	if (DMU_PROJECTUSED_DNODE(os) != NULL &&
	    DMU_PROJECTUSED_DNODE(os)->dn_type != 0)
		dump_object(os, DMU_PROJECTUSED_OBJECT, verbosity,
		    &print_header, NULL, 0);

	object = 0;
	while ((error = dmu_object_next(os, &object, B_FALSE, 0)) == 0) {
		dump_object(os, object, verbosity, &print_header, &dnode_slots,
		    0);
		object_count++;
		total_slots_used += dnode_slots;
		max_slot_used = object + dnode_slots - 1;
	}

	(void) printf("\n");

	(void) printf("    Dnode slots:\n");
	(void) printf("\tTotal used:    %10llu\n",
	    (u_longlong_t)total_slots_used);
	(void) printf("\tMax used:      %10llu\n",
	    (u_longlong_t)max_slot_used);
	(void) printf("\tPercent empty: %10lf\n",
	    (double)(max_slot_used - total_slots_used)*100 /
	    (double)max_slot_used);
	(void) printf("\n");

	if (error != ESRCH) {
		(void) fprintf(stderr, "dmu_object_next() = %d\n", error);
		abort();
	}

	ASSERT3U(object_count, ==, usedobjs);

	if (leaked_objects != 0) {
		(void) printf("%d potentially leaked objects detected\n",
		    leaked_objects);
		leaked_objects = 0;
	}
}

static void
dump_uberblock(uberblock_t *ub, const char *header, const char *footer)
{
	time_t timestamp = ub->ub_timestamp;

	(void) printf("%s", header ? header : "");
	(void) printf("\tmagic = %016llx\n", (u_longlong_t)ub->ub_magic);
	(void) printf("\tversion = %llu\n", (u_longlong_t)ub->ub_version);
	(void) printf("\ttxg = %llu\n", (u_longlong_t)ub->ub_txg);
	(void) printf("\tguid_sum = %llu\n", (u_longlong_t)ub->ub_guid_sum);
	(void) printf("\ttimestamp = %llu UTC = %s",
	    (u_longlong_t)ub->ub_timestamp, asctime(localtime(&timestamp)));

	(void) printf("\tmmp_magic = %016llx\n",
	    (u_longlong_t)ub->ub_mmp_magic);
	if (MMP_VALID(ub)) {
		(void) printf("\tmmp_delay = %0llu\n",
		    (u_longlong_t)ub->ub_mmp_delay);
		if (MMP_SEQ_VALID(ub))
			(void) printf("\tmmp_seq = %u\n",
			    (unsigned int) MMP_SEQ(ub));
		if (MMP_FAIL_INT_VALID(ub))
			(void) printf("\tmmp_fail = %u\n",
			    (unsigned int) MMP_FAIL_INT(ub));
		if (MMP_INTERVAL_VALID(ub))
			(void) printf("\tmmp_write = %u\n",
			    (unsigned int) MMP_INTERVAL(ub));
		/* After MMP_* to make summarize_uberblock_mmp cleaner */
		(void) printf("\tmmp_valid = %x\n",
		    (unsigned int) ub->ub_mmp_config & 0xFF);
	}

	if (dump_opt['u'] >= 4) {
		char blkbuf[BP_SPRINTF_LEN];
		snprintf_blkptr(blkbuf, sizeof (blkbuf), &ub->ub_rootbp);
		(void) printf("\trootbp = %s\n", blkbuf);
	}
	(void) printf("\tcheckpoint_txg = %llu\n",
	    (u_longlong_t)ub->ub_checkpoint_txg);
	(void) printf("%s", footer ? footer : "");
}

static void
dump_config(spa_t *spa)
{
	dmu_buf_t *db;
	size_t nvsize = 0;
	int error = 0;


	error = dmu_bonus_hold(spa->spa_meta_objset,
	    spa->spa_config_object, FTAG, &db);

	if (error == 0) {
		nvsize = *(uint64_t *)db->db_data;
		dmu_buf_rele(db, FTAG);

		(void) printf("\nMOS Configuration:\n");
		dump_packed_nvlist(spa->spa_meta_objset,
		    spa->spa_config_object, (void *)&nvsize, 1);
	} else {
		(void) fprintf(stderr, "dmu_bonus_hold(%llu) failed, errno %d",
		    (u_longlong_t)spa->spa_config_object, error);
	}
}

static void
dump_cachefile(const char *cachefile)
{
	int fd;
	struct stat64 statbuf;
	char *buf;
	nvlist_t *config;

	if ((fd = open64(cachefile, O_RDONLY)) < 0) {
		(void) printf("cannot open '%s': %s\n", cachefile,
		    strerror(errno));
		exit(1);
	}

	if (fstat64(fd, &statbuf) != 0) {
		(void) printf("failed to stat '%s': %s\n", cachefile,
		    strerror(errno));
		exit(1);
	}

	if ((buf = malloc(statbuf.st_size)) == NULL) {
		(void) fprintf(stderr, "failed to allocate %llu bytes\n",
		    (u_longlong_t)statbuf.st_size);
		exit(1);
	}

	if (read(fd, buf, statbuf.st_size) != statbuf.st_size) {
		(void) fprintf(stderr, "failed to read %llu bytes\n",
		    (u_longlong_t)statbuf.st_size);
		exit(1);
	}

	(void) close(fd);

	if (nvlist_unpack(buf, statbuf.st_size, &config, 0) != 0) {
		(void) fprintf(stderr, "failed to unpack nvlist\n");
		exit(1);
	}

	free(buf);

	dump_nvlist(config, 0);

	nvlist_free(config);
}

/*
 * ZFS label nvlist stats
 */
typedef struct zdb_nvl_stats {
	int		zns_list_count;
	int		zns_leaf_count;
	size_t		zns_leaf_largest;
	size_t		zns_leaf_total;
	nvlist_t	*zns_string;
	nvlist_t	*zns_uint64;
	nvlist_t	*zns_boolean;
} zdb_nvl_stats_t;

static void
collect_nvlist_stats(nvlist_t *nvl, zdb_nvl_stats_t *stats)
{
	nvlist_t *list, **array;
	nvpair_t *nvp = NULL;
	char *name;
	uint_t i, items;

	stats->zns_list_count++;

	while ((nvp = nvlist_next_nvpair(nvl, nvp)) != NULL) {
		name = nvpair_name(nvp);

		switch (nvpair_type(nvp)) {
		case DATA_TYPE_STRING:
			fnvlist_add_string(stats->zns_string, name,
			    fnvpair_value_string(nvp));
			break;
		case DATA_TYPE_UINT64:
			fnvlist_add_uint64(stats->zns_uint64, name,
			    fnvpair_value_uint64(nvp));
			break;
		case DATA_TYPE_BOOLEAN:
			fnvlist_add_boolean(stats->zns_boolean, name);
			break;
		case DATA_TYPE_NVLIST:
			if (nvpair_value_nvlist(nvp, &list) == 0)
				collect_nvlist_stats(list, stats);
			break;
		case DATA_TYPE_NVLIST_ARRAY:
			if (nvpair_value_nvlist_array(nvp, &array, &items) != 0)
				break;

			for (i = 0; i < items; i++) {
				collect_nvlist_stats(array[i], stats);

				/* collect stats on leaf vdev */
				if (strcmp(name, "children") == 0) {
					size_t size;

					(void) nvlist_size(array[i], &size,
					    NV_ENCODE_XDR);
					stats->zns_leaf_total += size;
					if (size > stats->zns_leaf_largest)
						stats->zns_leaf_largest = size;
					stats->zns_leaf_count++;
				}
			}
			break;
		default:
			(void) printf("skip type %d!\n", (int)nvpair_type(nvp));
		}
	}
}

static void
dump_nvlist_stats(nvlist_t *nvl, size_t cap)
{
	zdb_nvl_stats_t stats = { 0 };
	size_t size, sum = 0, total;
	size_t noise;

	/* requires nvlist with non-unique names for stat collection */
	VERIFY0(nvlist_alloc(&stats.zns_string, 0, 0));
	VERIFY0(nvlist_alloc(&stats.zns_uint64, 0, 0));
	VERIFY0(nvlist_alloc(&stats.zns_boolean, 0, 0));
	VERIFY0(nvlist_size(stats.zns_boolean, &noise, NV_ENCODE_XDR));

	(void) printf("\n\nZFS Label NVList Config Stats:\n");

	VERIFY0(nvlist_size(nvl, &total, NV_ENCODE_XDR));
	(void) printf("  %d bytes used, %d bytes free (using %4.1f%%)\n\n",
	    (int)total, (int)(cap - total), 100.0 * total / cap);

	collect_nvlist_stats(nvl, &stats);

	VERIFY0(nvlist_size(stats.zns_uint64, &size, NV_ENCODE_XDR));
	size -= noise;
	sum += size;
	(void) printf("%12s %4d %6d bytes (%5.2f%%)\n", "integers:",
	    (int)fnvlist_num_pairs(stats.zns_uint64),
	    (int)size, 100.0 * size / total);

	VERIFY0(nvlist_size(stats.zns_string, &size, NV_ENCODE_XDR));
	size -= noise;
	sum += size;
	(void) printf("%12s %4d %6d bytes (%5.2f%%)\n", "strings:",
	    (int)fnvlist_num_pairs(stats.zns_string),
	    (int)size, 100.0 * size / total);

	VERIFY0(nvlist_size(stats.zns_boolean, &size, NV_ENCODE_XDR));
	size -= noise;
	sum += size;
	(void) printf("%12s %4d %6d bytes (%5.2f%%)\n", "booleans:",
	    (int)fnvlist_num_pairs(stats.zns_boolean),
	    (int)size, 100.0 * size / total);

	size = total - sum;	/* treat remainder as nvlist overhead */
	(void) printf("%12s %4d %6d bytes (%5.2f%%)\n\n", "nvlists:",
	    stats.zns_list_count, (int)size, 100.0 * size / total);

	if (stats.zns_leaf_count > 0) {
		size_t average = stats.zns_leaf_total / stats.zns_leaf_count;

		(void) printf("%12s %4d %6d bytes average\n", "leaf vdevs:",
		    stats.zns_leaf_count, (int)average);
		(void) printf("%24d bytes largest\n",
		    (int)stats.zns_leaf_largest);

		if (dump_opt['l'] >= 3 && average > 0)
			(void) printf("  space for %d additional leaf vdevs\n",
			    (int)((cap - total) / average));
	}
	(void) printf("\n");

	nvlist_free(stats.zns_string);
	nvlist_free(stats.zns_uint64);
	nvlist_free(stats.zns_boolean);
}

typedef struct cksum_record {
	zio_cksum_t cksum;
	boolean_t labels[VDEV_LABELS];
	avl_node_t link;
} cksum_record_t;

static int
cksum_record_compare(const void *x1, const void *x2)
{
	const cksum_record_t *l = (cksum_record_t *)x1;
	const cksum_record_t *r = (cksum_record_t *)x2;
	int arraysize = ARRAY_SIZE(l->cksum.zc_word);
	int difference;

	for (int i = 0; i < arraysize; i++) {
		difference = TREE_CMP(l->cksum.zc_word[i], r->cksum.zc_word[i]);
		if (difference)
			break;
	}

	return (difference);
}

static cksum_record_t *
cksum_record_alloc(zio_cksum_t *cksum, int l)
{
	cksum_record_t *rec;

	rec = umem_zalloc(sizeof (*rec), UMEM_NOFAIL);
	rec->cksum = *cksum;
	rec->labels[l] = B_TRUE;

	return (rec);
}

static cksum_record_t *
cksum_record_lookup(avl_tree_t *tree, zio_cksum_t *cksum)
{
	cksum_record_t lookup = { .cksum = *cksum };
	avl_index_t where;

	return (avl_find(tree, &lookup, &where));
}

static cksum_record_t *
cksum_record_insert(avl_tree_t *tree, zio_cksum_t *cksum, int l)
{
	cksum_record_t *rec;

	rec = cksum_record_lookup(tree, cksum);
	if (rec) {
		rec->labels[l] = B_TRUE;
	} else {
		rec = cksum_record_alloc(cksum, l);
		avl_add(tree, rec);
	}

	return (rec);
}

static int
first_label(cksum_record_t *rec)
{
	for (int i = 0; i < VDEV_LABELS; i++)
		if (rec->labels[i])
			return (i);

	return (-1);
}

static void
print_label_numbers(char *prefix, cksum_record_t *rec)
{
	printf("%s", prefix);
	for (int i = 0; i < VDEV_LABELS; i++)
		if (rec->labels[i] == B_TRUE)
			printf("%d ", i);
	printf("\n");
}

#define	MAX_UBERBLOCK_COUNT (VDEV_UBERBLOCK_RING >> UBERBLOCK_SHIFT)

typedef struct zdb_label {
	vdev_label_t label;
	nvlist_t *config_nv;
	cksum_record_t *config;
	cksum_record_t *uberblocks[MAX_UBERBLOCK_COUNT];
	boolean_t header_printed;
	boolean_t read_failed;
} zdb_label_t;

static void
print_label_header(zdb_label_t *label, int l)
{

	if (dump_opt['q'])
		return;

	if (label->header_printed == B_TRUE)
		return;

	(void) printf("------------------------------------\n");
	(void) printf("LABEL %d\n", l);
	(void) printf("------------------------------------\n");

	label->header_printed = B_TRUE;
}

static void
print_l2arc_header(void)
{
	(void) printf("------------------------------------\n");
	(void) printf("L2ARC device header\n");
	(void) printf("------------------------------------\n");
}

static void
print_l2arc_log_blocks(void)
{
	(void) printf("------------------------------------\n");
	(void) printf("L2ARC device log blocks\n");
	(void) printf("------------------------------------\n");
}

static void
dump_l2arc_log_entries(uint64_t log_entries,
    l2arc_log_ent_phys_t *le, uint64_t i)
{
	for (int j = 0; j < log_entries; j++) {
		dva_t dva = le[j].le_dva;
		(void) printf("lb[%4llu]\tle[%4d]\tDVA asize: %llu, "
		    "vdev: %llu, offset: %llu\n",
		    (u_longlong_t)i, j + 1,
		    (u_longlong_t)DVA_GET_ASIZE(&dva),
		    (u_longlong_t)DVA_GET_VDEV(&dva),
		    (u_longlong_t)DVA_GET_OFFSET(&dva));
		(void) printf("|\t\t\t\tbirth: %llu\n",
		    (u_longlong_t)le[j].le_birth);
		(void) printf("|\t\t\t\tlsize: %llu\n",
		    (u_longlong_t)L2BLK_GET_LSIZE((&le[j])->le_prop));
		(void) printf("|\t\t\t\tpsize: %llu\n",
		    (u_longlong_t)L2BLK_GET_PSIZE((&le[j])->le_prop));
		(void) printf("|\t\t\t\tcompr: %llu\n",
		    (u_longlong_t)L2BLK_GET_COMPRESS((&le[j])->le_prop));
		(void) printf("|\t\t\t\tcomplevel: %llu\n",
		    (u_longlong_t)(&le[j])->le_complevel);
		(void) printf("|\t\t\t\ttype: %llu\n",
		    (u_longlong_t)L2BLK_GET_TYPE((&le[j])->le_prop));
		(void) printf("|\t\t\t\tprotected: %llu\n",
		    (u_longlong_t)L2BLK_GET_PROTECTED((&le[j])->le_prop));
		(void) printf("|\t\t\t\tprefetch: %llu\n",
		    (u_longlong_t)L2BLK_GET_PREFETCH((&le[j])->le_prop));
		(void) printf("|\t\t\t\taddress: %llu\n",
		    (u_longlong_t)le[j].le_daddr);
		(void) printf("|\t\t\t\tARC state: %llu\n",
		    (u_longlong_t)L2BLK_GET_STATE((&le[j])->le_prop));
		(void) printf("|\n");
	}
	(void) printf("\n");
}

static void
dump_l2arc_log_blkptr(l2arc_log_blkptr_t lbps)
{
	(void) printf("|\t\tdaddr: %llu\n", (u_longlong_t)lbps.lbp_daddr);
	(void) printf("|\t\tpayload_asize: %llu\n",
	    (u_longlong_t)lbps.lbp_payload_asize);
	(void) printf("|\t\tpayload_start: %llu\n",
	    (u_longlong_t)lbps.lbp_payload_start);
	(void) printf("|\t\tlsize: %llu\n",
	    (u_longlong_t)L2BLK_GET_LSIZE((&lbps)->lbp_prop));
	(void) printf("|\t\tasize: %llu\n",
	    (u_longlong_t)L2BLK_GET_PSIZE((&lbps)->lbp_prop));
	(void) printf("|\t\tcompralgo: %llu\n",
	    (u_longlong_t)L2BLK_GET_COMPRESS((&lbps)->lbp_prop));
	(void) printf("|\t\tcksumalgo: %llu\n",
	    (u_longlong_t)L2BLK_GET_CHECKSUM((&lbps)->lbp_prop));
	(void) printf("|\n\n");
}

static void
dump_l2arc_log_blocks(int fd, l2arc_dev_hdr_phys_t l2dhdr,
    l2arc_dev_hdr_phys_t *rebuild)
{
	l2arc_log_blk_phys_t this_lb;
	uint64_t asize;
	l2arc_log_blkptr_t lbps[2];
	abd_t *abd;
	zio_cksum_t cksum;
	int failed = 0;
	l2arc_dev_t dev;

	if (!dump_opt['q'])
		print_l2arc_log_blocks();
	bcopy((&l2dhdr)->dh_start_lbps, lbps, sizeof (lbps));

	dev.l2ad_evict = l2dhdr.dh_evict;
	dev.l2ad_start = l2dhdr.dh_start;
	dev.l2ad_end = l2dhdr.dh_end;

	if (l2dhdr.dh_start_lbps[0].lbp_daddr == 0) {
		/* no log blocks to read */
		if (!dump_opt['q']) {
			(void) printf("No log blocks to read\n");
			(void) printf("\n");
		}
		return;
	} else {
		dev.l2ad_hand = lbps[0].lbp_daddr +
		    L2BLK_GET_PSIZE((&lbps[0])->lbp_prop);
	}

	dev.l2ad_first = !!(l2dhdr.dh_flags & L2ARC_DEV_HDR_EVICT_FIRST);

	for (;;) {
		if (!l2arc_log_blkptr_valid(&dev, &lbps[0]))
			break;

		/* L2BLK_GET_PSIZE returns aligned size for log blocks */
		asize = L2BLK_GET_PSIZE((&lbps[0])->lbp_prop);
		if (pread64(fd, &this_lb, asize, lbps[0].lbp_daddr) != asize) {
			if (!dump_opt['q']) {
				(void) printf("Error while reading next log "
				    "block\n\n");
			}
			break;
		}

		fletcher_4_native_varsize(&this_lb, asize, &cksum);
		if (!ZIO_CHECKSUM_EQUAL(cksum, lbps[0].lbp_cksum)) {
			failed++;
			if (!dump_opt['q']) {
				(void) printf("Invalid cksum\n");
				dump_l2arc_log_blkptr(lbps[0]);
			}
			break;
		}

		switch (L2BLK_GET_COMPRESS((&lbps[0])->lbp_prop)) {
		case ZIO_COMPRESS_OFF:
			break;
		default:
			abd = abd_alloc_for_io(asize, B_TRUE);
			abd_copy_from_buf_off(abd, &this_lb, 0, asize);
			zio_decompress_data(L2BLK_GET_COMPRESS(
			    (&lbps[0])->lbp_prop), abd, &this_lb,
			    asize, sizeof (this_lb), NULL);
			abd_free(abd);
			break;
		}

		if (this_lb.lb_magic == BSWAP_64(L2ARC_LOG_BLK_MAGIC))
			byteswap_uint64_array(&this_lb, sizeof (this_lb));
		if (this_lb.lb_magic != L2ARC_LOG_BLK_MAGIC) {
			if (!dump_opt['q'])
				(void) printf("Invalid log block magic\n\n");
			break;
		}

		rebuild->dh_lb_count++;
		rebuild->dh_lb_asize += asize;
		if (dump_opt['l'] > 1 && !dump_opt['q']) {
			(void) printf("lb[%4llu]\tmagic: %llu\n",
			    (u_longlong_t)rebuild->dh_lb_count,
			    (u_longlong_t)this_lb.lb_magic);
			dump_l2arc_log_blkptr(lbps[0]);
		}

		if (dump_opt['l'] > 2 && !dump_opt['q'])
			dump_l2arc_log_entries(l2dhdr.dh_log_entries,
			    this_lb.lb_entries,
			    rebuild->dh_lb_count);

		if (l2arc_range_check_overlap(lbps[1].lbp_payload_start,
		    lbps[0].lbp_payload_start, dev.l2ad_evict) &&
		    !dev.l2ad_first)
			break;

		lbps[0] = lbps[1];
		lbps[1] = this_lb.lb_prev_lbp;
	}

	if (!dump_opt['q']) {
		(void) printf("log_blk_count:\t %llu with valid cksum\n",
		    (u_longlong_t)rebuild->dh_lb_count);
		(void) printf("\t\t %d with invalid cksum\n", failed);
		(void) printf("log_blk_asize:\t %llu\n\n",
		    (u_longlong_t)rebuild->dh_lb_asize);
	}
}

static int
dump_l2arc_header(int fd)
{
	l2arc_dev_hdr_phys_t l2dhdr, rebuild;
	int error = B_FALSE;

	bzero(&l2dhdr, sizeof (l2dhdr));
	bzero(&rebuild, sizeof (rebuild));

	if (pread64(fd, &l2dhdr, sizeof (l2dhdr),
	    VDEV_LABEL_START_SIZE) != sizeof (l2dhdr)) {
		error = B_TRUE;
	} else {
		if (l2dhdr.dh_magic == BSWAP_64(L2ARC_DEV_HDR_MAGIC))
			byteswap_uint64_array(&l2dhdr, sizeof (l2dhdr));

		if (l2dhdr.dh_magic != L2ARC_DEV_HDR_MAGIC)
			error = B_TRUE;
	}

	if (error) {
		(void) printf("L2ARC device header not found\n\n");
		/* Do not return an error here for backward compatibility */
		return (0);
	} else if (!dump_opt['q']) {
		print_l2arc_header();

		(void) printf("    magic: %llu\n",
		    (u_longlong_t)l2dhdr.dh_magic);
		(void) printf("    version: %llu\n",
		    (u_longlong_t)l2dhdr.dh_version);
		(void) printf("    pool_guid: %llu\n",
		    (u_longlong_t)l2dhdr.dh_spa_guid);
		(void) printf("    flags: %llu\n",
		    (u_longlong_t)l2dhdr.dh_flags);
		(void) printf("    start_lbps[0]: %llu\n",
		    (u_longlong_t)
		    l2dhdr.dh_start_lbps[0].lbp_daddr);
		(void) printf("    start_lbps[1]: %llu\n",
		    (u_longlong_t)
		    l2dhdr.dh_start_lbps[1].lbp_daddr);
		(void) printf("    log_blk_ent: %llu\n",
		    (u_longlong_t)l2dhdr.dh_log_entries);
		(void) printf("    start: %llu\n",
		    (u_longlong_t)l2dhdr.dh_start);
		(void) printf("    end: %llu\n",
		    (u_longlong_t)l2dhdr.dh_end);
		(void) printf("    evict: %llu\n",
		    (u_longlong_t)l2dhdr.dh_evict);
		(void) printf("    lb_asize_refcount: %llu\n",
		    (u_longlong_t)l2dhdr.dh_lb_asize);
		(void) printf("    lb_count_refcount: %llu\n",
		    (u_longlong_t)l2dhdr.dh_lb_count);
		(void) printf("    trim_action_time: %llu\n",
		    (u_longlong_t)l2dhdr.dh_trim_action_time);
		(void) printf("    trim_state: %llu\n\n",
		    (u_longlong_t)l2dhdr.dh_trim_state);
	}

	dump_l2arc_log_blocks(fd, l2dhdr, &rebuild);
	/*
	 * The total aligned size of log blocks and the number of log blocks
	 * reported in the header of the device may be less than what zdb
	 * reports by dump_l2arc_log_blocks() which emulates l2arc_rebuild().
	 * This happens because dump_l2arc_log_blocks() lacks the memory
	 * pressure valve that l2arc_rebuild() has. Thus, if we are on a system
	 * with low memory, l2arc_rebuild will exit prematurely and dh_lb_asize
	 * and dh_lb_count will be lower to begin with than what exists on the
	 * device. This is normal and zdb should not exit with an error. The
	 * opposite case should never happen though, the values reported in the
	 * header should never be higher than what dump_l2arc_log_blocks() and
	 * l2arc_rebuild() report. If this happens there is a leak in the
	 * accounting of log blocks.
	 */
	if (l2dhdr.dh_lb_asize > rebuild.dh_lb_asize ||
	    l2dhdr.dh_lb_count > rebuild.dh_lb_count)
		return (1);

	return (0);
}

static void
dump_config_from_label(zdb_label_t *label, size_t buflen, int l)
{
	if (dump_opt['q'])
		return;

	if ((dump_opt['l'] < 3) && (first_label(label->config) != l))
		return;

	print_label_header(label, l);
	dump_nvlist(label->config_nv, 4);
	print_label_numbers("    labels = ", label->config);

	if (dump_opt['l'] >= 2)
		dump_nvlist_stats(label->config_nv, buflen);
}

#define	ZDB_MAX_UB_HEADER_SIZE 32

static void
dump_label_uberblocks(zdb_label_t *label, uint64_t ashift, int label_num)
{

	vdev_t vd;
	char header[ZDB_MAX_UB_HEADER_SIZE];

	vd.vdev_ashift = ashift;
	vd.vdev_top = &vd;

	for (int i = 0; i < VDEV_UBERBLOCK_COUNT(&vd); i++) {
		uint64_t uoff = VDEV_UBERBLOCK_OFFSET(&vd, i);
		uberblock_t *ub = (void *)((char *)&label->label + uoff);
		cksum_record_t *rec = label->uberblocks[i];

		if (rec == NULL) {
			if (dump_opt['u'] >= 2) {
				print_label_header(label, label_num);
				(void) printf("    Uberblock[%d] invalid\n", i);
			}
			continue;
		}

		if ((dump_opt['u'] < 3) && (first_label(rec) != label_num))
			continue;

		if ((dump_opt['u'] < 4) &&
		    (ub->ub_mmp_magic == MMP_MAGIC) && ub->ub_mmp_delay &&
		    (i >= VDEV_UBERBLOCK_COUNT(&vd) - MMP_BLOCKS_PER_LABEL))
			continue;

		print_label_header(label, label_num);
		(void) snprintf(header, ZDB_MAX_UB_HEADER_SIZE,
		    "    Uberblock[%d]\n", i);
		dump_uberblock(ub, header, "");
		print_label_numbers("        labels = ", rec);
	}
}

static char curpath[PATH_MAX];

/*
 * Iterate through the path components, recursively passing
 * current one's obj and remaining path until we find the obj
 * for the last one.
 */
static int
dump_path_impl(objset_t *os, uint64_t obj, char *name)
{
	int err;
	boolean_t header = B_TRUE;
	uint64_t child_obj;
	char *s;
	dmu_buf_t *db;
	dmu_object_info_t doi;

	if ((s = strchr(name, '/')) != NULL)
		*s = '\0';
	err = zap_lookup(os, obj, name, 8, 1, &child_obj);

	(void) strlcat(curpath, name, sizeof (curpath));

	if (err != 0) {
		(void) fprintf(stderr, "failed to lookup %s: %s\n",
		    curpath, strerror(err));
		return (err);
	}

	child_obj = ZFS_DIRENT_OBJ(child_obj);
	err = sa_buf_hold(os, child_obj, FTAG, &db);
	if (err != 0) {
		(void) fprintf(stderr,
		    "failed to get SA dbuf for obj %llu: %s\n",
		    (u_longlong_t)child_obj, strerror(err));
		return (EINVAL);
	}
	dmu_object_info_from_db(db, &doi);
	sa_buf_rele(db, FTAG);

	if (doi.doi_bonus_type != DMU_OT_SA &&
	    doi.doi_bonus_type != DMU_OT_ZNODE) {
		(void) fprintf(stderr, "invalid bonus type %d for obj %llu\n",
		    doi.doi_bonus_type, (u_longlong_t)child_obj);
		return (EINVAL);
	}

	if (dump_opt['v'] > 6) {
		(void) printf("obj=%llu %s type=%d bonustype=%d\n",
		    (u_longlong_t)child_obj, curpath, doi.doi_type,
		    doi.doi_bonus_type);
	}

	(void) strlcat(curpath, "/", sizeof (curpath));

	switch (doi.doi_type) {
	case DMU_OT_DIRECTORY_CONTENTS:
		if (s != NULL && *(s + 1) != '\0')
			return (dump_path_impl(os, child_obj, s + 1));
		/*FALLTHROUGH*/
	case DMU_OT_PLAIN_FILE_CONTENTS:
		dump_object(os, child_obj, dump_opt['v'], &header, NULL, 0);
		return (0);
	default:
		(void) fprintf(stderr, "object %llu has non-file/directory "
		    "type %d\n", (u_longlong_t)obj, doi.doi_type);
		break;
	}

	return (EINVAL);
}

/*
 * Dump the blocks for the object specified by path inside the dataset.
 */
static int
dump_path(char *ds, char *path)
{
	int err;
	objset_t *os;
	uint64_t root_obj;

	err = open_objset(ds, FTAG, &os);
	if (err != 0)
		return (err);

	err = zap_lookup(os, MASTER_NODE_OBJ, ZFS_ROOT_OBJ, 8, 1, &root_obj);
	if (err != 0) {
		(void) fprintf(stderr, "can't lookup root znode: %s\n",
		    strerror(err));
		close_objset(os, FTAG);
		return (EINVAL);
	}

	(void) snprintf(curpath, sizeof (curpath), "dataset=%s path=/", ds);

	err = dump_path_impl(os, root_obj, path);

	close_objset(os, FTAG);
	return (err);
}

static int
dump_label(const char *dev)
{
	char path[MAXPATHLEN];
	zdb_label_t labels[VDEV_LABELS];
	uint64_t psize, ashift, l2cache;
	struct stat64 statbuf;
	boolean_t config_found = B_FALSE;
	boolean_t error = B_FALSE;
	boolean_t read_l2arc_header = B_FALSE;
	avl_tree_t config_tree;
	avl_tree_t uberblock_tree;
	void *node, *cookie;
	int fd;

	bzero(labels, sizeof (labels));

	/*
	 * Check if we were given absolute path and use it as is.
	 * Otherwise if the provided vdev name doesn't point to a file,
	 * try prepending expected disk paths and partition numbers.
	 */
	(void) strlcpy(path, dev, sizeof (path));
	if (dev[0] != '/' && stat64(path, &statbuf) != 0) {
		int error;

		error = zfs_resolve_shortname(dev, path, MAXPATHLEN);
		if (error == 0 && zfs_dev_is_whole_disk(path)) {
			if (zfs_append_partition(path, MAXPATHLEN) == -1)
				error = ENOENT;
		}

		if (error || (stat64(path, &statbuf) != 0)) {
			(void) printf("failed to find device %s, try "
			    "specifying absolute path instead\n", dev);
			return (1);
		}
	}

	if ((fd = open64(path, O_RDONLY)) < 0) {
		(void) printf("cannot open '%s': %s\n", path, strerror(errno));
		exit(1);
	}

	if (fstat64_blk(fd, &statbuf) != 0) {
		(void) printf("failed to stat '%s': %s\n", path,
		    strerror(errno));
		(void) close(fd);
		exit(1);
	}

	if (S_ISBLK(statbuf.st_mode) && zfs_dev_flush(fd) != 0)
		(void) printf("failed to invalidate cache '%s' : %s\n", path,
		    strerror(errno));

	avl_create(&config_tree, cksum_record_compare,
	    sizeof (cksum_record_t), offsetof(cksum_record_t, link));
	avl_create(&uberblock_tree, cksum_record_compare,
	    sizeof (cksum_record_t), offsetof(cksum_record_t, link));

	psize = statbuf.st_size;
	psize = P2ALIGN(psize, (uint64_t)sizeof (vdev_label_t));
	ashift = SPA_MINBLOCKSHIFT;

	/*
	 * 1. Read the label from disk
	 * 2. Unpack the configuration and insert in config tree.
	 * 3. Traverse all uberblocks and insert in uberblock tree.
	 */
	for (int l = 0; l < VDEV_LABELS; l++) {
		zdb_label_t *label = &labels[l];
		char *buf = label->label.vl_vdev_phys.vp_nvlist;
		size_t buflen = sizeof (label->label.vl_vdev_phys.vp_nvlist);
		nvlist_t *config;
		cksum_record_t *rec;
		zio_cksum_t cksum;
		vdev_t vd;

		if (pread64(fd, &label->label, sizeof (label->label),
		    vdev_label_offset(psize, l, 0)) != sizeof (label->label)) {
			if (!dump_opt['q'])
				(void) printf("failed to read label %d\n", l);
			label->read_failed = B_TRUE;
			error = B_TRUE;
			continue;
		}

		label->read_failed = B_FALSE;

		if (nvlist_unpack(buf, buflen, &config, 0) == 0) {
			nvlist_t *vdev_tree = NULL;
			size_t size;

			if ((nvlist_lookup_nvlist(config,
			    ZPOOL_CONFIG_VDEV_TREE, &vdev_tree) != 0) ||
			    (nvlist_lookup_uint64(vdev_tree,
			    ZPOOL_CONFIG_ASHIFT, &ashift) != 0))
				ashift = SPA_MINBLOCKSHIFT;

			if (nvlist_size(config, &size, NV_ENCODE_XDR) != 0)
				size = buflen;

			/* If the device is a cache device clear the header. */
			if (!read_l2arc_header) {
				if (nvlist_lookup_uint64(config,
				    ZPOOL_CONFIG_POOL_STATE, &l2cache) == 0 &&
				    l2cache == POOL_STATE_L2CACHE) {
					read_l2arc_header = B_TRUE;
				}
			}

			fletcher_4_native_varsize(buf, size, &cksum);
			rec = cksum_record_insert(&config_tree, &cksum, l);

			label->config = rec;
			label->config_nv = config;
			config_found = B_TRUE;
		} else {
			error = B_TRUE;
		}

		vd.vdev_ashift = ashift;
		vd.vdev_top = &vd;

		for (int i = 0; i < VDEV_UBERBLOCK_COUNT(&vd); i++) {
			uint64_t uoff = VDEV_UBERBLOCK_OFFSET(&vd, i);
			uberblock_t *ub = (void *)((char *)label + uoff);

			if (uberblock_verify(ub))
				continue;

			fletcher_4_native_varsize(ub, sizeof (*ub), &cksum);
			rec = cksum_record_insert(&uberblock_tree, &cksum, l);

			label->uberblocks[i] = rec;
		}
	}

	/*
	 * Dump the label and uberblocks.
	 */
	for (int l = 0; l < VDEV_LABELS; l++) {
		zdb_label_t *label = &labels[l];
		size_t buflen = sizeof (label->label.vl_vdev_phys.vp_nvlist);

		if (label->read_failed == B_TRUE)
			continue;

		if (label->config_nv) {
			dump_config_from_label(label, buflen, l);
		} else {
			if (!dump_opt['q'])
				(void) printf("failed to unpack label %d\n", l);
		}

		if (dump_opt['u'])
			dump_label_uberblocks(label, ashift, l);

		nvlist_free(label->config_nv);
	}

	/*
	 * Dump the L2ARC header, if existent.
	 */
	if (read_l2arc_header)
		error |= dump_l2arc_header(fd);

	cookie = NULL;
	while ((node = avl_destroy_nodes(&config_tree, &cookie)) != NULL)
		umem_free(node, sizeof (cksum_record_t));

	cookie = NULL;
	while ((node = avl_destroy_nodes(&uberblock_tree, &cookie)) != NULL)
		umem_free(node, sizeof (cksum_record_t));

	avl_destroy(&config_tree);
	avl_destroy(&uberblock_tree);

	(void) close(fd);

	return (config_found == B_FALSE ? 2 :
	    (error == B_TRUE ? 1 : 0));
}

static uint64_t dataset_feature_count[SPA_FEATURES];
static uint64_t global_feature_count[SPA_FEATURES];
static uint64_t remap_deadlist_count = 0;

/*ARGSUSED*/
static int
dump_one_objset(const char *dsname, void *arg)
{
	int error;
	objset_t *os;
	spa_feature_t f;

	error = open_objset(dsname, FTAG, &os);
	if (error != 0)
		return (0);

	for (f = 0; f < SPA_FEATURES; f++) {
		if (!dsl_dataset_feature_is_active(dmu_objset_ds(os), f))
			continue;
		ASSERT(spa_feature_table[f].fi_flags &
		    ZFEATURE_FLAG_PER_DATASET);
		dataset_feature_count[f]++;
	}

	if (dsl_dataset_remap_deadlist_exists(dmu_objset_ds(os))) {
		remap_deadlist_count++;
	}

	for (dsl_bookmark_node_t *dbn =
	    avl_first(&dmu_objset_ds(os)->ds_bookmarks); dbn != NULL;
	    dbn = AVL_NEXT(&dmu_objset_ds(os)->ds_bookmarks, dbn)) {
		mos_obj_refd(dbn->dbn_phys.zbm_redaction_obj);
		if (dbn->dbn_phys.zbm_redaction_obj != 0)
			global_feature_count[SPA_FEATURE_REDACTION_BOOKMARKS]++;
		if (dbn->dbn_phys.zbm_flags & ZBM_FLAG_HAS_FBN)
			global_feature_count[SPA_FEATURE_BOOKMARK_WRITTEN]++;
	}

	if (dsl_deadlist_is_open(&dmu_objset_ds(os)->ds_dir->dd_livelist) &&
	    !dmu_objset_is_snapshot(os)) {
		global_feature_count[SPA_FEATURE_LIVELIST]++;
	}

	dump_objset(os);
	close_objset(os, FTAG);
	fuid_table_destroy();
	return (0);
}

/*
 * Block statistics.
 */
#define	PSIZE_HISTO_SIZE (SPA_OLD_MAXBLOCKSIZE / SPA_MINBLOCKSIZE + 2)
typedef struct zdb_blkstats {
	uint64_t zb_asize;
	uint64_t zb_lsize;
	uint64_t zb_psize;
	uint64_t zb_count;
	uint64_t zb_gangs;
	uint64_t zb_ditto_samevdev;
	uint64_t zb_ditto_same_ms;
	uint64_t zb_psize_histogram[PSIZE_HISTO_SIZE];
} zdb_blkstats_t;

/*
 * Extended object types to report deferred frees and dedup auto-ditto blocks.
 */
#define	ZDB_OT_DEFERRED	(DMU_OT_NUMTYPES + 0)
#define	ZDB_OT_DITTO	(DMU_OT_NUMTYPES + 1)
#define	ZDB_OT_OTHER	(DMU_OT_NUMTYPES + 2)
#define	ZDB_OT_TOTAL	(DMU_OT_NUMTYPES + 3)

static const char *zdb_ot_extname[] = {
	"deferred free",
	"dedup ditto",
	"other",
	"Total",
};

#define	ZB_TOTAL	DN_MAX_LEVELS
#define	SPA_MAX_FOR_16M	(SPA_MAXBLOCKSHIFT+1)

typedef struct zdb_cb {
	zdb_blkstats_t	zcb_type[ZB_TOTAL + 1][ZDB_OT_TOTAL + 1];
	uint64_t	zcb_removing_size;
	uint64_t	zcb_checkpoint_size;
	uint64_t	zcb_dedup_asize;
	uint64_t	zcb_dedup_blocks;
	uint64_t	zcb_psize_count[SPA_MAX_FOR_16M];
	uint64_t	zcb_lsize_count[SPA_MAX_FOR_16M];
	uint64_t	zcb_asize_count[SPA_MAX_FOR_16M];
	uint64_t	zcb_psize_len[SPA_MAX_FOR_16M];
	uint64_t	zcb_lsize_len[SPA_MAX_FOR_16M];
	uint64_t	zcb_asize_len[SPA_MAX_FOR_16M];
	uint64_t	zcb_psize_total;
	uint64_t	zcb_lsize_total;
	uint64_t	zcb_asize_total;
	uint64_t	zcb_embedded_blocks[NUM_BP_EMBEDDED_TYPES];
	uint64_t	zcb_embedded_histogram[NUM_BP_EMBEDDED_TYPES]
	    [BPE_PAYLOAD_SIZE + 1];
	uint64_t	zcb_start;
	hrtime_t	zcb_lastprint;
	uint64_t	zcb_totalasize;
	uint64_t	zcb_errors[256];
	int		zcb_readfails;
	int		zcb_haderrors;
	spa_t		*zcb_spa;
	uint32_t	**zcb_vd_obsolete_counts;
} zdb_cb_t;

/* test if two DVA offsets from same vdev are within the same metaslab */
static boolean_t
same_metaslab(spa_t *spa, uint64_t vdev, uint64_t off1, uint64_t off2)
{
	vdev_t *vd = vdev_lookup_top(spa, vdev);
	uint64_t ms_shift = vd->vdev_ms_shift;

	return ((off1 >> ms_shift) == (off2 >> ms_shift));
}

/*
 * Used to simplify reporting of the histogram data.
 */
typedef struct one_histo {
	char *name;
	uint64_t *count;
	uint64_t *len;
	uint64_t cumulative;
} one_histo_t;

/*
 * The number of separate histograms processed for psize, lsize and asize.
 */
#define	NUM_HISTO 3

/*
 * This routine will create a fixed column size output of three different
 * histograms showing by blocksize of 512 - 2^ SPA_MAX_FOR_16M
 * the count, length and cumulative length of the psize, lsize and
 * asize blocks.
 *
 * All three types of blocks are listed on a single line
 *
 * By default the table is printed in nicenumber format (e.g. 123K) but
 * if the '-P' parameter is specified then the full raw number (parseable)
 * is printed out.
 */
static void
dump_size_histograms(zdb_cb_t *zcb)
{
	/*
	 * A temporary buffer that allows us to convert a number into
	 * a string using zdb_nicenumber to allow either raw or human
	 * readable numbers to be output.
	 */
	char numbuf[32];

	/*
	 * Define titles which are used in the headers of the tables
	 * printed by this routine.
	 */
	const char blocksize_title1[] = "block";
	const char blocksize_title2[] = "size";
	const char count_title[] = "Count";
	const char length_title[] = "Size";
	const char cumulative_title[] = "Cum.";

	/*
	 * Setup the histogram arrays (psize, lsize, and asize).
	 */
	one_histo_t parm_histo[NUM_HISTO];

	parm_histo[0].name = "psize";
	parm_histo[0].count = zcb->zcb_psize_count;
	parm_histo[0].len = zcb->zcb_psize_len;
	parm_histo[0].cumulative = 0;

	parm_histo[1].name = "lsize";
	parm_histo[1].count = zcb->zcb_lsize_count;
	parm_histo[1].len = zcb->zcb_lsize_len;
	parm_histo[1].cumulative = 0;

	parm_histo[2].name = "asize";
	parm_histo[2].count = zcb->zcb_asize_count;
	parm_histo[2].len = zcb->zcb_asize_len;
	parm_histo[2].cumulative = 0;


	(void) printf("\nBlock Size Histogram\n");
	/*
	 * Print the first line titles
	 */
	if (dump_opt['P'])
		(void) printf("\n%s\t", blocksize_title1);
	else
		(void) printf("\n%7s   ", blocksize_title1);

	for (int j = 0; j < NUM_HISTO; j++) {
		if (dump_opt['P']) {
			if (j < NUM_HISTO - 1) {
				(void) printf("%s\t\t\t", parm_histo[j].name);
			} else {
				/* Don't print trailing spaces */
				(void) printf("  %s", parm_histo[j].name);
			}
		} else {
			if (j < NUM_HISTO - 1) {
				/* Left aligned strings in the output */
				(void) printf("%-7s              ",
				    parm_histo[j].name);
			} else {
				/* Don't print trailing spaces */
				(void) printf("%s", parm_histo[j].name);
			}
		}
	}
	(void) printf("\n");

	/*
	 * Print the second line titles
	 */
	if (dump_opt['P']) {
		(void) printf("%s\t", blocksize_title2);
	} else {
		(void) printf("%7s ", blocksize_title2);
	}

	for (int i = 0; i < NUM_HISTO; i++) {
		if (dump_opt['P']) {
			(void) printf("%s\t%s\t%s\t",
			    count_title, length_title, cumulative_title);
		} else {
			(void) printf("%7s%7s%7s",
			    count_title, length_title, cumulative_title);
		}
	}
	(void) printf("\n");

	/*
	 * Print the rows
	 */
	for (int i = SPA_MINBLOCKSHIFT; i < SPA_MAX_FOR_16M; i++) {

		/*
		 * Print the first column showing the blocksize
		 */
		zdb_nicenum((1ULL << i), numbuf, sizeof (numbuf));

		if (dump_opt['P']) {
			printf("%s", numbuf);
		} else {
			printf("%7s:", numbuf);
		}

		/*
		 * Print the remaining set of 3 columns per size:
		 * for psize, lsize and asize
		 */
		for (int j = 0; j < NUM_HISTO; j++) {
			parm_histo[j].cumulative += parm_histo[j].len[i];

			zdb_nicenum(parm_histo[j].count[i],
			    numbuf, sizeof (numbuf));
			if (dump_opt['P'])
				(void) printf("\t%s", numbuf);
			else
				(void) printf("%7s", numbuf);

			zdb_nicenum(parm_histo[j].len[i],
			    numbuf, sizeof (numbuf));
			if (dump_opt['P'])
				(void) printf("\t%s", numbuf);
			else
				(void) printf("%7s", numbuf);

			zdb_nicenum(parm_histo[j].cumulative,
			    numbuf, sizeof (numbuf));
			if (dump_opt['P'])
				(void) printf("\t%s", numbuf);
			else
				(void) printf("%7s", numbuf);
		}
		(void) printf("\n");
	}
}

static void
zdb_count_block(zdb_cb_t *zcb, zilog_t *zilog, const blkptr_t *bp,
    dmu_object_type_t type)
{
	uint64_t refcnt = 0;
	int i;

	ASSERT(type < ZDB_OT_TOTAL);

	if (zilog && zil_bp_tree_add(zilog, bp) != 0)
		return;

	spa_config_enter(zcb->zcb_spa, SCL_CONFIG, FTAG, RW_READER);

	for (i = 0; i < 4; i++) {
		int l = (i < 2) ? BP_GET_LEVEL(bp) : ZB_TOTAL;
		int t = (i & 1) ? type : ZDB_OT_TOTAL;
		int equal;
		zdb_blkstats_t *zb = &zcb->zcb_type[l][t];

		zb->zb_asize += BP_GET_ASIZE(bp);
		zb->zb_lsize += BP_GET_LSIZE(bp);
		zb->zb_psize += BP_GET_PSIZE(bp);
		zb->zb_count++;

		/*
		 * The histogram is only big enough to record blocks up to
		 * SPA_OLD_MAXBLOCKSIZE; larger blocks go into the last,
		 * "other", bucket.
		 */
		unsigned idx = BP_GET_PSIZE(bp) >> SPA_MINBLOCKSHIFT;
		idx = MIN(idx, SPA_OLD_MAXBLOCKSIZE / SPA_MINBLOCKSIZE + 1);
		zb->zb_psize_histogram[idx]++;

		zb->zb_gangs += BP_COUNT_GANG(bp);

		switch (BP_GET_NDVAS(bp)) {
		case 2:
			if (DVA_GET_VDEV(&bp->blk_dva[0]) ==
			    DVA_GET_VDEV(&bp->blk_dva[1])) {
				zb->zb_ditto_samevdev++;

				if (same_metaslab(zcb->zcb_spa,
				    DVA_GET_VDEV(&bp->blk_dva[0]),
				    DVA_GET_OFFSET(&bp->blk_dva[0]),
				    DVA_GET_OFFSET(&bp->blk_dva[1])))
					zb->zb_ditto_same_ms++;
			}
			break;
		case 3:
			equal = (DVA_GET_VDEV(&bp->blk_dva[0]) ==
			    DVA_GET_VDEV(&bp->blk_dva[1])) +
			    (DVA_GET_VDEV(&bp->blk_dva[0]) ==
			    DVA_GET_VDEV(&bp->blk_dva[2])) +
			    (DVA_GET_VDEV(&bp->blk_dva[1]) ==
			    DVA_GET_VDEV(&bp->blk_dva[2]));
			if (equal != 0) {
				zb->zb_ditto_samevdev++;

				if (DVA_GET_VDEV(&bp->blk_dva[0]) ==
				    DVA_GET_VDEV(&bp->blk_dva[1]) &&
				    same_metaslab(zcb->zcb_spa,
				    DVA_GET_VDEV(&bp->blk_dva[0]),
				    DVA_GET_OFFSET(&bp->blk_dva[0]),
				    DVA_GET_OFFSET(&bp->blk_dva[1])))
					zb->zb_ditto_same_ms++;
				else if (DVA_GET_VDEV(&bp->blk_dva[0]) ==
				    DVA_GET_VDEV(&bp->blk_dva[2]) &&
				    same_metaslab(zcb->zcb_spa,
				    DVA_GET_VDEV(&bp->blk_dva[0]),
				    DVA_GET_OFFSET(&bp->blk_dva[0]),
				    DVA_GET_OFFSET(&bp->blk_dva[2])))
					zb->zb_ditto_same_ms++;
				else if (DVA_GET_VDEV(&bp->blk_dva[1]) ==
				    DVA_GET_VDEV(&bp->blk_dva[2]) &&
				    same_metaslab(zcb->zcb_spa,
				    DVA_GET_VDEV(&bp->blk_dva[1]),
				    DVA_GET_OFFSET(&bp->blk_dva[1]),
				    DVA_GET_OFFSET(&bp->blk_dva[2])))
					zb->zb_ditto_same_ms++;
			}
			break;
		}
	}

	spa_config_exit(zcb->zcb_spa, SCL_CONFIG, FTAG);

	if (BP_IS_EMBEDDED(bp)) {
		zcb->zcb_embedded_blocks[BPE_GET_ETYPE(bp)]++;
		zcb->zcb_embedded_histogram[BPE_GET_ETYPE(bp)]
		    [BPE_GET_PSIZE(bp)]++;
		return;
	}
	/*
	 * The binning histogram bins by powers of two up to
	 * SPA_MAXBLOCKSIZE rather than creating bins for
	 * every possible blocksize found in the pool.
	 */
	int bin = highbit64(BP_GET_PSIZE(bp)) - 1;

	zcb->zcb_psize_count[bin]++;
	zcb->zcb_psize_len[bin] += BP_GET_PSIZE(bp);
	zcb->zcb_psize_total += BP_GET_PSIZE(bp);

	bin = highbit64(BP_GET_LSIZE(bp)) - 1;

	zcb->zcb_lsize_count[bin]++;
	zcb->zcb_lsize_len[bin] += BP_GET_LSIZE(bp);
	zcb->zcb_lsize_total += BP_GET_LSIZE(bp);

	bin = highbit64(BP_GET_ASIZE(bp)) - 1;

	zcb->zcb_asize_count[bin]++;
	zcb->zcb_asize_len[bin] += BP_GET_ASIZE(bp);
	zcb->zcb_asize_total += BP_GET_ASIZE(bp);

	if (dump_opt['L'])
		return;

	if (BP_GET_DEDUP(bp)) {
		ddt_t *ddt;
		ddt_entry_t *dde;

		ddt = ddt_select(zcb->zcb_spa, bp);
		ddt_enter(ddt);
		dde = ddt_lookup(ddt, bp, B_FALSE);

		if (dde == NULL) {
			refcnt = 0;
		} else {
			ddt_phys_t *ddp = ddt_phys_select(dde, bp);
			ddt_phys_decref(ddp);
			refcnt = ddp->ddp_refcnt;
			if (ddt_phys_total_refcnt(dde) == 0)
				ddt_remove(ddt, dde);
		}
		ddt_exit(ddt);
	}

	VERIFY3U(zio_wait(zio_claim(NULL, zcb->zcb_spa,
	    refcnt ? 0 : spa_min_claim_txg(zcb->zcb_spa),
	    bp, NULL, NULL, ZIO_FLAG_CANFAIL)), ==, 0);
}

static void
zdb_blkptr_done(zio_t *zio)
{
	spa_t *spa = zio->io_spa;
	blkptr_t *bp = zio->io_bp;
	int ioerr = zio->io_error;
	zdb_cb_t *zcb = zio->io_private;
	zbookmark_phys_t *zb = &zio->io_bookmark;

	mutex_enter(&spa->spa_scrub_lock);
	spa->spa_load_verify_bytes -= BP_GET_PSIZE(bp);
	cv_broadcast(&spa->spa_scrub_io_cv);

	if (ioerr && !(zio->io_flags & ZIO_FLAG_SPECULATIVE)) {
		char blkbuf[BP_SPRINTF_LEN];

		zcb->zcb_haderrors = 1;
		zcb->zcb_errors[ioerr]++;

		if (dump_opt['b'] >= 2)
			snprintf_blkptr(blkbuf, sizeof (blkbuf), bp);
		else
			blkbuf[0] = '\0';

		(void) printf("zdb_blkptr_cb: "
		    "Got error %d reading "
		    "<%llu, %llu, %lld, %llx> %s -- skipping\n",
		    ioerr,
		    (u_longlong_t)zb->zb_objset,
		    (u_longlong_t)zb->zb_object,
		    (u_longlong_t)zb->zb_level,
		    (u_longlong_t)zb->zb_blkid,
		    blkbuf);
	}
	mutex_exit(&spa->spa_scrub_lock);

	abd_free(zio->io_abd);
}

static int
zdb_blkptr_cb(spa_t *spa, zilog_t *zilog, const blkptr_t *bp,
    const zbookmark_phys_t *zb, const dnode_phys_t *dnp, void *arg)
{
	zdb_cb_t *zcb = arg;
	dmu_object_type_t type;
	boolean_t is_metadata;

	if (zb->zb_level == ZB_DNODE_LEVEL)
		return (0);

	if (dump_opt['b'] >= 5 && bp->blk_birth > 0) {
		char blkbuf[BP_SPRINTF_LEN];
		snprintf_blkptr(blkbuf, sizeof (blkbuf), bp);
		(void) printf("objset %llu object %llu "
		    "level %lld offset 0x%llx %s\n",
		    (u_longlong_t)zb->zb_objset,
		    (u_longlong_t)zb->zb_object,
		    (longlong_t)zb->zb_level,
		    (u_longlong_t)blkid2offset(dnp, bp, zb),
		    blkbuf);
	}

	if (BP_IS_HOLE(bp) || BP_IS_REDACTED(bp))
		return (0);

	type = BP_GET_TYPE(bp);

	zdb_count_block(zcb, zilog, bp,
	    (type & DMU_OT_NEWTYPE) ? ZDB_OT_OTHER : type);

	is_metadata = (BP_GET_LEVEL(bp) != 0 || DMU_OT_IS_METADATA(type));

	if (!BP_IS_EMBEDDED(bp) &&
	    (dump_opt['c'] > 1 || (dump_opt['c'] && is_metadata))) {
		size_t size = BP_GET_PSIZE(bp);
		abd_t *abd = abd_alloc(size, B_FALSE);
		int flags = ZIO_FLAG_CANFAIL | ZIO_FLAG_SCRUB | ZIO_FLAG_RAW;

		/* If it's an intent log block, failure is expected. */
		if (zb->zb_level == ZB_ZIL_LEVEL)
			flags |= ZIO_FLAG_SPECULATIVE;

		mutex_enter(&spa->spa_scrub_lock);
		while (spa->spa_load_verify_bytes > max_inflight_bytes)
			cv_wait(&spa->spa_scrub_io_cv, &spa->spa_scrub_lock);
		spa->spa_load_verify_bytes += size;
		mutex_exit(&spa->spa_scrub_lock);

		zio_nowait(zio_read(NULL, spa, bp, abd, size,
		    zdb_blkptr_done, zcb, ZIO_PRIORITY_ASYNC_READ, flags, zb));
	}

	zcb->zcb_readfails = 0;

	/* only call gethrtime() every 100 blocks */
	static int iters;
	if (++iters > 100)
		iters = 0;
	else
		return (0);

	if (dump_opt['b'] < 5 && gethrtime() > zcb->zcb_lastprint + NANOSEC) {
		uint64_t now = gethrtime();
		char buf[10];
		uint64_t bytes = zcb->zcb_type[ZB_TOTAL][ZDB_OT_TOTAL].zb_asize;
		int kb_per_sec =
		    1 + bytes / (1 + ((now - zcb->zcb_start) / 1000 / 1000));
		int sec_remaining =
		    (zcb->zcb_totalasize - bytes) / 1024 / kb_per_sec;

		/* make sure nicenum has enough space */
		CTASSERT(sizeof (buf) >= NN_NUMBUF_SZ);

		zfs_nicebytes(bytes, buf, sizeof (buf));
		(void) fprintf(stderr,
		    "\r%5s completed (%4dMB/s) "
		    "estimated time remaining: %uhr %02umin %02usec        ",
		    buf, kb_per_sec / 1024,
		    sec_remaining / 60 / 60,
		    sec_remaining / 60 % 60,
		    sec_remaining % 60);

		zcb->zcb_lastprint = now;
	}

	return (0);
}

static void
zdb_leak(void *arg, uint64_t start, uint64_t size)
{
	vdev_t *vd = arg;

	(void) printf("leaked space: vdev %llu, offset 0x%llx, size %llu\n",
	    (u_longlong_t)vd->vdev_id, (u_longlong_t)start, (u_longlong_t)size);
}

static metaslab_ops_t zdb_metaslab_ops = {
	NULL	/* alloc */
};

/* ARGSUSED */
static int
load_unflushed_svr_segs_cb(spa_t *spa, space_map_entry_t *sme,
    uint64_t txg, void *arg)
{
	spa_vdev_removal_t *svr = arg;

	uint64_t offset = sme->sme_offset;
	uint64_t size = sme->sme_run;

	/* skip vdevs we don't care about */
	if (sme->sme_vdev != svr->svr_vdev_id)
		return (0);

	vdev_t *vd = vdev_lookup_top(spa, sme->sme_vdev);
	metaslab_t *ms = vd->vdev_ms[offset >> vd->vdev_ms_shift];
	ASSERT(sme->sme_type == SM_ALLOC || sme->sme_type == SM_FREE);

	if (txg < metaslab_unflushed_txg(ms))
		return (0);

	if (sme->sme_type == SM_ALLOC)
		range_tree_add(svr->svr_allocd_segs, offset, size);
	else
		range_tree_remove(svr->svr_allocd_segs, offset, size);

	return (0);
}

/* ARGSUSED */
static void
claim_segment_impl_cb(uint64_t inner_offset, vdev_t *vd, uint64_t offset,
    uint64_t size, void *arg)
{
	/*
	 * This callback was called through a remap from
	 * a device being removed. Therefore, the vdev that
	 * this callback is applied to is a concrete
	 * vdev.
	 */
	ASSERT(vdev_is_concrete(vd));

	VERIFY0(metaslab_claim_impl(vd, offset, size,
	    spa_min_claim_txg(vd->vdev_spa)));
}

static void
claim_segment_cb(void *arg, uint64_t offset, uint64_t size)
{
	vdev_t *vd = arg;

	vdev_indirect_ops.vdev_op_remap(vd, offset, size,
	    claim_segment_impl_cb, NULL);
}

/*
 * After accounting for all allocated blocks that are directly referenced,
 * we might have missed a reference to a block from a partially complete
 * (and thus unused) indirect mapping object. We perform a secondary pass
 * through the metaslabs we have already mapped and claim the destination
 * blocks.
 */
static void
zdb_claim_removing(spa_t *spa, zdb_cb_t *zcb)
{
	if (dump_opt['L'])
		return;

	if (spa->spa_vdev_removal == NULL)
		return;

	spa_config_enter(spa, SCL_CONFIG, FTAG, RW_READER);

	spa_vdev_removal_t *svr = spa->spa_vdev_removal;
	vdev_t *vd = vdev_lookup_top(spa, svr->svr_vdev_id);
	vdev_indirect_mapping_t *vim = vd->vdev_indirect_mapping;

	ASSERT0(range_tree_space(svr->svr_allocd_segs));

	range_tree_t *allocs = range_tree_create(NULL, RANGE_SEG64, NULL, 0, 0);
	for (uint64_t msi = 0; msi < vd->vdev_ms_count; msi++) {
		metaslab_t *msp = vd->vdev_ms[msi];

		ASSERT0(range_tree_space(allocs));
		if (msp->ms_sm != NULL)
			VERIFY0(space_map_load(msp->ms_sm, allocs, SM_ALLOC));
		range_tree_vacate(allocs, range_tree_add, svr->svr_allocd_segs);
	}
	range_tree_destroy(allocs);

	iterate_through_spacemap_logs(spa, load_unflushed_svr_segs_cb, svr);

	/*
	 * Clear everything past what has been synced,
	 * because we have not allocated mappings for
	 * it yet.
	 */
	range_tree_clear(svr->svr_allocd_segs,
	    vdev_indirect_mapping_max_offset(vim),
	    vd->vdev_asize - vdev_indirect_mapping_max_offset(vim));

	zcb->zcb_removing_size += range_tree_space(svr->svr_allocd_segs);
	range_tree_vacate(svr->svr_allocd_segs, claim_segment_cb, vd);

	spa_config_exit(spa, SCL_CONFIG, FTAG);
}

/* ARGSUSED */
static int
increment_indirect_mapping_cb(void *arg, const blkptr_t *bp, boolean_t bp_freed,
    dmu_tx_t *tx)
{
	zdb_cb_t *zcb = arg;
	spa_t *spa = zcb->zcb_spa;
	vdev_t *vd;
	const dva_t *dva = &bp->blk_dva[0];

	ASSERT(!bp_freed);
	ASSERT(!dump_opt['L']);
	ASSERT3U(BP_GET_NDVAS(bp), ==, 1);

	spa_config_enter(spa, SCL_VDEV, FTAG, RW_READER);
	vd = vdev_lookup_top(zcb->zcb_spa, DVA_GET_VDEV(dva));
	ASSERT3P(vd, !=, NULL);
	spa_config_exit(spa, SCL_VDEV, FTAG);

	ASSERT(vd->vdev_indirect_config.vic_mapping_object != 0);
	ASSERT3P(zcb->zcb_vd_obsolete_counts[vd->vdev_id], !=, NULL);

	vdev_indirect_mapping_increment_obsolete_count(
	    vd->vdev_indirect_mapping,
	    DVA_GET_OFFSET(dva), DVA_GET_ASIZE(dva),
	    zcb->zcb_vd_obsolete_counts[vd->vdev_id]);

	return (0);
}

static uint32_t *
zdb_load_obsolete_counts(vdev_t *vd)
{
	vdev_indirect_mapping_t *vim = vd->vdev_indirect_mapping;
	spa_t *spa = vd->vdev_spa;
	spa_condensing_indirect_phys_t *scip =
	    &spa->spa_condensing_indirect_phys;
	uint64_t obsolete_sm_object;
	uint32_t *counts;

	VERIFY0(vdev_obsolete_sm_object(vd, &obsolete_sm_object));
	EQUIV(obsolete_sm_object != 0, vd->vdev_obsolete_sm != NULL);
	counts = vdev_indirect_mapping_load_obsolete_counts(vim);
	if (vd->vdev_obsolete_sm != NULL) {
		vdev_indirect_mapping_load_obsolete_spacemap(vim, counts,
		    vd->vdev_obsolete_sm);
	}
	if (scip->scip_vdev == vd->vdev_id &&
	    scip->scip_prev_obsolete_sm_object != 0) {
		space_map_t *prev_obsolete_sm = NULL;
		VERIFY0(space_map_open(&prev_obsolete_sm, spa->spa_meta_objset,
		    scip->scip_prev_obsolete_sm_object, 0, vd->vdev_asize, 0));
		vdev_indirect_mapping_load_obsolete_spacemap(vim, counts,
		    prev_obsolete_sm);
		space_map_close(prev_obsolete_sm);
	}
	return (counts);
}

static void
zdb_ddt_leak_init(spa_t *spa, zdb_cb_t *zcb)
{
	ddt_bookmark_t ddb;
	ddt_entry_t dde;
	int error;
	int p;

	ASSERT(!dump_opt['L']);

	bzero(&ddb, sizeof (ddb));
	while ((error = ddt_walk(spa, &ddb, &dde)) == 0) {
		blkptr_t blk;
		ddt_phys_t *ddp = dde.dde_phys;

		if (ddb.ddb_class == DDT_CLASS_UNIQUE)
			return;

		ASSERT(ddt_phys_total_refcnt(&dde) > 1);

		for (p = 0; p < DDT_PHYS_TYPES; p++, ddp++) {
			if (ddp->ddp_phys_birth == 0)
				continue;
			ddt_bp_create(ddb.ddb_checksum,
			    &dde.dde_key, ddp, &blk);
			if (p == DDT_PHYS_DITTO) {
				zdb_count_block(zcb, NULL, &blk, ZDB_OT_DITTO);
			} else {
				zcb->zcb_dedup_asize +=
				    BP_GET_ASIZE(&blk) * (ddp->ddp_refcnt - 1);
				zcb->zcb_dedup_blocks++;
			}
		}
		ddt_t *ddt = spa->spa_ddt[ddb.ddb_checksum];
		ddt_enter(ddt);
		VERIFY(ddt_lookup(ddt, &blk, B_TRUE) != NULL);
		ddt_exit(ddt);
	}

	ASSERT(error == ENOENT);
}

typedef struct checkpoint_sm_exclude_entry_arg {
	vdev_t *cseea_vd;
	uint64_t cseea_checkpoint_size;
} checkpoint_sm_exclude_entry_arg_t;

static int
checkpoint_sm_exclude_entry_cb(space_map_entry_t *sme, void *arg)
{
	checkpoint_sm_exclude_entry_arg_t *cseea = arg;
	vdev_t *vd = cseea->cseea_vd;
	metaslab_t *ms = vd->vdev_ms[sme->sme_offset >> vd->vdev_ms_shift];
	uint64_t end = sme->sme_offset + sme->sme_run;

	ASSERT(sme->sme_type == SM_FREE);

	/*
	 * Since the vdev_checkpoint_sm exists in the vdev level
	 * and the ms_sm space maps exist in the metaslab level,
	 * an entry in the checkpoint space map could theoretically
	 * cross the boundaries of the metaslab that it belongs.
	 *
	 * In reality, because of the way that we populate and
	 * manipulate the checkpoint's space maps currently,
	 * there shouldn't be any entries that cross metaslabs.
	 * Hence the assertion below.
	 *
	 * That said, there is no fundamental requirement that
	 * the checkpoint's space map entries should not cross
	 * metaslab boundaries. So if needed we could add code
	 * that handles metaslab-crossing segments in the future.
	 */
	VERIFY3U(sme->sme_offset, >=, ms->ms_start);
	VERIFY3U(end, <=, ms->ms_start + ms->ms_size);

	/*
	 * By removing the entry from the allocated segments we
	 * also verify that the entry is there to begin with.
	 */
	mutex_enter(&ms->ms_lock);
	range_tree_remove(ms->ms_allocatable, sme->sme_offset, sme->sme_run);
	mutex_exit(&ms->ms_lock);

	cseea->cseea_checkpoint_size += sme->sme_run;
	return (0);
}

static void
zdb_leak_init_vdev_exclude_checkpoint(vdev_t *vd, zdb_cb_t *zcb)
{
	spa_t *spa = vd->vdev_spa;
	space_map_t *checkpoint_sm = NULL;
	uint64_t checkpoint_sm_obj;

	/*
	 * If there is no vdev_top_zap, we are in a pool whose
	 * version predates the pool checkpoint feature.
	 */
	if (vd->vdev_top_zap == 0)
		return;

	/*
	 * If there is no reference of the vdev_checkpoint_sm in
	 * the vdev_top_zap, then one of the following scenarios
	 * is true:
	 *
	 * 1] There is no checkpoint
	 * 2] There is a checkpoint, but no checkpointed blocks
	 *    have been freed yet
	 * 3] The current vdev is indirect
	 *
	 * In these cases we return immediately.
	 */
	if (zap_contains(spa_meta_objset(spa), vd->vdev_top_zap,
	    VDEV_TOP_ZAP_POOL_CHECKPOINT_SM) != 0)
		return;

	VERIFY0(zap_lookup(spa_meta_objset(spa), vd->vdev_top_zap,
	    VDEV_TOP_ZAP_POOL_CHECKPOINT_SM, sizeof (uint64_t), 1,
	    &checkpoint_sm_obj));

	checkpoint_sm_exclude_entry_arg_t cseea;
	cseea.cseea_vd = vd;
	cseea.cseea_checkpoint_size = 0;

	VERIFY0(space_map_open(&checkpoint_sm, spa_meta_objset(spa),
	    checkpoint_sm_obj, 0, vd->vdev_asize, vd->vdev_ashift));

	VERIFY0(space_map_iterate(checkpoint_sm,
	    space_map_length(checkpoint_sm),
	    checkpoint_sm_exclude_entry_cb, &cseea));
	space_map_close(checkpoint_sm);

	zcb->zcb_checkpoint_size += cseea.cseea_checkpoint_size;
}

static void
zdb_leak_init_exclude_checkpoint(spa_t *spa, zdb_cb_t *zcb)
{
	ASSERT(!dump_opt['L']);

	vdev_t *rvd = spa->spa_root_vdev;
	for (uint64_t c = 0; c < rvd->vdev_children; c++) {
		ASSERT3U(c, ==, rvd->vdev_child[c]->vdev_id);
		zdb_leak_init_vdev_exclude_checkpoint(rvd->vdev_child[c], zcb);
	}
}

static int
count_unflushed_space_cb(spa_t *spa, space_map_entry_t *sme,
    uint64_t txg, void *arg)
{
	int64_t *ualloc_space = arg;

	uint64_t offset = sme->sme_offset;
	uint64_t vdev_id = sme->sme_vdev;

	vdev_t *vd = vdev_lookup_top(spa, vdev_id);
	if (!vdev_is_concrete(vd))
		return (0);

	metaslab_t *ms = vd->vdev_ms[offset >> vd->vdev_ms_shift];
	ASSERT(sme->sme_type == SM_ALLOC || sme->sme_type == SM_FREE);

	if (txg < metaslab_unflushed_txg(ms))
		return (0);

	if (sme->sme_type == SM_ALLOC)
		*ualloc_space += sme->sme_run;
	else
		*ualloc_space -= sme->sme_run;

	return (0);
}

static int64_t
get_unflushed_alloc_space(spa_t *spa)
{
	if (dump_opt['L'])
		return (0);

	int64_t ualloc_space = 0;
	iterate_through_spacemap_logs(spa, count_unflushed_space_cb,
	    &ualloc_space);
	return (ualloc_space);
}

static int
load_unflushed_cb(spa_t *spa, space_map_entry_t *sme, uint64_t txg, void *arg)
{
	maptype_t *uic_maptype = arg;

	uint64_t offset = sme->sme_offset;
	uint64_t size = sme->sme_run;
	uint64_t vdev_id = sme->sme_vdev;

	vdev_t *vd = vdev_lookup_top(spa, vdev_id);

	/* skip indirect vdevs */
	if (!vdev_is_concrete(vd))
		return (0);

	metaslab_t *ms = vd->vdev_ms[offset >> vd->vdev_ms_shift];

	ASSERT(sme->sme_type == SM_ALLOC || sme->sme_type == SM_FREE);
	ASSERT(*uic_maptype == SM_ALLOC || *uic_maptype == SM_FREE);

	if (txg < metaslab_unflushed_txg(ms))
		return (0);

	if (*uic_maptype == sme->sme_type)
		range_tree_add(ms->ms_allocatable, offset, size);
	else
		range_tree_remove(ms->ms_allocatable, offset, size);

	return (0);
}

static void
load_unflushed_to_ms_allocatables(spa_t *spa, maptype_t maptype)
{
	iterate_through_spacemap_logs(spa, load_unflushed_cb, &maptype);
}

static void
load_concrete_ms_allocatable_trees(spa_t *spa, maptype_t maptype)
{
	vdev_t *rvd = spa->spa_root_vdev;
	for (uint64_t i = 0; i < rvd->vdev_children; i++) {
		vdev_t *vd = rvd->vdev_child[i];

		ASSERT3U(i, ==, vd->vdev_id);

		if (vd->vdev_ops == &vdev_indirect_ops)
			continue;

		for (uint64_t m = 0; m < vd->vdev_ms_count; m++) {
			metaslab_t *msp = vd->vdev_ms[m];

			(void) fprintf(stderr,
			    "\rloading concrete vdev %llu, "
			    "metaslab %llu of %llu ...",
			    (longlong_t)vd->vdev_id,
			    (longlong_t)msp->ms_id,
			    (longlong_t)vd->vdev_ms_count);

			mutex_enter(&msp->ms_lock);
			range_tree_vacate(msp->ms_allocatable, NULL, NULL);

			/*
			 * We don't want to spend the CPU manipulating the
			 * size-ordered tree, so clear the range_tree ops.
			 */
			msp->ms_allocatable->rt_ops = NULL;

			if (msp->ms_sm != NULL) {
				VERIFY0(space_map_load(msp->ms_sm,
				    msp->ms_allocatable, maptype));
			}
			if (!msp->ms_loaded)
				msp->ms_loaded = B_TRUE;
			mutex_exit(&msp->ms_lock);
		}
	}

	load_unflushed_to_ms_allocatables(spa, maptype);
}

/*
 * vm_idxp is an in-out parameter which (for indirect vdevs) is the
 * index in vim_entries that has the first entry in this metaslab.
 * On return, it will be set to the first entry after this metaslab.
 */
static void
load_indirect_ms_allocatable_tree(vdev_t *vd, metaslab_t *msp,
    uint64_t *vim_idxp)
{
	vdev_indirect_mapping_t *vim = vd->vdev_indirect_mapping;

	mutex_enter(&msp->ms_lock);
	range_tree_vacate(msp->ms_allocatable, NULL, NULL);

	/*
	 * We don't want to spend the CPU manipulating the
	 * size-ordered tree, so clear the range_tree ops.
	 */
	msp->ms_allocatable->rt_ops = NULL;

	for (; *vim_idxp < vdev_indirect_mapping_num_entries(vim);
	    (*vim_idxp)++) {
		vdev_indirect_mapping_entry_phys_t *vimep =
		    &vim->vim_entries[*vim_idxp];
		uint64_t ent_offset = DVA_MAPPING_GET_SRC_OFFSET(vimep);
		uint64_t ent_len = DVA_GET_ASIZE(&vimep->vimep_dst);
		ASSERT3U(ent_offset, >=, msp->ms_start);
		if (ent_offset >= msp->ms_start + msp->ms_size)
			break;

		/*
		 * Mappings do not cross metaslab boundaries,
		 * because we create them by walking the metaslabs.
		 */
		ASSERT3U(ent_offset + ent_len, <=,
		    msp->ms_start + msp->ms_size);
		range_tree_add(msp->ms_allocatable, ent_offset, ent_len);
	}

	if (!msp->ms_loaded)
		msp->ms_loaded = B_TRUE;
	mutex_exit(&msp->ms_lock);
}

static void
zdb_leak_init_prepare_indirect_vdevs(spa_t *spa, zdb_cb_t *zcb)
{
	ASSERT(!dump_opt['L']);

	vdev_t *rvd = spa->spa_root_vdev;
	for (uint64_t c = 0; c < rvd->vdev_children; c++) {
		vdev_t *vd = rvd->vdev_child[c];

		ASSERT3U(c, ==, vd->vdev_id);

		if (vd->vdev_ops != &vdev_indirect_ops)
			continue;

		/*
		 * Note: we don't check for mapping leaks on
		 * removing vdevs because their ms_allocatable's
		 * are used to look for leaks in allocated space.
		 */
		zcb->zcb_vd_obsolete_counts[c] = zdb_load_obsolete_counts(vd);

		/*
		 * Normally, indirect vdevs don't have any
		 * metaslabs.  We want to set them up for
		 * zio_claim().
		 */
		vdev_metaslab_group_create(vd);
		VERIFY0(vdev_metaslab_init(vd, 0));

		vdev_indirect_mapping_t *vim = vd->vdev_indirect_mapping;
		uint64_t vim_idx = 0;
		for (uint64_t m = 0; m < vd->vdev_ms_count; m++) {

			(void) fprintf(stderr,
			    "\rloading indirect vdev %llu, "
			    "metaslab %llu of %llu ...",
			    (longlong_t)vd->vdev_id,
			    (longlong_t)vd->vdev_ms[m]->ms_id,
			    (longlong_t)vd->vdev_ms_count);

			load_indirect_ms_allocatable_tree(vd, vd->vdev_ms[m],
			    &vim_idx);
		}
		ASSERT3U(vim_idx, ==, vdev_indirect_mapping_num_entries(vim));
	}
}

static void
zdb_leak_init(spa_t *spa, zdb_cb_t *zcb)
{
	zcb->zcb_spa = spa;

	if (dump_opt['L'])
		return;

	dsl_pool_t *dp = spa->spa_dsl_pool;
	vdev_t *rvd = spa->spa_root_vdev;

	/*
	 * We are going to be changing the meaning of the metaslab's
	 * ms_allocatable.  Ensure that the allocator doesn't try to
	 * use the tree.
	 */
	spa->spa_normal_class->mc_ops = &zdb_metaslab_ops;
	spa->spa_log_class->mc_ops = &zdb_metaslab_ops;
	spa->spa_embedded_log_class->mc_ops = &zdb_metaslab_ops;

	zcb->zcb_vd_obsolete_counts =
	    umem_zalloc(rvd->vdev_children * sizeof (uint32_t *),
	    UMEM_NOFAIL);

	/*
	 * For leak detection, we overload the ms_allocatable trees
	 * to contain allocated segments instead of free segments.
	 * As a result, we can't use the normal metaslab_load/unload
	 * interfaces.
	 */
	zdb_leak_init_prepare_indirect_vdevs(spa, zcb);
	load_concrete_ms_allocatable_trees(spa, SM_ALLOC);

	/*
	 * On load_concrete_ms_allocatable_trees() we loaded all the
	 * allocated entries from the ms_sm to the ms_allocatable for
	 * each metaslab. If the pool has a checkpoint or is in the
	 * middle of discarding a checkpoint, some of these blocks
	 * may have been freed but their ms_sm may not have been
	 * updated because they are referenced by the checkpoint. In
	 * order to avoid false-positives during leak-detection, we
	 * go through the vdev's checkpoint space map and exclude all
	 * its entries from their relevant ms_allocatable.
	 *
	 * We also aggregate the space held by the checkpoint and add
	 * it to zcb_checkpoint_size.
	 *
	 * Note that at this point we are also verifying that all the
	 * entries on the checkpoint_sm are marked as allocated in
	 * the ms_sm of their relevant metaslab.
	 * [see comment in checkpoint_sm_exclude_entry_cb()]
	 */
	zdb_leak_init_exclude_checkpoint(spa, zcb);
	ASSERT3U(zcb->zcb_checkpoint_size, ==, spa_get_checkpoint_space(spa));

	/* for cleaner progress output */
	(void) fprintf(stderr, "\n");

	if (bpobj_is_open(&dp->dp_obsolete_bpobj)) {
		ASSERT(spa_feature_is_enabled(spa,
		    SPA_FEATURE_DEVICE_REMOVAL));
		(void) bpobj_iterate_nofree(&dp->dp_obsolete_bpobj,
		    increment_indirect_mapping_cb, zcb, NULL);
	}

	spa_config_enter(spa, SCL_CONFIG, FTAG, RW_READER);
	zdb_ddt_leak_init(spa, zcb);
	spa_config_exit(spa, SCL_CONFIG, FTAG);
}

static boolean_t
zdb_check_for_obsolete_leaks(vdev_t *vd, zdb_cb_t *zcb)
{
	boolean_t leaks = B_FALSE;
	vdev_indirect_mapping_t *vim = vd->vdev_indirect_mapping;
	uint64_t total_leaked = 0;
	boolean_t are_precise = B_FALSE;

	ASSERT(vim != NULL);

	for (uint64_t i = 0; i < vdev_indirect_mapping_num_entries(vim); i++) {
		vdev_indirect_mapping_entry_phys_t *vimep =
		    &vim->vim_entries[i];
		uint64_t obsolete_bytes = 0;
		uint64_t offset = DVA_MAPPING_GET_SRC_OFFSET(vimep);
		metaslab_t *msp = vd->vdev_ms[offset >> vd->vdev_ms_shift];

		/*
		 * This is not very efficient but it's easy to
		 * verify correctness.
		 */
		for (uint64_t inner_offset = 0;
		    inner_offset < DVA_GET_ASIZE(&vimep->vimep_dst);
		    inner_offset += 1 << vd->vdev_ashift) {
			if (range_tree_contains(msp->ms_allocatable,
			    offset + inner_offset, 1 << vd->vdev_ashift)) {
				obsolete_bytes += 1 << vd->vdev_ashift;
			}
		}

		int64_t bytes_leaked = obsolete_bytes -
		    zcb->zcb_vd_obsolete_counts[vd->vdev_id][i];
		ASSERT3U(DVA_GET_ASIZE(&vimep->vimep_dst), >=,
		    zcb->zcb_vd_obsolete_counts[vd->vdev_id][i]);

		VERIFY0(vdev_obsolete_counts_are_precise(vd, &are_precise));
		if (bytes_leaked != 0 && (are_precise || dump_opt['d'] >= 5)) {
			(void) printf("obsolete indirect mapping count "
			    "mismatch on %llu:%llx:%llx : %llx bytes leaked\n",
			    (u_longlong_t)vd->vdev_id,
			    (u_longlong_t)DVA_MAPPING_GET_SRC_OFFSET(vimep),
			    (u_longlong_t)DVA_GET_ASIZE(&vimep->vimep_dst),
			    (u_longlong_t)bytes_leaked);
		}
		total_leaked += ABS(bytes_leaked);
	}

	VERIFY0(vdev_obsolete_counts_are_precise(vd, &are_precise));
	if (!are_precise && total_leaked > 0) {
		int pct_leaked = total_leaked * 100 /
		    vdev_indirect_mapping_bytes_mapped(vim);
		(void) printf("cannot verify obsolete indirect mapping "
		    "counts of vdev %llu because precise feature was not "
		    "enabled when it was removed: %d%% (%llx bytes) of mapping"
		    "unreferenced\n",
		    (u_longlong_t)vd->vdev_id, pct_leaked,
		    (u_longlong_t)total_leaked);
	} else if (total_leaked > 0) {
		(void) printf("obsolete indirect mapping count mismatch "
		    "for vdev %llu -- %llx total bytes mismatched\n",
		    (u_longlong_t)vd->vdev_id,
		    (u_longlong_t)total_leaked);
		leaks |= B_TRUE;
	}

	vdev_indirect_mapping_free_obsolete_counts(vim,
	    zcb->zcb_vd_obsolete_counts[vd->vdev_id]);
	zcb->zcb_vd_obsolete_counts[vd->vdev_id] = NULL;

	return (leaks);
}

static boolean_t
zdb_leak_fini(spa_t *spa, zdb_cb_t *zcb)
{
	if (dump_opt['L'])
		return (B_FALSE);

	boolean_t leaks = B_FALSE;
	vdev_t *rvd = spa->spa_root_vdev;
	for (unsigned c = 0; c < rvd->vdev_children; c++) {
		vdev_t *vd = rvd->vdev_child[c];

		if (zcb->zcb_vd_obsolete_counts[c] != NULL) {
			leaks |= zdb_check_for_obsolete_leaks(vd, zcb);
		}

		for (uint64_t m = 0; m < vd->vdev_ms_count; m++) {
			metaslab_t *msp = vd->vdev_ms[m];
<<<<<<< HEAD
			if (!vd->vdev_islog &&
			    msp->ms_group->mg_class == spa_log_class(spa)) {
				ASSERT3P(msp->ms_group, ==, vd->vdev_log_mg);
			} else {
				ASSERT3P(msp->ms_group, ==, vd->vdev_mg);
			}
=======
			ASSERT3P(msp->ms_group, ==, (msp->ms_group->mg_class ==
			    spa_embedded_log_class(spa)) ?
			    vd->vdev_log_mg : vd->vdev_mg);
>>>>>>> aa755b35

			/*
			 * ms_allocatable has been overloaded
			 * to contain allocated segments. Now that
			 * we finished traversing all blocks, any
			 * block that remains in the ms_allocatable
			 * represents an allocated block that we
			 * did not claim during the traversal.
			 * Claimed blocks would have been removed
			 * from the ms_allocatable.  For indirect
			 * vdevs, space remaining in the tree
			 * represents parts of the mapping that are
			 * not referenced, which is not a bug.
			 */
			if (vd->vdev_ops == &vdev_indirect_ops) {
				range_tree_vacate(msp->ms_allocatable,
				    NULL, NULL);
			} else {
				range_tree_vacate(msp->ms_allocatable,
				    zdb_leak, vd);
			}
			if (msp->ms_loaded) {
				msp->ms_loaded = B_FALSE;
			}
		}
	}

	umem_free(zcb->zcb_vd_obsolete_counts,
	    rvd->vdev_children * sizeof (uint32_t *));
	zcb->zcb_vd_obsolete_counts = NULL;

	return (leaks);
}

/* ARGSUSED */
static int
count_block_cb(void *arg, const blkptr_t *bp, dmu_tx_t *tx)
{
	zdb_cb_t *zcb = arg;

	if (dump_opt['b'] >= 5) {
		char blkbuf[BP_SPRINTF_LEN];
		snprintf_blkptr(blkbuf, sizeof (blkbuf), bp);
		(void) printf("[%s] %s\n",
		    "deferred free", blkbuf);
	}
	zdb_count_block(zcb, NULL, bp, ZDB_OT_DEFERRED);
	return (0);
}

/*
 * Iterate over livelists which have been destroyed by the user but
 * are still present in the MOS, waiting to be freed
 */
static void
iterate_deleted_livelists(spa_t *spa, ll_iter_t func, void *arg)
{
	objset_t *mos = spa->spa_meta_objset;
	uint64_t zap_obj;
	int err = zap_lookup(mos, DMU_POOL_DIRECTORY_OBJECT,
	    DMU_POOL_DELETED_CLONES, sizeof (uint64_t), 1, &zap_obj);
	if (err == ENOENT)
		return;
	ASSERT0(err);

	zap_cursor_t zc;
	zap_attribute_t attr;
	dsl_deadlist_t ll;
	/* NULL out os prior to dsl_deadlist_open in case it's garbage */
	ll.dl_os = NULL;
	for (zap_cursor_init(&zc, mos, zap_obj);
	    zap_cursor_retrieve(&zc, &attr) == 0;
	    (void) zap_cursor_advance(&zc)) {
		dsl_deadlist_open(&ll, mos, attr.za_first_integer);
		func(&ll, arg);
		dsl_deadlist_close(&ll);
	}
	zap_cursor_fini(&zc);
}

static int
bpobj_count_block_cb(void *arg, const blkptr_t *bp, boolean_t bp_freed,
    dmu_tx_t *tx)
{
	ASSERT(!bp_freed);
	return (count_block_cb(arg, bp, tx));
}

static int
livelist_entry_count_blocks_cb(void *args, dsl_deadlist_entry_t *dle)
{
	zdb_cb_t *zbc = args;
	bplist_t blks;
	bplist_create(&blks);
	/* determine which blocks have been alloc'd but not freed */
	VERIFY0(dsl_process_sub_livelist(&dle->dle_bpobj, &blks, NULL, NULL));
	/* count those blocks */
	(void) bplist_iterate(&blks, count_block_cb, zbc, NULL);
	bplist_destroy(&blks);
	return (0);
}

static void
livelist_count_blocks(dsl_deadlist_t *ll, void *arg)
{
	dsl_deadlist_iterate(ll, livelist_entry_count_blocks_cb, arg);
}

/*
 * Count the blocks in the livelists that have been destroyed by the user
 * but haven't yet been freed.
 */
static void
deleted_livelists_count_blocks(spa_t *spa, zdb_cb_t *zbc)
{
	iterate_deleted_livelists(spa, livelist_count_blocks, zbc);
}

static void
dump_livelist_cb(dsl_deadlist_t *ll, void *arg)
{
	ASSERT3P(arg, ==, NULL);
	global_feature_count[SPA_FEATURE_LIVELIST]++;
	dump_blkptr_list(ll, "Deleted Livelist");
	dsl_deadlist_iterate(ll, sublivelist_verify_lightweight, NULL);
}

/*
 * Print out, register object references to, and increment feature counts for
 * livelists that have been destroyed by the user but haven't yet been freed.
 */
static void
deleted_livelists_dump_mos(spa_t *spa)
{
	uint64_t zap_obj;
	objset_t *mos = spa->spa_meta_objset;
	int err = zap_lookup(mos, DMU_POOL_DIRECTORY_OBJECT,
	    DMU_POOL_DELETED_CLONES, sizeof (uint64_t), 1, &zap_obj);
	if (err == ENOENT)
		return;
	mos_obj_refd(zap_obj);
	iterate_deleted_livelists(spa, dump_livelist_cb, NULL);
}

static int
dump_block_stats(spa_t *spa)
{
	zdb_cb_t zcb;
	zdb_blkstats_t *zb, *tzb;
	uint64_t norm_alloc, norm_space, total_alloc, total_found;
	int flags = TRAVERSE_PRE | TRAVERSE_PREFETCH_METADATA |
	    TRAVERSE_NO_DECRYPT | TRAVERSE_HARD;
	boolean_t leaks = B_FALSE;
	int e, c, err;
	bp_embedded_type_t i;

	bzero(&zcb, sizeof (zcb));
	(void) printf("\nTraversing all blocks %s%s%s%s%s...\n\n",
	    (dump_opt['c'] || !dump_opt['L']) ? "to verify " : "",
	    (dump_opt['c'] == 1) ? "metadata " : "",
	    dump_opt['c'] ? "checksums " : "",
	    (dump_opt['c'] && !dump_opt['L']) ? "and verify " : "",
	    !dump_opt['L'] ? "nothing leaked " : "");

	/*
	 * When leak detection is enabled we load all space maps as SM_ALLOC
	 * maps, then traverse the pool claiming each block we discover. If
	 * the pool is perfectly consistent, the segment trees will be empty
	 * when we're done. Anything left over is a leak; any block we can't
	 * claim (because it's not part of any space map) is a double
	 * allocation, reference to a freed block, or an unclaimed log block.
	 *
	 * When leak detection is disabled (-L option) we still traverse the
	 * pool claiming each block we discover, but we skip opening any space
	 * maps.
	 */
	bzero(&zcb, sizeof (zdb_cb_t));
	zdb_leak_init(spa, &zcb);

	/*
	 * If there's a deferred-free bplist, process that first.
	 */
	(void) bpobj_iterate_nofree(&spa->spa_deferred_bpobj,
	    bpobj_count_block_cb, &zcb, NULL);

	if (spa_version(spa) >= SPA_VERSION_DEADLISTS) {
		(void) bpobj_iterate_nofree(&spa->spa_dsl_pool->dp_free_bpobj,
		    bpobj_count_block_cb, &zcb, NULL);
	}

	zdb_claim_removing(spa, &zcb);

	if (spa_feature_is_active(spa, SPA_FEATURE_ASYNC_DESTROY)) {
		VERIFY3U(0, ==, bptree_iterate(spa->spa_meta_objset,
		    spa->spa_dsl_pool->dp_bptree_obj, B_FALSE, count_block_cb,
		    &zcb, NULL));
	}

	deleted_livelists_count_blocks(spa, &zcb);

	if (dump_opt['c'] > 1)
		flags |= TRAVERSE_PREFETCH_DATA;

	zcb.zcb_totalasize = metaslab_class_get_alloc(spa_normal_class(spa));
	zcb.zcb_totalasize += metaslab_class_get_alloc(spa_special_class(spa));
	zcb.zcb_totalasize += metaslab_class_get_alloc(spa_dedup_class(spa));
	zcb.zcb_totalasize +=
	    metaslab_class_get_alloc(spa_embedded_log_class(spa));
	zcb.zcb_start = zcb.zcb_lastprint = gethrtime();
	err = traverse_pool(spa, 0, flags, zdb_blkptr_cb, &zcb);

	/*
	 * If we've traversed the data blocks then we need to wait for those
	 * I/Os to complete. We leverage "The Godfather" zio to wait on
	 * all async I/Os to complete.
	 */
	if (dump_opt['c']) {
		for (c = 0; c < max_ncpus; c++) {
			(void) zio_wait(spa->spa_async_zio_root[c]);
			spa->spa_async_zio_root[c] = zio_root(spa, NULL, NULL,
			    ZIO_FLAG_CANFAIL | ZIO_FLAG_SPECULATIVE |
			    ZIO_FLAG_GODFATHER);
		}
	}
	ASSERT0(spa->spa_load_verify_bytes);

	/*
	 * Done after zio_wait() since zcb_haderrors is modified in
	 * zdb_blkptr_done()
	 */
	zcb.zcb_haderrors |= err;

	if (zcb.zcb_haderrors) {
		(void) printf("\nError counts:\n\n");
		(void) printf("\t%5s  %s\n", "errno", "count");
		for (e = 0; e < 256; e++) {
			if (zcb.zcb_errors[e] != 0) {
				(void) printf("\t%5d  %llu\n",
				    e, (u_longlong_t)zcb.zcb_errors[e]);
			}
		}
	}

	/*
	 * Report any leaked segments.
	 */
	leaks |= zdb_leak_fini(spa, &zcb);

	tzb = &zcb.zcb_type[ZB_TOTAL][ZDB_OT_TOTAL];

	norm_alloc = metaslab_class_get_alloc(spa_normal_class(spa));
	norm_space = metaslab_class_get_space(spa_normal_class(spa));

	total_alloc = norm_alloc +
	    metaslab_class_get_alloc(spa_log_class(spa)) +
	    metaslab_class_get_alloc(spa_embedded_log_class(spa)) +
	    metaslab_class_get_alloc(spa_special_class(spa)) +
	    metaslab_class_get_alloc(spa_dedup_class(spa)) +
	    get_unflushed_alloc_space(spa);
	total_found = tzb->zb_asize - zcb.zcb_dedup_asize +
	    zcb.zcb_removing_size + zcb.zcb_checkpoint_size;

	if (total_found == total_alloc && !dump_opt['L']) {
		(void) printf("\n\tNo leaks (block sum matches space"
		    " maps exactly)\n");
	} else if (!dump_opt['L']) {
		(void) printf("block traversal size %llu != alloc %llu "
		    "(%s %lld)\n",
		    (u_longlong_t)total_found,
		    (u_longlong_t)total_alloc,
		    (dump_opt['L']) ? "unreachable" : "leaked",
		    (longlong_t)(total_alloc - total_found));
		leaks = B_TRUE;
	}

	if (tzb->zb_count == 0)
		return (2);

	(void) printf("\n");
	(void) printf("\t%-16s %14llu\n", "bp count:",
	    (u_longlong_t)tzb->zb_count);
	(void) printf("\t%-16s %14llu\n", "ganged count:",
	    (longlong_t)tzb->zb_gangs);
	(void) printf("\t%-16s %14llu      avg: %6llu\n", "bp logical:",
	    (u_longlong_t)tzb->zb_lsize,
	    (u_longlong_t)(tzb->zb_lsize / tzb->zb_count));
	(void) printf("\t%-16s %14llu      avg: %6llu     compression: %6.2f\n",
	    "bp physical:", (u_longlong_t)tzb->zb_psize,
	    (u_longlong_t)(tzb->zb_psize / tzb->zb_count),
	    (double)tzb->zb_lsize / tzb->zb_psize);
	(void) printf("\t%-16s %14llu      avg: %6llu     compression: %6.2f\n",
	    "bp allocated:", (u_longlong_t)tzb->zb_asize,
	    (u_longlong_t)(tzb->zb_asize / tzb->zb_count),
	    (double)tzb->zb_lsize / tzb->zb_asize);
	(void) printf("\t%-16s %14llu    ref>1: %6llu   deduplication: %6.2f\n",
	    "bp deduped:", (u_longlong_t)zcb.zcb_dedup_asize,
	    (u_longlong_t)zcb.zcb_dedup_blocks,
	    (double)zcb.zcb_dedup_asize / tzb->zb_asize + 1.0);
	(void) printf("\t%-16s %14llu     used: %5.2f%%\n", "Normal class:",
	    (u_longlong_t)norm_alloc, 100.0 * norm_alloc / norm_space);

	if (spa_special_class(spa)->mc_allocator[0].mca_rotor != NULL) {
		uint64_t alloc = metaslab_class_get_alloc(
		    spa_special_class(spa));
		uint64_t space = metaslab_class_get_space(
		    spa_special_class(spa));

		(void) printf("\t%-16s %14llu     used: %5.2f%%\n",
		    "Special class", (u_longlong_t)alloc,
		    100.0 * alloc / space);
	}

	if (spa_dedup_class(spa)->mc_allocator[0].mca_rotor != NULL) {
		uint64_t alloc = metaslab_class_get_alloc(
		    spa_dedup_class(spa));
		uint64_t space = metaslab_class_get_space(
		    spa_dedup_class(spa));

		(void) printf("\t%-16s %14llu     used: %5.2f%%\n",
		    "Dedup class", (u_longlong_t)alloc,
		    100.0 * alloc / space);
	}

	if (spa_embedded_log_class(spa)->mc_allocator[0].mca_rotor != NULL) {
		uint64_t alloc = metaslab_class_get_alloc(
		    spa_embedded_log_class(spa));
		uint64_t space = metaslab_class_get_space(
		    spa_embedded_log_class(spa));

		(void) printf("\t%-16s %14llu     used: %5.2f%%\n",
		    "Embedded log class", (u_longlong_t)alloc,
		    100.0 * alloc / space);
	}

	for (i = 0; i < NUM_BP_EMBEDDED_TYPES; i++) {
		if (zcb.zcb_embedded_blocks[i] == 0)
			continue;
		(void) printf("\n");
		(void) printf("\tadditional, non-pointer bps of type %u: "
		    "%10llu\n",
		    i, (u_longlong_t)zcb.zcb_embedded_blocks[i]);

		if (dump_opt['b'] >= 3) {
			(void) printf("\t number of (compressed) bytes:  "
			    "number of bps\n");
			dump_histogram(zcb.zcb_embedded_histogram[i],
			    sizeof (zcb.zcb_embedded_histogram[i]) /
			    sizeof (zcb.zcb_embedded_histogram[i][0]), 0);
		}
	}

	if (tzb->zb_ditto_samevdev != 0) {
		(void) printf("\tDittoed blocks on same vdev: %llu\n",
		    (longlong_t)tzb->zb_ditto_samevdev);
	}
	if (tzb->zb_ditto_same_ms != 0) {
		(void) printf("\tDittoed blocks in same metaslab: %llu\n",
		    (longlong_t)tzb->zb_ditto_same_ms);
	}

	for (uint64_t v = 0; v < spa->spa_root_vdev->vdev_children; v++) {
		vdev_t *vd = spa->spa_root_vdev->vdev_child[v];
		vdev_indirect_mapping_t *vim = vd->vdev_indirect_mapping;

		if (vim == NULL) {
			continue;
		}

		char mem[32];
		zdb_nicenum(vdev_indirect_mapping_num_entries(vim),
		    mem, vdev_indirect_mapping_size(vim));

		(void) printf("\tindirect vdev id %llu has %llu segments "
		    "(%s in memory)\n",
		    (longlong_t)vd->vdev_id,
		    (longlong_t)vdev_indirect_mapping_num_entries(vim), mem);
	}

	if (dump_opt['b'] >= 2) {
		int l, t, level;
		(void) printf("\nBlocks\tLSIZE\tPSIZE\tASIZE"
		    "\t  avg\t comp\t%%Total\tType\n");

		for (t = 0; t <= ZDB_OT_TOTAL; t++) {
			char csize[32], lsize[32], psize[32], asize[32];
			char avg[32], gang[32];
			const char *typename;

			/* make sure nicenum has enough space */
			CTASSERT(sizeof (csize) >= NN_NUMBUF_SZ);
			CTASSERT(sizeof (lsize) >= NN_NUMBUF_SZ);
			CTASSERT(sizeof (psize) >= NN_NUMBUF_SZ);
			CTASSERT(sizeof (asize) >= NN_NUMBUF_SZ);
			CTASSERT(sizeof (avg) >= NN_NUMBUF_SZ);
			CTASSERT(sizeof (gang) >= NN_NUMBUF_SZ);

			if (t < DMU_OT_NUMTYPES)
				typename = dmu_ot[t].ot_name;
			else
				typename = zdb_ot_extname[t - DMU_OT_NUMTYPES];

			if (zcb.zcb_type[ZB_TOTAL][t].zb_asize == 0) {
				(void) printf("%6s\t%5s\t%5s\t%5s"
				    "\t%5s\t%5s\t%6s\t%s\n",
				    "-",
				    "-",
				    "-",
				    "-",
				    "-",
				    "-",
				    "-",
				    typename);
				continue;
			}

			for (l = ZB_TOTAL - 1; l >= -1; l--) {
				level = (l == -1 ? ZB_TOTAL : l);
				zb = &zcb.zcb_type[level][t];

				if (zb->zb_asize == 0)
					continue;

				if (dump_opt['b'] < 3 && level != ZB_TOTAL)
					continue;

				if (level == 0 && zb->zb_asize ==
				    zcb.zcb_type[ZB_TOTAL][t].zb_asize)
					continue;

				zdb_nicenum(zb->zb_count, csize,
				    sizeof (csize));
				zdb_nicenum(zb->zb_lsize, lsize,
				    sizeof (lsize));
				zdb_nicenum(zb->zb_psize, psize,
				    sizeof (psize));
				zdb_nicenum(zb->zb_asize, asize,
				    sizeof (asize));
				zdb_nicenum(zb->zb_asize / zb->zb_count, avg,
				    sizeof (avg));
				zdb_nicenum(zb->zb_gangs, gang, sizeof (gang));

				(void) printf("%6s\t%5s\t%5s\t%5s\t%5s"
				    "\t%5.2f\t%6.2f\t",
				    csize, lsize, psize, asize, avg,
				    (double)zb->zb_lsize / zb->zb_psize,
				    100.0 * zb->zb_asize / tzb->zb_asize);

				if (level == ZB_TOTAL)
					(void) printf("%s\n", typename);
				else
					(void) printf("    L%d %s\n",
					    level, typename);

				if (dump_opt['b'] >= 3 && zb->zb_gangs > 0) {
					(void) printf("\t number of ganged "
					    "blocks: %s\n", gang);
				}

				if (dump_opt['b'] >= 4) {
					(void) printf("psize "
					    "(in 512-byte sectors): "
					    "number of blocks\n");
					dump_histogram(zb->zb_psize_histogram,
					    PSIZE_HISTO_SIZE, 0);
				}
			}
		}

		/* Output a table summarizing block sizes in the pool */
		if (dump_opt['b'] >= 2) {
			dump_size_histograms(&zcb);
		}
	}

	(void) printf("\n");

	if (leaks)
		return (2);

	if (zcb.zcb_haderrors)
		return (3);

	return (0);
}

typedef struct zdb_ddt_entry {
	ddt_key_t	zdde_key;
	uint64_t	zdde_ref_blocks;
	uint64_t	zdde_ref_lsize;
	uint64_t	zdde_ref_psize;
	uint64_t	zdde_ref_dsize;
	avl_node_t	zdde_node;
} zdb_ddt_entry_t;

/* ARGSUSED */
static int
zdb_ddt_add_cb(spa_t *spa, zilog_t *zilog, const blkptr_t *bp,
    const zbookmark_phys_t *zb, const dnode_phys_t *dnp, void *arg)
{
	avl_tree_t *t = arg;
	avl_index_t where;
	zdb_ddt_entry_t *zdde, zdde_search;

	if (zb->zb_level == ZB_DNODE_LEVEL || BP_IS_HOLE(bp) ||
	    BP_IS_EMBEDDED(bp))
		return (0);

	if (dump_opt['S'] > 1 && zb->zb_level == ZB_ROOT_LEVEL) {
		(void) printf("traversing objset %llu, %llu objects, "
		    "%lu blocks so far\n",
		    (u_longlong_t)zb->zb_objset,
		    (u_longlong_t)BP_GET_FILL(bp),
		    avl_numnodes(t));
	}

	if (BP_IS_HOLE(bp) || BP_GET_CHECKSUM(bp) == ZIO_CHECKSUM_OFF ||
	    BP_GET_LEVEL(bp) > 0 || DMU_OT_IS_METADATA(BP_GET_TYPE(bp)))
		return (0);

	ddt_key_fill(&zdde_search.zdde_key, bp);

	zdde = avl_find(t, &zdde_search, &where);

	if (zdde == NULL) {
		zdde = umem_zalloc(sizeof (*zdde), UMEM_NOFAIL);
		zdde->zdde_key = zdde_search.zdde_key;
		avl_insert(t, zdde, where);
	}

	zdde->zdde_ref_blocks += 1;
	zdde->zdde_ref_lsize += BP_GET_LSIZE(bp);
	zdde->zdde_ref_psize += BP_GET_PSIZE(bp);
	zdde->zdde_ref_dsize += bp_get_dsize_sync(spa, bp);

	return (0);
}

static void
dump_simulated_ddt(spa_t *spa)
{
	avl_tree_t t;
	void *cookie = NULL;
	zdb_ddt_entry_t *zdde;
	ddt_histogram_t ddh_total;
	ddt_stat_t dds_total;

	bzero(&ddh_total, sizeof (ddh_total));
	bzero(&dds_total, sizeof (dds_total));
	avl_create(&t, ddt_entry_compare,
	    sizeof (zdb_ddt_entry_t), offsetof(zdb_ddt_entry_t, zdde_node));

	spa_config_enter(spa, SCL_CONFIG, FTAG, RW_READER);

	(void) traverse_pool(spa, 0, TRAVERSE_PRE | TRAVERSE_PREFETCH_METADATA |
	    TRAVERSE_NO_DECRYPT, zdb_ddt_add_cb, &t);

	spa_config_exit(spa, SCL_CONFIG, FTAG);

	while ((zdde = avl_destroy_nodes(&t, &cookie)) != NULL) {
		ddt_stat_t dds;
		uint64_t refcnt = zdde->zdde_ref_blocks;
		ASSERT(refcnt != 0);

		dds.dds_blocks = zdde->zdde_ref_blocks / refcnt;
		dds.dds_lsize = zdde->zdde_ref_lsize / refcnt;
		dds.dds_psize = zdde->zdde_ref_psize / refcnt;
		dds.dds_dsize = zdde->zdde_ref_dsize / refcnt;

		dds.dds_ref_blocks = zdde->zdde_ref_blocks;
		dds.dds_ref_lsize = zdde->zdde_ref_lsize;
		dds.dds_ref_psize = zdde->zdde_ref_psize;
		dds.dds_ref_dsize = zdde->zdde_ref_dsize;

		ddt_stat_add(&ddh_total.ddh_stat[highbit64(refcnt) - 1],
		    &dds, 0);

		umem_free(zdde, sizeof (*zdde));
	}

	avl_destroy(&t);

	ddt_histogram_stat(&dds_total, &ddh_total);

	(void) printf("Simulated DDT histogram:\n");

	zpool_dump_ddt(&dds_total, &ddh_total);

	dump_dedup_ratio(&dds_total);
}

static int
verify_device_removal_feature_counts(spa_t *spa)
{
	uint64_t dr_feature_refcount = 0;
	uint64_t oc_feature_refcount = 0;
	uint64_t indirect_vdev_count = 0;
	uint64_t precise_vdev_count = 0;
	uint64_t obsolete_counts_object_count = 0;
	uint64_t obsolete_sm_count = 0;
	uint64_t obsolete_counts_count = 0;
	uint64_t scip_count = 0;
	uint64_t obsolete_bpobj_count = 0;
	int ret = 0;

	spa_condensing_indirect_phys_t *scip =
	    &spa->spa_condensing_indirect_phys;
	if (scip->scip_next_mapping_object != 0) {
		vdev_t *vd = spa->spa_root_vdev->vdev_child[scip->scip_vdev];
		ASSERT(scip->scip_prev_obsolete_sm_object != 0);
		ASSERT3P(vd->vdev_ops, ==, &vdev_indirect_ops);

		(void) printf("Condensing indirect vdev %llu: new mapping "
		    "object %llu, prev obsolete sm %llu\n",
		    (u_longlong_t)scip->scip_vdev,
		    (u_longlong_t)scip->scip_next_mapping_object,
		    (u_longlong_t)scip->scip_prev_obsolete_sm_object);
		if (scip->scip_prev_obsolete_sm_object != 0) {
			space_map_t *prev_obsolete_sm = NULL;
			VERIFY0(space_map_open(&prev_obsolete_sm,
			    spa->spa_meta_objset,
			    scip->scip_prev_obsolete_sm_object,
			    0, vd->vdev_asize, 0));
			dump_spacemap(spa->spa_meta_objset, prev_obsolete_sm);
			(void) printf("\n");
			space_map_close(prev_obsolete_sm);
		}

		scip_count += 2;
	}

	for (uint64_t i = 0; i < spa->spa_root_vdev->vdev_children; i++) {
		vdev_t *vd = spa->spa_root_vdev->vdev_child[i];
		vdev_indirect_config_t *vic = &vd->vdev_indirect_config;

		if (vic->vic_mapping_object != 0) {
			ASSERT(vd->vdev_ops == &vdev_indirect_ops ||
			    vd->vdev_removing);
			indirect_vdev_count++;

			if (vd->vdev_indirect_mapping->vim_havecounts) {
				obsolete_counts_count++;
			}
		}

		boolean_t are_precise;
		VERIFY0(vdev_obsolete_counts_are_precise(vd, &are_precise));
		if (are_precise) {
			ASSERT(vic->vic_mapping_object != 0);
			precise_vdev_count++;
		}

		uint64_t obsolete_sm_object;
		VERIFY0(vdev_obsolete_sm_object(vd, &obsolete_sm_object));
		if (obsolete_sm_object != 0) {
			ASSERT(vic->vic_mapping_object != 0);
			obsolete_sm_count++;
		}
	}

	(void) feature_get_refcount(spa,
	    &spa_feature_table[SPA_FEATURE_DEVICE_REMOVAL],
	    &dr_feature_refcount);
	(void) feature_get_refcount(spa,
	    &spa_feature_table[SPA_FEATURE_OBSOLETE_COUNTS],
	    &oc_feature_refcount);

	if (dr_feature_refcount != indirect_vdev_count) {
		ret = 1;
		(void) printf("Number of indirect vdevs (%llu) " \
		    "does not match feature count (%llu)\n",
		    (u_longlong_t)indirect_vdev_count,
		    (u_longlong_t)dr_feature_refcount);
	} else {
		(void) printf("Verified device_removal feature refcount " \
		    "of %llu is correct\n",
		    (u_longlong_t)dr_feature_refcount);
	}

	if (zap_contains(spa_meta_objset(spa), DMU_POOL_DIRECTORY_OBJECT,
	    DMU_POOL_OBSOLETE_BPOBJ) == 0) {
		obsolete_bpobj_count++;
	}


	obsolete_counts_object_count = precise_vdev_count;
	obsolete_counts_object_count += obsolete_sm_count;
	obsolete_counts_object_count += obsolete_counts_count;
	obsolete_counts_object_count += scip_count;
	obsolete_counts_object_count += obsolete_bpobj_count;
	obsolete_counts_object_count += remap_deadlist_count;

	if (oc_feature_refcount != obsolete_counts_object_count) {
		ret = 1;
		(void) printf("Number of obsolete counts objects (%llu) " \
		    "does not match feature count (%llu)\n",
		    (u_longlong_t)obsolete_counts_object_count,
		    (u_longlong_t)oc_feature_refcount);
		(void) printf("pv:%llu os:%llu oc:%llu sc:%llu "
		    "ob:%llu rd:%llu\n",
		    (u_longlong_t)precise_vdev_count,
		    (u_longlong_t)obsolete_sm_count,
		    (u_longlong_t)obsolete_counts_count,
		    (u_longlong_t)scip_count,
		    (u_longlong_t)obsolete_bpobj_count,
		    (u_longlong_t)remap_deadlist_count);
	} else {
		(void) printf("Verified indirect_refcount feature refcount " \
		    "of %llu is correct\n",
		    (u_longlong_t)oc_feature_refcount);
	}
	return (ret);
}

static void
zdb_set_skip_mmp(char *target)
{
	spa_t *spa;

	/*
	 * Disable the activity check to allow examination of
	 * active pools.
	 */
	mutex_enter(&spa_namespace_lock);
	if ((spa = spa_lookup(target)) != NULL) {
		spa->spa_import_flags |= ZFS_IMPORT_SKIP_MMP;
	}
	mutex_exit(&spa_namespace_lock);
}

#define	BOGUS_SUFFIX "_CHECKPOINTED_UNIVERSE"
/*
 * Import the checkpointed state of the pool specified by the target
 * parameter as readonly. The function also accepts a pool config
 * as an optional parameter, else it attempts to infer the config by
 * the name of the target pool.
 *
 * Note that the checkpointed state's pool name will be the name of
 * the original pool with the above suffix appended to it. In addition,
 * if the target is not a pool name (e.g. a path to a dataset) then
 * the new_path parameter is populated with the updated path to
 * reflect the fact that we are looking into the checkpointed state.
 *
 * The function returns a newly-allocated copy of the name of the
 * pool containing the checkpointed state. When this copy is no
 * longer needed it should be freed with free(3C). Same thing
 * applies to the new_path parameter if allocated.
 */
static char *
import_checkpointed_state(char *target, nvlist_t *cfg, char **new_path)
{
	int error = 0;
	char *poolname, *bogus_name = NULL;
	boolean_t freecfg = B_FALSE;

	/* If the target is not a pool, the extract the pool name */
	char *path_start = strchr(target, '/');
	if (path_start != NULL) {
		size_t poolname_len = path_start - target;
		poolname = strndup(target, poolname_len);
	} else {
		poolname = target;
	}

	if (cfg == NULL) {
		zdb_set_skip_mmp(poolname);
		error = spa_get_stats(poolname, &cfg, NULL, 0);
		if (error != 0) {
			fatal("Tried to read config of pool \"%s\" but "
			    "spa_get_stats() failed with error %d\n",
			    poolname, error);
		}
		freecfg = B_TRUE;
	}

	if (asprintf(&bogus_name, "%s%s", poolname, BOGUS_SUFFIX) == -1)
		return (NULL);
	fnvlist_add_string(cfg, ZPOOL_CONFIG_POOL_NAME, bogus_name);

	error = spa_import(bogus_name, cfg, NULL,
	    ZFS_IMPORT_MISSING_LOG | ZFS_IMPORT_CHECKPOINT |
	    ZFS_IMPORT_SKIP_MMP);
	if (freecfg)
		nvlist_free(cfg);
	if (error != 0) {
		fatal("Tried to import pool \"%s\" but spa_import() failed "
		    "with error %d\n", bogus_name, error);
	}

	if (new_path != NULL && path_start != NULL) {
		if (asprintf(new_path, "%s%s", bogus_name, path_start) == -1) {
			if (path_start != NULL)
				free(poolname);
			return (NULL);
		}
	}

	if (target != poolname)
		free(poolname);

	return (bogus_name);
}

typedef struct verify_checkpoint_sm_entry_cb_arg {
	vdev_t *vcsec_vd;

	/* the following fields are only used for printing progress */
	uint64_t vcsec_entryid;
	uint64_t vcsec_num_entries;
} verify_checkpoint_sm_entry_cb_arg_t;

#define	ENTRIES_PER_PROGRESS_UPDATE 10000

static int
verify_checkpoint_sm_entry_cb(space_map_entry_t *sme, void *arg)
{
	verify_checkpoint_sm_entry_cb_arg_t *vcsec = arg;
	vdev_t *vd = vcsec->vcsec_vd;
	metaslab_t *ms = vd->vdev_ms[sme->sme_offset >> vd->vdev_ms_shift];
	uint64_t end = sme->sme_offset + sme->sme_run;

	ASSERT(sme->sme_type == SM_FREE);

	if ((vcsec->vcsec_entryid % ENTRIES_PER_PROGRESS_UPDATE) == 0) {
		(void) fprintf(stderr,
		    "\rverifying vdev %llu, space map entry %llu of %llu ...",
		    (longlong_t)vd->vdev_id,
		    (longlong_t)vcsec->vcsec_entryid,
		    (longlong_t)vcsec->vcsec_num_entries);
	}
	vcsec->vcsec_entryid++;

	/*
	 * See comment in checkpoint_sm_exclude_entry_cb()
	 */
	VERIFY3U(sme->sme_offset, >=, ms->ms_start);
	VERIFY3U(end, <=, ms->ms_start + ms->ms_size);

	/*
	 * The entries in the vdev_checkpoint_sm should be marked as
	 * allocated in the checkpointed state of the pool, therefore
	 * their respective ms_allocateable trees should not contain them.
	 */
	mutex_enter(&ms->ms_lock);
	range_tree_verify_not_present(ms->ms_allocatable,
	    sme->sme_offset, sme->sme_run);
	mutex_exit(&ms->ms_lock);

	return (0);
}

/*
 * Verify that all segments in the vdev_checkpoint_sm are allocated
 * according to the checkpoint's ms_sm (i.e. are not in the checkpoint's
 * ms_allocatable).
 *
 * Do so by comparing the checkpoint space maps (vdev_checkpoint_sm) of
 * each vdev in the current state of the pool to the metaslab space maps
 * (ms_sm) of the checkpointed state of the pool.
 *
 * Note that the function changes the state of the ms_allocatable
 * trees of the current spa_t. The entries of these ms_allocatable
 * trees are cleared out and then repopulated from with the free
 * entries of their respective ms_sm space maps.
 */
static void
verify_checkpoint_vdev_spacemaps(spa_t *checkpoint, spa_t *current)
{
	vdev_t *ckpoint_rvd = checkpoint->spa_root_vdev;
	vdev_t *current_rvd = current->spa_root_vdev;

	load_concrete_ms_allocatable_trees(checkpoint, SM_FREE);

	for (uint64_t c = 0; c < ckpoint_rvd->vdev_children; c++) {
		vdev_t *ckpoint_vd = ckpoint_rvd->vdev_child[c];
		vdev_t *current_vd = current_rvd->vdev_child[c];

		space_map_t *checkpoint_sm = NULL;
		uint64_t checkpoint_sm_obj;

		if (ckpoint_vd->vdev_ops == &vdev_indirect_ops) {
			/*
			 * Since we don't allow device removal in a pool
			 * that has a checkpoint, we expect that all removed
			 * vdevs were removed from the pool before the
			 * checkpoint.
			 */
			ASSERT3P(current_vd->vdev_ops, ==, &vdev_indirect_ops);
			continue;
		}

		/*
		 * If the checkpoint space map doesn't exist, then nothing
		 * here is checkpointed so there's nothing to verify.
		 */
		if (current_vd->vdev_top_zap == 0 ||
		    zap_contains(spa_meta_objset(current),
		    current_vd->vdev_top_zap,
		    VDEV_TOP_ZAP_POOL_CHECKPOINT_SM) != 0)
			continue;

		VERIFY0(zap_lookup(spa_meta_objset(current),
		    current_vd->vdev_top_zap, VDEV_TOP_ZAP_POOL_CHECKPOINT_SM,
		    sizeof (uint64_t), 1, &checkpoint_sm_obj));

		VERIFY0(space_map_open(&checkpoint_sm, spa_meta_objset(current),
		    checkpoint_sm_obj, 0, current_vd->vdev_asize,
		    current_vd->vdev_ashift));

		verify_checkpoint_sm_entry_cb_arg_t vcsec;
		vcsec.vcsec_vd = ckpoint_vd;
		vcsec.vcsec_entryid = 0;
		vcsec.vcsec_num_entries =
		    space_map_length(checkpoint_sm) / sizeof (uint64_t);
		VERIFY0(space_map_iterate(checkpoint_sm,
		    space_map_length(checkpoint_sm),
		    verify_checkpoint_sm_entry_cb, &vcsec));
		if (dump_opt['m'] > 3)
			dump_spacemap(current->spa_meta_objset, checkpoint_sm);
		space_map_close(checkpoint_sm);
	}

	/*
	 * If we've added vdevs since we took the checkpoint, ensure
	 * that their checkpoint space maps are empty.
	 */
	if (ckpoint_rvd->vdev_children < current_rvd->vdev_children) {
		for (uint64_t c = ckpoint_rvd->vdev_children;
		    c < current_rvd->vdev_children; c++) {
			vdev_t *current_vd = current_rvd->vdev_child[c];
			ASSERT3P(current_vd->vdev_checkpoint_sm, ==, NULL);
		}
	}

	/* for cleaner progress output */
	(void) fprintf(stderr, "\n");
}

/*
 * Verifies that all space that's allocated in the checkpoint is
 * still allocated in the current version, by checking that everything
 * in checkpoint's ms_allocatable (which is actually allocated, not
 * allocatable/free) is not present in current's ms_allocatable.
 *
 * Note that the function changes the state of the ms_allocatable
 * trees of both spas when called. The entries of all ms_allocatable
 * trees are cleared out and then repopulated from their respective
 * ms_sm space maps. In the checkpointed state we load the allocated
 * entries, and in the current state we load the free entries.
 */
static void
verify_checkpoint_ms_spacemaps(spa_t *checkpoint, spa_t *current)
{
	vdev_t *ckpoint_rvd = checkpoint->spa_root_vdev;
	vdev_t *current_rvd = current->spa_root_vdev;

	load_concrete_ms_allocatable_trees(checkpoint, SM_ALLOC);
	load_concrete_ms_allocatable_trees(current, SM_FREE);

	for (uint64_t i = 0; i < ckpoint_rvd->vdev_children; i++) {
		vdev_t *ckpoint_vd = ckpoint_rvd->vdev_child[i];
		vdev_t *current_vd = current_rvd->vdev_child[i];

		if (ckpoint_vd->vdev_ops == &vdev_indirect_ops) {
			/*
			 * See comment in verify_checkpoint_vdev_spacemaps()
			 */
			ASSERT3P(current_vd->vdev_ops, ==, &vdev_indirect_ops);
			continue;
		}

		for (uint64_t m = 0; m < ckpoint_vd->vdev_ms_count; m++) {
			metaslab_t *ckpoint_msp = ckpoint_vd->vdev_ms[m];
			metaslab_t *current_msp = current_vd->vdev_ms[m];

			(void) fprintf(stderr,
			    "\rverifying vdev %llu of %llu, "
			    "metaslab %llu of %llu ...",
			    (longlong_t)current_vd->vdev_id,
			    (longlong_t)current_rvd->vdev_children,
			    (longlong_t)current_vd->vdev_ms[m]->ms_id,
			    (longlong_t)current_vd->vdev_ms_count);

			/*
			 * We walk through the ms_allocatable trees that
			 * are loaded with the allocated blocks from the
			 * ms_sm spacemaps of the checkpoint. For each
			 * one of these ranges we ensure that none of them
			 * exists in the ms_allocatable trees of the
			 * current state which are loaded with the ranges
			 * that are currently free.
			 *
			 * This way we ensure that none of the blocks that
			 * are part of the checkpoint were freed by mistake.
			 */
			range_tree_walk(ckpoint_msp->ms_allocatable,
			    (range_tree_func_t *)range_tree_verify_not_present,
			    current_msp->ms_allocatable);
		}
	}

	/* for cleaner progress output */
	(void) fprintf(stderr, "\n");
}

static void
verify_checkpoint_blocks(spa_t *spa)
{
	ASSERT(!dump_opt['L']);

	spa_t *checkpoint_spa;
	char *checkpoint_pool;
	int error = 0;

	/*
	 * We import the checkpointed state of the pool (under a different
	 * name) so we can do verification on it against the current state
	 * of the pool.
	 */
	checkpoint_pool = import_checkpointed_state(spa->spa_name, NULL,
	    NULL);
	ASSERT(strcmp(spa->spa_name, checkpoint_pool) != 0);

	error = spa_open(checkpoint_pool, &checkpoint_spa, FTAG);
	if (error != 0) {
		fatal("Tried to open pool \"%s\" but spa_open() failed with "
		    "error %d\n", checkpoint_pool, error);
	}

	/*
	 * Ensure that ranges in the checkpoint space maps of each vdev
	 * are allocated according to the checkpointed state's metaslab
	 * space maps.
	 */
	verify_checkpoint_vdev_spacemaps(checkpoint_spa, spa);

	/*
	 * Ensure that allocated ranges in the checkpoint's metaslab
	 * space maps remain allocated in the metaslab space maps of
	 * the current state.
	 */
	verify_checkpoint_ms_spacemaps(checkpoint_spa, spa);

	/*
	 * Once we are done, we get rid of the checkpointed state.
	 */
	spa_close(checkpoint_spa, FTAG);
	free(checkpoint_pool);
}

static void
dump_leftover_checkpoint_blocks(spa_t *spa)
{
	vdev_t *rvd = spa->spa_root_vdev;

	for (uint64_t i = 0; i < rvd->vdev_children; i++) {
		vdev_t *vd = rvd->vdev_child[i];

		space_map_t *checkpoint_sm = NULL;
		uint64_t checkpoint_sm_obj;

		if (vd->vdev_top_zap == 0)
			continue;

		if (zap_contains(spa_meta_objset(spa), vd->vdev_top_zap,
		    VDEV_TOP_ZAP_POOL_CHECKPOINT_SM) != 0)
			continue;

		VERIFY0(zap_lookup(spa_meta_objset(spa), vd->vdev_top_zap,
		    VDEV_TOP_ZAP_POOL_CHECKPOINT_SM,
		    sizeof (uint64_t), 1, &checkpoint_sm_obj));

		VERIFY0(space_map_open(&checkpoint_sm, spa_meta_objset(spa),
		    checkpoint_sm_obj, 0, vd->vdev_asize, vd->vdev_ashift));
		dump_spacemap(spa->spa_meta_objset, checkpoint_sm);
		space_map_close(checkpoint_sm);
	}
}

static int
verify_checkpoint(spa_t *spa)
{
	uberblock_t checkpoint;
	int error;

	if (!spa_feature_is_active(spa, SPA_FEATURE_POOL_CHECKPOINT))
		return (0);

	error = zap_lookup(spa->spa_meta_objset, DMU_POOL_DIRECTORY_OBJECT,
	    DMU_POOL_ZPOOL_CHECKPOINT, sizeof (uint64_t),
	    sizeof (uberblock_t) / sizeof (uint64_t), &checkpoint);

	if (error == ENOENT && !dump_opt['L']) {
		/*
		 * If the feature is active but the uberblock is missing
		 * then we must be in the middle of discarding the
		 * checkpoint.
		 */
		(void) printf("\nPartially discarded checkpoint "
		    "state found:\n");
		if (dump_opt['m'] > 3)
			dump_leftover_checkpoint_blocks(spa);
		return (0);
	} else if (error != 0) {
		(void) printf("lookup error %d when looking for "
		    "checkpointed uberblock in MOS\n", error);
		return (error);
	}
	dump_uberblock(&checkpoint, "\nCheckpointed uberblock found:\n", "\n");

	if (checkpoint.ub_checkpoint_txg == 0) {
		(void) printf("\nub_checkpoint_txg not set in checkpointed "
		    "uberblock\n");
		error = 3;
	}

	if (error == 0 && !dump_opt['L'])
		verify_checkpoint_blocks(spa);

	return (error);
}

/* ARGSUSED */
static void
mos_leaks_cb(void *arg, uint64_t start, uint64_t size)
{
	for (uint64_t i = start; i < size; i++) {
		(void) printf("MOS object %llu referenced but not allocated\n",
		    (u_longlong_t)i);
	}
}

static void
mos_obj_refd(uint64_t obj)
{
	if (obj != 0 && mos_refd_objs != NULL)
		range_tree_add(mos_refd_objs, obj, 1);
}

/*
 * Call on a MOS object that may already have been referenced.
 */
static void
mos_obj_refd_multiple(uint64_t obj)
{
	if (obj != 0 && mos_refd_objs != NULL &&
	    !range_tree_contains(mos_refd_objs, obj, 1))
		range_tree_add(mos_refd_objs, obj, 1);
}

static void
mos_leak_vdev_top_zap(vdev_t *vd)
{
	uint64_t ms_flush_data_obj;
	int error = zap_lookup(spa_meta_objset(vd->vdev_spa),
	    vd->vdev_top_zap, VDEV_TOP_ZAP_MS_UNFLUSHED_PHYS_TXGS,
	    sizeof (ms_flush_data_obj), 1, &ms_flush_data_obj);
	if (error == ENOENT)
		return;
	ASSERT0(error);

	mos_obj_refd(ms_flush_data_obj);
}

static void
mos_leak_vdev(vdev_t *vd)
{
	mos_obj_refd(vd->vdev_dtl_object);
	mos_obj_refd(vd->vdev_ms_array);
	mos_obj_refd(vd->vdev_indirect_config.vic_births_object);
	mos_obj_refd(vd->vdev_indirect_config.vic_mapping_object);
	mos_obj_refd(vd->vdev_leaf_zap);
	if (vd->vdev_checkpoint_sm != NULL)
		mos_obj_refd(vd->vdev_checkpoint_sm->sm_object);
	if (vd->vdev_indirect_mapping != NULL) {
		mos_obj_refd(vd->vdev_indirect_mapping->
		    vim_phys->vimp_counts_object);
	}
	if (vd->vdev_obsolete_sm != NULL)
		mos_obj_refd(vd->vdev_obsolete_sm->sm_object);

	for (uint64_t m = 0; m < vd->vdev_ms_count; m++) {
		metaslab_t *ms = vd->vdev_ms[m];
		mos_obj_refd(space_map_object(ms->ms_sm));
	}

	if (vd->vdev_top_zap != 0) {
		mos_obj_refd(vd->vdev_top_zap);
		mos_leak_vdev_top_zap(vd);
	}

	for (uint64_t c = 0; c < vd->vdev_children; c++) {
		mos_leak_vdev(vd->vdev_child[c]);
	}
}

static void
mos_leak_log_spacemaps(spa_t *spa)
{
	uint64_t spacemap_zap;
	int error = zap_lookup(spa_meta_objset(spa),
	    DMU_POOL_DIRECTORY_OBJECT, DMU_POOL_LOG_SPACEMAP_ZAP,
	    sizeof (spacemap_zap), 1, &spacemap_zap);
	if (error == ENOENT)
		return;
	ASSERT0(error);

	mos_obj_refd(spacemap_zap);
	for (spa_log_sm_t *sls = avl_first(&spa->spa_sm_logs_by_txg);
	    sls; sls = AVL_NEXT(&spa->spa_sm_logs_by_txg, sls))
		mos_obj_refd(sls->sls_sm_obj);
}

static int
dump_mos_leaks(spa_t *spa)
{
	int rv = 0;
	objset_t *mos = spa->spa_meta_objset;
	dsl_pool_t *dp = spa->spa_dsl_pool;

	/* Visit and mark all referenced objects in the MOS */

	mos_obj_refd(DMU_POOL_DIRECTORY_OBJECT);
	mos_obj_refd(spa->spa_pool_props_object);
	mos_obj_refd(spa->spa_config_object);
	mos_obj_refd(spa->spa_ddt_stat_object);
	mos_obj_refd(spa->spa_feat_desc_obj);
	mos_obj_refd(spa->spa_feat_enabled_txg_obj);
	mos_obj_refd(spa->spa_feat_for_read_obj);
	mos_obj_refd(spa->spa_feat_for_write_obj);
	mos_obj_refd(spa->spa_history);
	mos_obj_refd(spa->spa_errlog_last);
	mos_obj_refd(spa->spa_errlog_scrub);
	mos_obj_refd(spa->spa_all_vdev_zaps);
	mos_obj_refd(spa->spa_dsl_pool->dp_bptree_obj);
	mos_obj_refd(spa->spa_dsl_pool->dp_tmp_userrefs_obj);
	mos_obj_refd(spa->spa_dsl_pool->dp_scan->scn_phys.scn_queue_obj);
	bpobj_count_refd(&spa->spa_deferred_bpobj);
	mos_obj_refd(dp->dp_empty_bpobj);
	bpobj_count_refd(&dp->dp_obsolete_bpobj);
	bpobj_count_refd(&dp->dp_free_bpobj);
	mos_obj_refd(spa->spa_l2cache.sav_object);
	mos_obj_refd(spa->spa_spares.sav_object);

	if (spa->spa_syncing_log_sm != NULL)
		mos_obj_refd(spa->spa_syncing_log_sm->sm_object);
	mos_leak_log_spacemaps(spa);

	mos_obj_refd(spa->spa_condensing_indirect_phys.
	    scip_next_mapping_object);
	mos_obj_refd(spa->spa_condensing_indirect_phys.
	    scip_prev_obsolete_sm_object);
	if (spa->spa_condensing_indirect_phys.scip_next_mapping_object != 0) {
		vdev_indirect_mapping_t *vim =
		    vdev_indirect_mapping_open(mos,
		    spa->spa_condensing_indirect_phys.scip_next_mapping_object);
		mos_obj_refd(vim->vim_phys->vimp_counts_object);
		vdev_indirect_mapping_close(vim);
	}
	deleted_livelists_dump_mos(spa);

	if (dp->dp_origin_snap != NULL) {
		dsl_dataset_t *ds;

		dsl_pool_config_enter(dp, FTAG);
		VERIFY0(dsl_dataset_hold_obj(dp,
		    dsl_dataset_phys(dp->dp_origin_snap)->ds_next_snap_obj,
		    FTAG, &ds));
		count_ds_mos_objects(ds);
		dump_blkptr_list(&ds->ds_deadlist, "Deadlist");
		dsl_dataset_rele(ds, FTAG);
		dsl_pool_config_exit(dp, FTAG);

		count_ds_mos_objects(dp->dp_origin_snap);
		dump_blkptr_list(&dp->dp_origin_snap->ds_deadlist, "Deadlist");
	}
	count_dir_mos_objects(dp->dp_mos_dir);
	if (dp->dp_free_dir != NULL)
		count_dir_mos_objects(dp->dp_free_dir);
	if (dp->dp_leak_dir != NULL)
		count_dir_mos_objects(dp->dp_leak_dir);

	mos_leak_vdev(spa->spa_root_vdev);

	for (uint64_t class = 0; class < DDT_CLASSES; class++) {
		for (uint64_t type = 0; type < DDT_TYPES; type++) {
			for (uint64_t cksum = 0;
			    cksum < ZIO_CHECKSUM_FUNCTIONS; cksum++) {
				ddt_t *ddt = spa->spa_ddt[cksum];
				mos_obj_refd(ddt->ddt_object[type][class]);
			}
		}
	}

	/*
	 * Visit all allocated objects and make sure they are referenced.
	 */
	uint64_t object = 0;
	while (dmu_object_next(mos, &object, B_FALSE, 0) == 0) {
		if (range_tree_contains(mos_refd_objs, object, 1)) {
			range_tree_remove(mos_refd_objs, object, 1);
		} else {
			dmu_object_info_t doi;
			const char *name;
			dmu_object_info(mos, object, &doi);
			if (doi.doi_type & DMU_OT_NEWTYPE) {
				dmu_object_byteswap_t bswap =
				    DMU_OT_BYTESWAP(doi.doi_type);
				name = dmu_ot_byteswap[bswap].ob_name;
			} else {
				name = dmu_ot[doi.doi_type].ot_name;
			}

			(void) printf("MOS object %llu (%s) leaked\n",
			    (u_longlong_t)object, name);
			rv = 2;
		}
	}
	(void) range_tree_walk(mos_refd_objs, mos_leaks_cb, NULL);
	if (!range_tree_is_empty(mos_refd_objs))
		rv = 2;
	range_tree_vacate(mos_refd_objs, NULL, NULL);
	range_tree_destroy(mos_refd_objs);
	return (rv);
}

typedef struct log_sm_obsolete_stats_arg {
	uint64_t lsos_current_txg;

	uint64_t lsos_total_entries;
	uint64_t lsos_valid_entries;

	uint64_t lsos_sm_entries;
	uint64_t lsos_valid_sm_entries;
} log_sm_obsolete_stats_arg_t;

static int
log_spacemap_obsolete_stats_cb(spa_t *spa, space_map_entry_t *sme,
    uint64_t txg, void *arg)
{
	log_sm_obsolete_stats_arg_t *lsos = arg;

	uint64_t offset = sme->sme_offset;
	uint64_t vdev_id = sme->sme_vdev;

	if (lsos->lsos_current_txg == 0) {
		/* this is the first log */
		lsos->lsos_current_txg = txg;
	} else if (lsos->lsos_current_txg < txg) {
		/* we just changed log - print stats and reset */
		(void) printf("%-8llu valid entries out of %-8llu - txg %llu\n",
		    (u_longlong_t)lsos->lsos_valid_sm_entries,
		    (u_longlong_t)lsos->lsos_sm_entries,
		    (u_longlong_t)lsos->lsos_current_txg);
		lsos->lsos_valid_sm_entries = 0;
		lsos->lsos_sm_entries = 0;
		lsos->lsos_current_txg = txg;
	}
	ASSERT3U(lsos->lsos_current_txg, ==, txg);

	lsos->lsos_sm_entries++;
	lsos->lsos_total_entries++;

	vdev_t *vd = vdev_lookup_top(spa, vdev_id);
	if (!vdev_is_concrete(vd))
		return (0);

	metaslab_t *ms = vd->vdev_ms[offset >> vd->vdev_ms_shift];
	ASSERT(sme->sme_type == SM_ALLOC || sme->sme_type == SM_FREE);

	if (txg < metaslab_unflushed_txg(ms))
		return (0);
	lsos->lsos_valid_sm_entries++;
	lsos->lsos_valid_entries++;
	return (0);
}

static void
dump_log_spacemap_obsolete_stats(spa_t *spa)
{
	if (!spa_feature_is_active(spa, SPA_FEATURE_LOG_SPACEMAP))
		return;

	log_sm_obsolete_stats_arg_t lsos;
	bzero(&lsos, sizeof (lsos));

	(void) printf("Log Space Map Obsolete Entry Statistics:\n");

	iterate_through_spacemap_logs(spa,
	    log_spacemap_obsolete_stats_cb, &lsos);

	/* print stats for latest log */
	(void) printf("%-8llu valid entries out of %-8llu - txg %llu\n",
	    (u_longlong_t)lsos.lsos_valid_sm_entries,
	    (u_longlong_t)lsos.lsos_sm_entries,
	    (u_longlong_t)lsos.lsos_current_txg);

	(void) printf("%-8llu valid entries out of %-8llu - total\n\n",
	    (u_longlong_t)lsos.lsos_valid_entries,
	    (u_longlong_t)lsos.lsos_total_entries);
}

static void
dump_zpool(spa_t *spa)
{
	dsl_pool_t *dp = spa_get_dsl(spa);
	int rc = 0;

	if (dump_opt['y']) {
		livelist_metaslab_validate(spa);
	}

	if (dump_opt['S']) {
		dump_simulated_ddt(spa);
		return;
	}

	if (!dump_opt['e'] && dump_opt['C'] > 1) {
		(void) printf("\nCached configuration:\n");
		dump_nvlist(spa->spa_config, 8);
	}

	if (dump_opt['C'])
		dump_config(spa);

	if (dump_opt['u'])
		dump_uberblock(&spa->spa_uberblock, "\nUberblock:\n", "\n");

	if (dump_opt['D'])
		dump_all_ddts(spa);

	if (dump_opt['d'] > 2 || dump_opt['m'])
		dump_metaslabs(spa);
	if (dump_opt['M'])
		dump_metaslab_groups(spa);
	if (dump_opt['d'] > 2 || dump_opt['m']) {
		dump_log_spacemaps(spa);
		dump_log_spacemap_obsolete_stats(spa);
	}

	if (dump_opt['d'] || dump_opt['i']) {
		spa_feature_t f;
		mos_refd_objs = range_tree_create(NULL, RANGE_SEG64, NULL, 0,
		    0);
		dump_objset(dp->dp_meta_objset);

		if (dump_opt['d'] >= 3) {
			dsl_pool_t *dp = spa->spa_dsl_pool;
			dump_full_bpobj(&spa->spa_deferred_bpobj,
			    "Deferred frees", 0);
			if (spa_version(spa) >= SPA_VERSION_DEADLISTS) {
				dump_full_bpobj(&dp->dp_free_bpobj,
				    "Pool snapshot frees", 0);
			}
			if (bpobj_is_open(&dp->dp_obsolete_bpobj)) {
				ASSERT(spa_feature_is_enabled(spa,
				    SPA_FEATURE_DEVICE_REMOVAL));
				dump_full_bpobj(&dp->dp_obsolete_bpobj,
				    "Pool obsolete blocks", 0);
			}

			if (spa_feature_is_active(spa,
			    SPA_FEATURE_ASYNC_DESTROY)) {
				dump_bptree(spa->spa_meta_objset,
				    dp->dp_bptree_obj,
				    "Pool dataset frees");
			}
			dump_dtl(spa->spa_root_vdev, 0);
		}

		for (spa_feature_t f = 0; f < SPA_FEATURES; f++)
			global_feature_count[f] = UINT64_MAX;
		global_feature_count[SPA_FEATURE_REDACTION_BOOKMARKS] = 0;
		global_feature_count[SPA_FEATURE_BOOKMARK_WRITTEN] = 0;
		global_feature_count[SPA_FEATURE_LIVELIST] = 0;

		(void) dmu_objset_find(spa_name(spa), dump_one_objset,
		    NULL, DS_FIND_SNAPSHOTS | DS_FIND_CHILDREN);

		if (rc == 0 && !dump_opt['L'])
			rc = dump_mos_leaks(spa);

		for (f = 0; f < SPA_FEATURES; f++) {
			uint64_t refcount;

			uint64_t *arr;
			if (!(spa_feature_table[f].fi_flags &
			    ZFEATURE_FLAG_PER_DATASET)) {
				if (global_feature_count[f] == UINT64_MAX)
					continue;
				if (!spa_feature_is_enabled(spa, f)) {
					ASSERT0(global_feature_count[f]);
					continue;
				}
				arr = global_feature_count;
			} else {
				if (!spa_feature_is_enabled(spa, f)) {
					ASSERT0(dataset_feature_count[f]);
					continue;
				}
				arr = dataset_feature_count;
			}
			if (feature_get_refcount(spa, &spa_feature_table[f],
			    &refcount) == ENOTSUP)
				continue;
			if (arr[f] != refcount) {
				(void) printf("%s feature refcount mismatch: "
				    "%lld consumers != %lld refcount\n",
				    spa_feature_table[f].fi_uname,
				    (longlong_t)arr[f], (longlong_t)refcount);
				rc = 2;
			} else {
				(void) printf("Verified %s feature refcount "
				    "of %llu is correct\n",
				    spa_feature_table[f].fi_uname,
				    (longlong_t)refcount);
			}
		}

		if (rc == 0)
			rc = verify_device_removal_feature_counts(spa);
	}

	if (rc == 0 && (dump_opt['b'] || dump_opt['c']))
		rc = dump_block_stats(spa);

	if (rc == 0)
		rc = verify_spacemap_refcounts(spa);

	if (dump_opt['s'])
		show_pool_stats(spa);

	if (dump_opt['h'])
		dump_history(spa);

	if (rc == 0)
		rc = verify_checkpoint(spa);

	if (rc != 0) {
		dump_debug_buffer();
		exit(rc);
	}
}

#define	ZDB_FLAG_CHECKSUM	0x0001
#define	ZDB_FLAG_DECOMPRESS	0x0002
#define	ZDB_FLAG_BSWAP		0x0004
#define	ZDB_FLAG_GBH		0x0008
#define	ZDB_FLAG_INDIRECT	0x0010
#define	ZDB_FLAG_RAW		0x0020
#define	ZDB_FLAG_PRINT_BLKPTR	0x0040
#define	ZDB_FLAG_VERBOSE	0x0080

static int flagbits[256];
static char flagbitstr[16];

static void
zdb_print_blkptr(const blkptr_t *bp, int flags)
{
	char blkbuf[BP_SPRINTF_LEN];

	if (flags & ZDB_FLAG_BSWAP)
		byteswap_uint64_array((void *)bp, sizeof (blkptr_t));

	snprintf_blkptr(blkbuf, sizeof (blkbuf), bp);
	(void) printf("%s\n", blkbuf);
}

static void
zdb_dump_indirect(blkptr_t *bp, int nbps, int flags)
{
	int i;

	for (i = 0; i < nbps; i++)
		zdb_print_blkptr(&bp[i], flags);
}

static void
zdb_dump_gbh(void *buf, int flags)
{
	zdb_dump_indirect((blkptr_t *)buf, SPA_GBH_NBLKPTRS, flags);
}

static void
zdb_dump_block_raw(void *buf, uint64_t size, int flags)
{
	if (flags & ZDB_FLAG_BSWAP)
		byteswap_uint64_array(buf, size);
	VERIFY(write(fileno(stdout), buf, size) == size);
}

static void
zdb_dump_block(char *label, void *buf, uint64_t size, int flags)
{
	uint64_t *d = (uint64_t *)buf;
	unsigned nwords = size / sizeof (uint64_t);
	int do_bswap = !!(flags & ZDB_FLAG_BSWAP);
	unsigned i, j;
	const char *hdr;
	char *c;


	if (do_bswap)
		hdr = " 7 6 5 4 3 2 1 0   f e d c b a 9 8";
	else
		hdr = " 0 1 2 3 4 5 6 7   8 9 a b c d e f";

	(void) printf("\n%s\n%6s   %s  0123456789abcdef\n", label, "", hdr);

#ifdef _LITTLE_ENDIAN
	/* correct the endianness */
	do_bswap = !do_bswap;
#endif
	for (i = 0; i < nwords; i += 2) {
		(void) printf("%06llx:  %016llx  %016llx  ",
		    (u_longlong_t)(i * sizeof (uint64_t)),
		    (u_longlong_t)(do_bswap ? BSWAP_64(d[i]) : d[i]),
		    (u_longlong_t)(do_bswap ? BSWAP_64(d[i + 1]) : d[i + 1]));

		c = (char *)&d[i];
		for (j = 0; j < 2 * sizeof (uint64_t); j++)
			(void) printf("%c", isprint(c[j]) ? c[j] : '.');
		(void) printf("\n");
	}
}

/*
 * There are two acceptable formats:
 *	leaf_name	  - For example: c1t0d0 or /tmp/ztest.0a
 *	child[.child]*    - For example: 0.1.1
 *
 * The second form can be used to specify arbitrary vdevs anywhere
 * in the hierarchy.  For example, in a pool with a mirror of
 * RAID-Zs, you can specify either RAID-Z vdev with 0.0 or 0.1 .
 */
static vdev_t *
zdb_vdev_lookup(vdev_t *vdev, const char *path)
{
	char *s, *p, *q;
	unsigned i;

	if (vdev == NULL)
		return (NULL);

	/* First, assume the x.x.x.x format */
	i = strtoul(path, &s, 10);
	if (s == path || (s && *s != '.' && *s != '\0'))
		goto name;
	if (i >= vdev->vdev_children)
		return (NULL);

	vdev = vdev->vdev_child[i];
	if (s && *s == '\0')
		return (vdev);
	return (zdb_vdev_lookup(vdev, s+1));

name:
	for (i = 0; i < vdev->vdev_children; i++) {
		vdev_t *vc = vdev->vdev_child[i];

		if (vc->vdev_path == NULL) {
			vc = zdb_vdev_lookup(vc, path);
			if (vc == NULL)
				continue;
			else
				return (vc);
		}

		p = strrchr(vc->vdev_path, '/');
		p = p ? p + 1 : vc->vdev_path;
		q = &vc->vdev_path[strlen(vc->vdev_path) - 2];

		if (strcmp(vc->vdev_path, path) == 0)
			return (vc);
		if (strcmp(p, path) == 0)
			return (vc);
		if (strcmp(q, "s0") == 0 && strncmp(p, path, q - p) == 0)
			return (vc);
	}

	return (NULL);
}

static int
name_from_objset_id(spa_t *spa, uint64_t objset_id, char *outstr)
{
	dsl_dataset_t *ds;

	dsl_pool_config_enter(spa->spa_dsl_pool, FTAG);
	int error = dsl_dataset_hold_obj(spa->spa_dsl_pool, objset_id,
	    NULL, &ds);
	if (error != 0) {
		(void) fprintf(stderr, "failed to hold objset %llu: %s\n",
		    (u_longlong_t)objset_id, strerror(error));
		dsl_pool_config_exit(spa->spa_dsl_pool, FTAG);
		return (error);
	}
	dsl_dataset_name(ds, outstr);
	dsl_dataset_rele(ds, NULL);
	dsl_pool_config_exit(spa->spa_dsl_pool, FTAG);
	return (0);
}

static boolean_t
zdb_parse_block_sizes(char *sizes, uint64_t *lsize, uint64_t *psize)
{
	char *s0, *s1;

	if (sizes == NULL)
		return (B_FALSE);

	s0 = strtok(sizes, "/");
	if (s0 == NULL)
		return (B_FALSE);
	s1 = strtok(NULL, "/");
	*lsize = strtoull(s0, NULL, 16);
	*psize = s1 ? strtoull(s1, NULL, 16) : *lsize;
	return (*lsize >= *psize && *psize > 0);
}

#define	ZIO_COMPRESS_MASK(alg)	(1ULL << (ZIO_COMPRESS_##alg))

static boolean_t
zdb_decompress_block(abd_t *pabd, void *buf, void *lbuf, uint64_t lsize,
    uint64_t psize, int flags)
{
	boolean_t exceeded = B_FALSE;
	/*
	 * We don't know how the data was compressed, so just try
	 * every decompress function at every inflated blocksize.
	 */
	void *lbuf2 = umem_alloc(SPA_MAXBLOCKSIZE, UMEM_NOFAIL);
	int cfuncs[ZIO_COMPRESS_FUNCTIONS] = { 0 };
	int *cfuncp = cfuncs;
	uint64_t maxlsize = SPA_MAXBLOCKSIZE;
	uint64_t mask = ZIO_COMPRESS_MASK(ON) | ZIO_COMPRESS_MASK(OFF) |
	    ZIO_COMPRESS_MASK(INHERIT) | ZIO_COMPRESS_MASK(EMPTY) |
	    (getenv("ZDB_NO_ZLE") ? ZIO_COMPRESS_MASK(ZLE) : 0);
	*cfuncp++ = ZIO_COMPRESS_LZ4;
	*cfuncp++ = ZIO_COMPRESS_LZJB;
	mask |= ZIO_COMPRESS_MASK(LZ4) | ZIO_COMPRESS_MASK(LZJB);
	for (int c = 0; c < ZIO_COMPRESS_FUNCTIONS; c++)
		if (((1ULL << c) & mask) == 0)
			*cfuncp++ = c;

	/*
	 * On the one hand, with SPA_MAXBLOCKSIZE at 16MB, this
	 * could take a while and we should let the user know
	 * we are not stuck.  On the other hand, printing progress
	 * info gets old after a while.  User can specify 'v' flag
	 * to see the progression.
	 */
	if (lsize == psize)
		lsize += SPA_MINBLOCKSIZE;
	else
		maxlsize = lsize;
	for (; lsize <= maxlsize; lsize += SPA_MINBLOCKSIZE) {
		for (cfuncp = cfuncs; *cfuncp; cfuncp++) {
			if (flags & ZDB_FLAG_VERBOSE) {
				(void) fprintf(stderr,
				    "Trying %05llx -> %05llx (%s)\n",
				    (u_longlong_t)psize,
				    (u_longlong_t)lsize,
				    zio_compress_table[*cfuncp].\
				    ci_name);
			}

			/*
			 * We randomize lbuf2, and decompress to both
			 * lbuf and lbuf2. This way, we will know if
			 * decompression fill exactly to lsize.
			 */
			VERIFY0(random_get_pseudo_bytes(lbuf2, lsize));

			if (zio_decompress_data(*cfuncp, pabd,
			    lbuf, psize, lsize, NULL) == 0 &&
			    zio_decompress_data(*cfuncp, pabd,
			    lbuf2, psize, lsize, NULL) == 0 &&
			    bcmp(lbuf, lbuf2, lsize) == 0)
				break;
		}
		if (*cfuncp != 0)
			break;
	}
	umem_free(lbuf2, SPA_MAXBLOCKSIZE);

	if (lsize > maxlsize) {
		exceeded = B_TRUE;
	}
	buf = lbuf;
	if (*cfuncp == ZIO_COMPRESS_ZLE) {
		printf("\nZLE decompression was selected. If you "
		    "suspect the results are wrong,\ntry avoiding ZLE "
		    "by setting and exporting ZDB_NO_ZLE=\"true\"\n");
	}

	return (exceeded);
}

/*
 * Read a block from a pool and print it out.  The syntax of the
 * block descriptor is:
 *
 *	pool:vdev_specifier:offset:[lsize/]psize[:flags]
 *
 *	pool           - The name of the pool you wish to read from
 *	vdev_specifier - Which vdev (see comment for zdb_vdev_lookup)
 *	offset         - offset, in hex, in bytes
 *	size           - Amount of data to read, in hex, in bytes
 *	flags          - A string of characters specifying options
 *		 b: Decode a blkptr at given offset within block
 *		 c: Calculate and display checksums
 *		 d: Decompress data before dumping
 *		 e: Byteswap data before dumping
 *		 g: Display data as a gang block header
 *		 i: Display as an indirect block
 *		 r: Dump raw data to stdout
 *		 v: Verbose
 *
 */
static void
zdb_read_block(char *thing, spa_t *spa)
{
	blkptr_t blk, *bp = &blk;
	dva_t *dva = bp->blk_dva;
	int flags = 0;
	uint64_t offset = 0, psize = 0, lsize = 0, blkptr_offset = 0;
	zio_t *zio;
	vdev_t *vd;
	abd_t *pabd;
	void *lbuf, *buf;
	char *s, *p, *dup, *vdev, *flagstr, *sizes;
	int i, error;
	boolean_t borrowed = B_FALSE, found = B_FALSE;

	dup = strdup(thing);
	s = strtok(dup, ":");
	vdev = s ? s : "";
	s = strtok(NULL, ":");
	offset = strtoull(s ? s : "", NULL, 16);
	sizes = strtok(NULL, ":");
	s = strtok(NULL, ":");
	flagstr = strdup(s ? s : "");

	s = NULL;
	if (!zdb_parse_block_sizes(sizes, &lsize, &psize))
		s = "invalid size(s)";
	if (!IS_P2ALIGNED(psize, DEV_BSIZE) || !IS_P2ALIGNED(lsize, DEV_BSIZE))
		s = "size must be a multiple of sector size";
	if (!IS_P2ALIGNED(offset, DEV_BSIZE))
		s = "offset must be a multiple of sector size";
	if (s) {
		(void) printf("Invalid block specifier: %s  - %s\n", thing, s);
		goto done;
	}

	for (s = strtok(flagstr, ":"); s; s = strtok(NULL, ":")) {
		for (i = 0; i < strlen(flagstr); i++) {
			int bit = flagbits[(uchar_t)flagstr[i]];

			if (bit == 0) {
				(void) printf("***Ignoring flag: %c\n",
				    (uchar_t)flagstr[i]);
				continue;
			}
			found = B_TRUE;
			flags |= bit;

			p = &flagstr[i + 1];
			if (*p != ':' && *p != '\0') {
				int j = 0, nextbit = flagbits[(uchar_t)*p];
				char *end, offstr[8] = { 0 };
				if ((bit == ZDB_FLAG_PRINT_BLKPTR) &&
				    (nextbit == 0)) {
					/* look ahead to isolate the offset */
					while (nextbit == 0 &&
					    strchr(flagbitstr, *p) == NULL) {
						offstr[j] = *p;
						j++;
						if (i + j > strlen(flagstr))
							break;
						p++;
						nextbit = flagbits[(uchar_t)*p];
					}
					blkptr_offset = strtoull(offstr, &end,
					    16);
					i += j;
				} else if (nextbit == 0) {
					(void) printf("***Ignoring flag arg:"
					    " '%c'\n", (uchar_t)*p);
				}
			}
		}
	}
	if (blkptr_offset % sizeof (blkptr_t)) {
		printf("Block pointer offset 0x%llx "
		    "must be divisible by 0x%x\n",
		    (longlong_t)blkptr_offset, (int)sizeof (blkptr_t));
		goto done;
	}
	if (found == B_FALSE && strlen(flagstr) > 0) {
		printf("Invalid flag arg: '%s'\n", flagstr);
		goto done;
	}

	vd = zdb_vdev_lookup(spa->spa_root_vdev, vdev);
	if (vd == NULL) {
		(void) printf("***Invalid vdev: %s\n", vdev);
		free(dup);
		return;
	} else {
		if (vd->vdev_path)
			(void) fprintf(stderr, "Found vdev: %s\n",
			    vd->vdev_path);
		else
			(void) fprintf(stderr, "Found vdev type: %s\n",
			    vd->vdev_ops->vdev_op_type);
	}

	pabd = abd_alloc_for_io(SPA_MAXBLOCKSIZE, B_FALSE);
	lbuf = umem_alloc(SPA_MAXBLOCKSIZE, UMEM_NOFAIL);

	BP_ZERO(bp);

	DVA_SET_VDEV(&dva[0], vd->vdev_id);
	DVA_SET_OFFSET(&dva[0], offset);
	DVA_SET_GANG(&dva[0], !!(flags & ZDB_FLAG_GBH));
	DVA_SET_ASIZE(&dva[0], vdev_psize_to_asize(vd, psize));

	BP_SET_BIRTH(bp, TXG_INITIAL, TXG_INITIAL);

	BP_SET_LSIZE(bp, lsize);
	BP_SET_PSIZE(bp, psize);
	BP_SET_COMPRESS(bp, ZIO_COMPRESS_OFF);
	BP_SET_CHECKSUM(bp, ZIO_CHECKSUM_OFF);
	BP_SET_TYPE(bp, DMU_OT_NONE);
	BP_SET_LEVEL(bp, 0);
	BP_SET_DEDUP(bp, 0);
	BP_SET_BYTEORDER(bp, ZFS_HOST_BYTEORDER);

	spa_config_enter(spa, SCL_STATE, FTAG, RW_READER);
	zio = zio_root(spa, NULL, NULL, 0);

	if (vd == vd->vdev_top) {
		/*
		 * Treat this as a normal block read.
		 */
		zio_nowait(zio_read(zio, spa, bp, pabd, psize, NULL, NULL,
		    ZIO_PRIORITY_SYNC_READ,
		    ZIO_FLAG_CANFAIL | ZIO_FLAG_RAW, NULL));
	} else {
		/*
		 * Treat this as a vdev child I/O.
		 */
		zio_nowait(zio_vdev_child_io(zio, bp, vd, offset, pabd,
		    psize, ZIO_TYPE_READ, ZIO_PRIORITY_SYNC_READ,
		    ZIO_FLAG_DONT_CACHE | ZIO_FLAG_DONT_PROPAGATE |
		    ZIO_FLAG_DONT_RETRY | ZIO_FLAG_CANFAIL | ZIO_FLAG_RAW |
		    ZIO_FLAG_OPTIONAL, NULL, NULL));
	}

	error = zio_wait(zio);
	spa_config_exit(spa, SCL_STATE, FTAG);

	if (error) {
		(void) printf("Read of %s failed, error: %d\n", thing, error);
		goto out;
	}

	uint64_t orig_lsize = lsize;
	buf = lbuf;
	if (flags & ZDB_FLAG_DECOMPRESS) {
		boolean_t failed = zdb_decompress_block(pabd, buf, lbuf,
		    lsize, psize, flags);
		if (failed) {
			(void) printf("Decompress of %s failed\n", thing);
			goto out;
		}
	} else {
		buf = abd_borrow_buf_copy(pabd, lsize);
		borrowed = B_TRUE;
	}
	/*
	 * Try to detect invalid block pointer.  If invalid, try
	 * decompressing.
	 */
	if ((flags & ZDB_FLAG_PRINT_BLKPTR || flags & ZDB_FLAG_INDIRECT) &&
	    !(flags & ZDB_FLAG_DECOMPRESS)) {
		const blkptr_t *b = (const blkptr_t *)(void *)
		    ((uintptr_t)buf + (uintptr_t)blkptr_offset);
		if (zfs_blkptr_verify(spa, b, B_FALSE, BLK_VERIFY_ONLY) ==
		    B_FALSE) {
			abd_return_buf_copy(pabd, buf, lsize);
			borrowed = B_FALSE;
			buf = lbuf;
			boolean_t failed = zdb_decompress_block(pabd, buf,
			    lbuf, lsize, psize, flags);
			b = (const blkptr_t *)(void *)
			    ((uintptr_t)buf + (uintptr_t)blkptr_offset);
			if (failed || zfs_blkptr_verify(spa, b, B_FALSE,
			    BLK_VERIFY_LOG) == B_FALSE) {
				printf("invalid block pointer at this DVA\n");
				goto out;
			}
		}
	}

	if (flags & ZDB_FLAG_PRINT_BLKPTR)
		zdb_print_blkptr((blkptr_t *)(void *)
		    ((uintptr_t)buf + (uintptr_t)blkptr_offset), flags);
	else if (flags & ZDB_FLAG_RAW)
		zdb_dump_block_raw(buf, lsize, flags);
	else if (flags & ZDB_FLAG_INDIRECT)
		zdb_dump_indirect((blkptr_t *)buf,
		    orig_lsize / sizeof (blkptr_t), flags);
	else if (flags & ZDB_FLAG_GBH)
		zdb_dump_gbh(buf, flags);
	else
		zdb_dump_block(thing, buf, lsize, flags);

	/*
	 * If :c was specified, iterate through the checksum table to
	 * calculate and display each checksum for our specified
	 * DVA and length.
	 */
	if ((flags & ZDB_FLAG_CHECKSUM) && !(flags & ZDB_FLAG_RAW) &&
	    !(flags & ZDB_FLAG_GBH)) {
		zio_t *czio;
		(void) printf("\n");
		for (enum zio_checksum ck = ZIO_CHECKSUM_LABEL;
		    ck < ZIO_CHECKSUM_FUNCTIONS; ck++) {

			if ((zio_checksum_table[ck].ci_flags &
			    ZCHECKSUM_FLAG_EMBEDDED) ||
			    ck == ZIO_CHECKSUM_NOPARITY) {
				continue;
			}
			BP_SET_CHECKSUM(bp, ck);
			spa_config_enter(spa, SCL_STATE, FTAG, RW_READER);
			czio = zio_root(spa, NULL, NULL, ZIO_FLAG_CANFAIL);
			czio->io_bp = bp;

			if (vd == vd->vdev_top) {
				zio_nowait(zio_read(czio, spa, bp, pabd, psize,
				    NULL, NULL,
				    ZIO_PRIORITY_SYNC_READ,
				    ZIO_FLAG_CANFAIL | ZIO_FLAG_RAW |
				    ZIO_FLAG_DONT_RETRY, NULL));
			} else {
				zio_nowait(zio_vdev_child_io(czio, bp, vd,
				    offset, pabd, psize, ZIO_TYPE_READ,
				    ZIO_PRIORITY_SYNC_READ,
				    ZIO_FLAG_DONT_CACHE |
				    ZIO_FLAG_DONT_PROPAGATE |
				    ZIO_FLAG_DONT_RETRY |
				    ZIO_FLAG_CANFAIL | ZIO_FLAG_RAW |
				    ZIO_FLAG_SPECULATIVE |
				    ZIO_FLAG_OPTIONAL, NULL, NULL));
			}
			error = zio_wait(czio);
			if (error == 0 || error == ECKSUM) {
				zio_t *ck_zio = zio_root(spa, NULL, NULL, 0);
				ck_zio->io_offset =
				    DVA_GET_OFFSET(&bp->blk_dva[0]);
				ck_zio->io_bp = bp;
				zio_checksum_compute(ck_zio, ck, pabd, lsize);
				printf("%12s\tcksum=%llx:%llx:%llx:%llx\n",
				    zio_checksum_table[ck].ci_name,
				    (u_longlong_t)bp->blk_cksum.zc_word[0],
				    (u_longlong_t)bp->blk_cksum.zc_word[1],
				    (u_longlong_t)bp->blk_cksum.zc_word[2],
				    (u_longlong_t)bp->blk_cksum.zc_word[3]);
				zio_wait(ck_zio);
			} else {
				printf("error %d reading block\n", error);
			}
			spa_config_exit(spa, SCL_STATE, FTAG);
		}
	}

	if (borrowed)
		abd_return_buf_copy(pabd, buf, lsize);

out:
	abd_free(pabd);
	umem_free(lbuf, SPA_MAXBLOCKSIZE);
done:
	free(flagstr);
	free(dup);
}

static void
zdb_embedded_block(char *thing)
{
	blkptr_t bp;
	unsigned long long *words = (void *)&bp;
	char *buf;
	int err;

	bzero(&bp, sizeof (bp));
	err = sscanf(thing, "%llx:%llx:%llx:%llx:%llx:%llx:%llx:%llx:"
	    "%llx:%llx:%llx:%llx:%llx:%llx:%llx:%llx",
	    words + 0, words + 1, words + 2, words + 3,
	    words + 4, words + 5, words + 6, words + 7,
	    words + 8, words + 9, words + 10, words + 11,
	    words + 12, words + 13, words + 14, words + 15);
	if (err != 16) {
		(void) fprintf(stderr, "invalid input format\n");
		exit(1);
	}
	ASSERT3U(BPE_GET_LSIZE(&bp), <=, SPA_MAXBLOCKSIZE);
	buf = malloc(SPA_MAXBLOCKSIZE);
	if (buf == NULL) {
		(void) fprintf(stderr, "out of memory\n");
		exit(1);
	}
	err = decode_embedded_bp(&bp, buf, BPE_GET_LSIZE(&bp));
	if (err != 0) {
		(void) fprintf(stderr, "decode failed: %u\n", err);
		exit(1);
	}
	zdb_dump_block_raw(buf, BPE_GET_LSIZE(&bp), 0);
	free(buf);
}

int
main(int argc, char **argv)
{
	int c;
	struct rlimit rl = { 1024, 1024 };
	spa_t *spa = NULL;
	objset_t *os = NULL;
	int dump_all = 1;
	int verbose = 0;
	int error = 0;
	char **searchdirs = NULL;
	int nsearch = 0;
	char *target, *target_pool, dsname[ZFS_MAX_DATASET_NAME_LEN];
	nvlist_t *policy = NULL;
	uint64_t max_txg = UINT64_MAX;
	int64_t objset_id = -1;
	int flags = ZFS_IMPORT_MISSING_LOG;
	int rewind = ZPOOL_NEVER_REWIND;
	char *spa_config_path_env, *objset_str;
	boolean_t target_is_spa = B_TRUE, dataset_lookup = B_FALSE;
	nvlist_t *cfg = NULL;

	(void) setrlimit(RLIMIT_NOFILE, &rl);
	(void) enable_extended_FILE_stdio(-1, -1);

	dprintf_setup(&argc, argv);

	/*
	 * If there is an environment variable SPA_CONFIG_PATH it overrides
	 * default spa_config_path setting. If -U flag is specified it will
	 * override this environment variable settings once again.
	 */
	spa_config_path_env = getenv("SPA_CONFIG_PATH");
	if (spa_config_path_env != NULL)
		spa_config_path = spa_config_path_env;

	/*
	 * For performance reasons, we set this tunable down. We do so before
	 * the arg parsing section so that the user can override this value if
	 * they choose.
	 */
	zfs_btree_verify_intensity = 3;

	while ((c = getopt(argc, argv,
	    "AbcCdDeEFGhiI:klLmMo:Op:PqRsSt:uU:vVx:XYyZ")) != -1) {
		switch (c) {
		case 'b':
		case 'c':
		case 'C':
		case 'd':
		case 'D':
		case 'E':
		case 'G':
		case 'h':
		case 'i':
		case 'l':
		case 'm':
		case 'M':
		case 'O':
		case 'R':
		case 's':
		case 'S':
		case 'u':
		case 'y':
		case 'Z':
			dump_opt[c]++;
			dump_all = 0;
			break;
		case 'A':
		case 'e':
		case 'F':
		case 'k':
		case 'L':
		case 'P':
		case 'q':
		case 'X':
			dump_opt[c]++;
			break;
		case 'Y':
			zfs_reconstruct_indirect_combinations_max = INT_MAX;
			zfs_deadman_enabled = 0;
			break;
		/* NB: Sort single match options below. */
		case 'I':
			max_inflight_bytes = strtoull(optarg, NULL, 0);
			if (max_inflight_bytes == 0) {
				(void) fprintf(stderr, "maximum number "
				    "of inflight bytes must be greater "
				    "than 0\n");
				usage();
			}
			break;
		case 'o':
			error = set_global_var(optarg);
			if (error != 0)
				usage();
			break;
		case 'p':
			if (searchdirs == NULL) {
				searchdirs = umem_alloc(sizeof (char *),
				    UMEM_NOFAIL);
			} else {
				char **tmp = umem_alloc((nsearch + 1) *
				    sizeof (char *), UMEM_NOFAIL);
				bcopy(searchdirs, tmp, nsearch *
				    sizeof (char *));
				umem_free(searchdirs,
				    nsearch * sizeof (char *));
				searchdirs = tmp;
			}
			searchdirs[nsearch++] = optarg;
			break;
		case 't':
			max_txg = strtoull(optarg, NULL, 0);
			if (max_txg < TXG_INITIAL) {
				(void) fprintf(stderr, "incorrect txg "
				    "specified: %s\n", optarg);
				usage();
			}
			break;
		case 'U':
			spa_config_path = optarg;
			if (spa_config_path[0] != '/') {
				(void) fprintf(stderr,
				    "cachefile must be an absolute path "
				    "(i.e. start with a slash)\n");
				usage();
			}
			break;
		case 'v':
			verbose++;
			break;
		case 'V':
			flags = ZFS_IMPORT_VERBATIM;
			break;
		case 'x':
			vn_dumpdir = optarg;
			break;
		default:
			usage();
			break;
		}
	}

	if (!dump_opt['e'] && searchdirs != NULL) {
		(void) fprintf(stderr, "-p option requires use of -e\n");
		usage();
	}
	if (dump_opt['d']) {
		/* <pool>[/<dataset | objset id> is accepted */
		if (argv[2] && (objset_str = strchr(argv[2], '/')) != NULL &&
		    objset_str++ != NULL) {
			char *endptr;
			errno = 0;
			objset_id = strtoull(objset_str, &endptr, 0);
			/* dataset 0 is the same as opening the pool */
			if (errno == 0 && endptr != objset_str &&
			    objset_id != 0) {
				target_is_spa = B_FALSE;
				dataset_lookup = B_TRUE;
			} else if (objset_id != 0) {
				printf("failed to open objset %s "
				    "%llu %s", objset_str,
				    (u_longlong_t)objset_id,
				    strerror(errno));
				exit(1);
			}
			/* normal dataset name not an objset ID */
			if (endptr == objset_str) {
				objset_id = -1;
			}
		}
	}

#if defined(_LP64)
	/*
	 * ZDB does not typically re-read blocks; therefore limit the ARC
	 * to 256 MB, which can be used entirely for metadata.
	 */
	zfs_arc_min = zfs_arc_meta_min = 2ULL << SPA_MAXBLOCKSHIFT;
	zfs_arc_max = zfs_arc_meta_limit = 256 * 1024 * 1024;
#endif

	/*
	 * "zdb -c" uses checksum-verifying scrub i/os which are async reads.
	 * "zdb -b" uses traversal prefetch which uses async reads.
	 * For good performance, let several of them be active at once.
	 */
	zfs_vdev_async_read_max_active = 10;

	/*
	 * Disable reference tracking for better performance.
	 */
	reference_tracking_enable = B_FALSE;

	/*
	 * Do not fail spa_load when spa_load_verify fails. This is needed
	 * to load non-idle pools.
	 */
	spa_load_verify_dryrun = B_TRUE;

	kernel_init(SPA_MODE_READ);

	if (dump_all)
		verbose = MAX(verbose, 1);

	for (c = 0; c < 256; c++) {
		if (dump_all && strchr("AeEFklLOPRSXy", c) == NULL)
			dump_opt[c] = 1;
		if (dump_opt[c])
			dump_opt[c] += verbose;
	}

	aok = (dump_opt['A'] == 1) || (dump_opt['A'] > 2);
	zfs_recover = (dump_opt['A'] > 1);

	argc -= optind;
	argv += optind;
	if (argc < 2 && dump_opt['R'])
		usage();

	if (dump_opt['E']) {
		if (argc != 1)
			usage();
		zdb_embedded_block(argv[0]);
		return (0);
	}

	if (argc < 1) {
		if (!dump_opt['e'] && dump_opt['C']) {
			dump_cachefile(spa_config_path);
			return (0);
		}
		usage();
	}

	if (dump_opt['l'])
		return (dump_label(argv[0]));

	if (dump_opt['O']) {
		if (argc != 2)
			usage();
		dump_opt['v'] = verbose + 3;
		return (dump_path(argv[0], argv[1]));
	}

	if (dump_opt['X'] || dump_opt['F'])
		rewind = ZPOOL_DO_REWIND |
		    (dump_opt['X'] ? ZPOOL_EXTREME_REWIND : 0);

	if (nvlist_alloc(&policy, NV_UNIQUE_NAME_TYPE, 0) != 0 ||
	    nvlist_add_uint64(policy, ZPOOL_LOAD_REQUEST_TXG, max_txg) != 0 ||
	    nvlist_add_uint32(policy, ZPOOL_LOAD_REWIND_POLICY, rewind) != 0)
		fatal("internal error: %s", strerror(ENOMEM));

	error = 0;
	target = argv[0];

	if (strpbrk(target, "/@") != NULL) {
		size_t targetlen;

		target_pool = strdup(target);
		*strpbrk(target_pool, "/@") = '\0';

		target_is_spa = B_FALSE;
		targetlen = strlen(target);
		if (targetlen && target[targetlen - 1] == '/')
			target[targetlen - 1] = '\0';
	} else {
		target_pool = target;
	}

	if (dump_opt['e']) {
		importargs_t args = { 0 };

		args.paths = nsearch;
		args.path = searchdirs;
		args.can_be_active = B_TRUE;

		error = zpool_find_config(NULL, target_pool, &cfg, &args,
		    &libzpool_config_ops);

		if (error == 0) {

			if (nvlist_add_nvlist(cfg,
			    ZPOOL_LOAD_POLICY, policy) != 0) {
				fatal("can't open '%s': %s",
				    target, strerror(ENOMEM));
			}

			if (dump_opt['C'] > 1) {
				(void) printf("\nConfiguration for import:\n");
				dump_nvlist(cfg, 8);
			}

			/*
			 * Disable the activity check to allow examination of
			 * active pools.
			 */
			error = spa_import(target_pool, cfg, NULL,
			    flags | ZFS_IMPORT_SKIP_MMP);
		}
	}

	if (searchdirs != NULL) {
		umem_free(searchdirs, nsearch * sizeof (char *));
		searchdirs = NULL;
	}

	/*
	 * import_checkpointed_state makes the assumption that the
	 * target pool that we pass it is already part of the spa
	 * namespace. Because of that we need to make sure to call
	 * it always after the -e option has been processed, which
	 * imports the pool to the namespace if it's not in the
	 * cachefile.
	 */
	char *checkpoint_pool = NULL;
	char *checkpoint_target = NULL;
	if (dump_opt['k']) {
		checkpoint_pool = import_checkpointed_state(target, cfg,
		    &checkpoint_target);

		if (checkpoint_target != NULL)
			target = checkpoint_target;
	}

	if (cfg != NULL) {
		nvlist_free(cfg);
		cfg = NULL;
	}

	if (target_pool != target)
		free(target_pool);

	if (error == 0) {
		if (dump_opt['k'] && (target_is_spa || dump_opt['R'])) {
			ASSERT(checkpoint_pool != NULL);
			ASSERT(checkpoint_target == NULL);

			error = spa_open(checkpoint_pool, &spa, FTAG);
			if (error != 0) {
				fatal("Tried to open pool \"%s\" but "
				    "spa_open() failed with error %d\n",
				    checkpoint_pool, error);
			}

		} else if (target_is_spa || dump_opt['R'] || objset_id == 0) {
			zdb_set_skip_mmp(target);
			error = spa_open_rewind(target, &spa, FTAG, policy,
			    NULL);
			if (error) {
				/*
				 * If we're missing the log device then
				 * try opening the pool after clearing the
				 * log state.
				 */
				mutex_enter(&spa_namespace_lock);
				if ((spa = spa_lookup(target)) != NULL &&
				    spa->spa_log_state == SPA_LOG_MISSING) {
					spa->spa_log_state = SPA_LOG_CLEAR;
					error = 0;
				}
				mutex_exit(&spa_namespace_lock);

				if (!error) {
					error = spa_open_rewind(target, &spa,
					    FTAG, policy, NULL);
				}
			}
		} else if (strpbrk(target, "#") != NULL) {
			dsl_pool_t *dp;
			error = dsl_pool_hold(target, FTAG, &dp);
			if (error != 0) {
				fatal("can't dump '%s': %s", target,
				    strerror(error));
			}
			error = dump_bookmark(dp, target, B_TRUE, verbose > 1);
			dsl_pool_rele(dp, FTAG);
			if (error != 0) {
				fatal("can't dump '%s': %s", target,
				    strerror(error));
			}
			return (error);
		} else {
			zdb_set_skip_mmp(target);
			if (dataset_lookup == B_TRUE) {
				/*
				 * Use the supplied id to get the name
				 * for open_objset.
				 */
				error = spa_open(target, &spa, FTAG);
				if (error == 0) {
					error = name_from_objset_id(spa,
					    objset_id, dsname);
					spa_close(spa, FTAG);
					if (error == 0)
						target = dsname;
				}
			}
			if (error == 0)
				error = open_objset(target, FTAG, &os);
			if (error == 0)
				spa = dmu_objset_spa(os);
		}
	}
	nvlist_free(policy);

	if (error)
		fatal("can't open '%s': %s", target, strerror(error));

	/*
	 * Set the pool failure mode to panic in order to prevent the pool
	 * from suspending.  A suspended I/O will have no way to resume and
	 * can prevent the zdb(8) command from terminating as expected.
	 */
	if (spa != NULL)
		spa->spa_failmode = ZIO_FAILURE_MODE_PANIC;

	argv++;
	argc--;
	if (!dump_opt['R']) {
		flagbits['d'] = ZOR_FLAG_DIRECTORY;
		flagbits['f'] = ZOR_FLAG_PLAIN_FILE;
		flagbits['m'] = ZOR_FLAG_SPACE_MAP;
		flagbits['z'] = ZOR_FLAG_ZAP;
		flagbits['A'] = ZOR_FLAG_ALL_TYPES;

		if (argc > 0 && dump_opt['d']) {
			zopt_object_args = argc;
			zopt_object_ranges = calloc(zopt_object_args,
			    sizeof (zopt_object_range_t));
			for (unsigned i = 0; i < zopt_object_args; i++) {
				int err;
				char *msg = NULL;

				err = parse_object_range(argv[i],
				    &zopt_object_ranges[i], &msg);
				if (err != 0)
					fatal("Bad object or range: '%s': %s\n",
					    argv[i], msg ? msg : "");
			}
		} else if (argc > 0 && dump_opt['m']) {
			zopt_metaslab_args = argc;
			zopt_metaslab = calloc(zopt_metaslab_args,
			    sizeof (uint64_t));
			for (unsigned i = 0; i < zopt_metaslab_args; i++) {
				errno = 0;
				zopt_metaslab[i] = strtoull(argv[i], NULL, 0);
				if (zopt_metaslab[i] == 0 && errno != 0)
					fatal("bad number %s: %s", argv[i],
					    strerror(errno));
			}
		}
		if (os != NULL) {
			dump_objset(os);
		} else if (zopt_object_args > 0 && !dump_opt['m']) {
			dump_objset(spa->spa_meta_objset);
		} else {
			dump_zpool(spa);
		}
	} else {
		flagbits['b'] = ZDB_FLAG_PRINT_BLKPTR;
		flagbits['c'] = ZDB_FLAG_CHECKSUM;
		flagbits['d'] = ZDB_FLAG_DECOMPRESS;
		flagbits['e'] = ZDB_FLAG_BSWAP;
		flagbits['g'] = ZDB_FLAG_GBH;
		flagbits['i'] = ZDB_FLAG_INDIRECT;
		flagbits['r'] = ZDB_FLAG_RAW;
		flagbits['v'] = ZDB_FLAG_VERBOSE;

		for (int i = 0; i < argc; i++)
			zdb_read_block(argv[i], spa);
	}

	if (dump_opt['k']) {
		free(checkpoint_pool);
		if (!target_is_spa)
			free(checkpoint_target);
	}

	if (os != NULL) {
		close_objset(os, FTAG);
	} else {
		spa_close(spa, FTAG);
	}

	fuid_table_destroy();

	dump_debug_buffer();

	kernel_fini();

	return (error);
}<|MERGE_RESOLUTION|>--- conflicted
+++ resolved
@@ -6024,18 +6024,9 @@
 
 		for (uint64_t m = 0; m < vd->vdev_ms_count; m++) {
 			metaslab_t *msp = vd->vdev_ms[m];
-<<<<<<< HEAD
-			if (!vd->vdev_islog &&
-			    msp->ms_group->mg_class == spa_log_class(spa)) {
-				ASSERT3P(msp->ms_group, ==, vd->vdev_log_mg);
-			} else {
-				ASSERT3P(msp->ms_group, ==, vd->vdev_mg);
-			}
-=======
 			ASSERT3P(msp->ms_group, ==, (msp->ms_group->mg_class ==
 			    spa_embedded_log_class(spa)) ?
 			    vd->vdev_log_mg : vd->vdev_mg);
->>>>>>> aa755b35
 
 			/*
 			 * ms_allocatable has been overloaded
