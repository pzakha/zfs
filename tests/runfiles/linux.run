#
# This file and its contents are supplied under the terms of the
# Common Development and Distribution License ("CDDL"), version 1.0.
# You may only use this file in accordance with the terms of version
# 1.0 of the CDDL.
#
# A full copy of the text of the CDDL should have accompanied this
# source.  A copy of the CDDL is also available via the Internet at
# http://www.illumos.org/license/CDDL.
#

[DEFAULT]
pre = setup
quiet = False
pre_user = root
user = root
timeout = 600
post_user = root
post = cleanup
outputdir = /var/tmp/test_results
tags = ['functional']

[tests/functional/acl/posix:Linux]
tests = ['posix_001_pos', 'posix_002_pos', 'posix_003_pos']
tags = ['functional', 'acl', 'posix']

[tests/functional/arc:Linux]
tests = ['dbufstats_001_pos', 'dbufstats_002_pos', 'dbufstats_003_pos']
tags = ['functional', 'arc']

[tests/functional/atime:Linux]
tests = ['root_relatime_on']
tags = ['functional', 'atime']

[tests/functional/chattr:Linux]
tests = ['chattr_001_pos', 'chattr_002_neg']
tags = ['functional', 'chattr']

[tests/functional/cli_root/zfs:Linux]
tests = ['zfs_003_neg']
tags = ['functional', 'cli_root', 'zfs']

[tests/functional/cli_root/zfs_mount:Linux]
tests = ['zfs_mount_006_pos', 'zfs_mount_008_pos', 'zfs_multi_mount']
tags = ['functional', 'cli_root', 'zfs_mount']

[tests/functional/cli_root/zpool_events:Linux]
tests = ['zpool_events_clear', 'zpool_events_cliargs', 'zpool_events_follow',
    'zpool_events_poolname', 'zpool_events_errors']
tags = ['functional', 'cli_root', 'zpool_events']

[tests/functional/compression:Linux]
tests = ['compress_004_pos']
tags = ['functional', 'compression']

[tests/functional/deadman:Linux]
tests = ['deadman_sync', 'deadman_zio']
pre =
post =
tags = ['functional', 'deadman']

[tests/functional/devices:Linux]
tests = ['devices_001_pos', 'devices_002_neg', 'devices_003_pos']
tags = ['functional', 'devices']

[tests/functional/events:Linux]
tests = ['events_001_pos', 'events_002_pos', 'zed_rc_filter']
tags = ['functional', 'events']

[tests/functional/fault:Linux]
tests = ['auto_spare_ashift', 'scrub_after_resilver', 'zpool_status_-s']
tags = ['functional', 'fault']

[tests/functional/features/large_dnode:Linux]
tests = ['large_dnode_002_pos', 'large_dnode_006_pos', 'large_dnode_008_pos']
tags = ['functional', 'features', 'large_dnode']

<<<<<<< HEAD
[tests/functional/grow]
pre =
post =
tests = ['grow_pool_001_pos', 'grow_replicas_001_pos']
tags = ['functional', 'grow']

[tests/functional/history]
tests = ['history_001_pos', 'history_002_pos', 'history_003_pos',
    'history_004_pos', 'history_005_neg', 'history_006_neg',
    'history_007_pos', 'history_008_pos', 'history_009_pos',
    'history_010_pos']
tags = ['functional', 'history']

[tests/functional/hkdf]
tests = ['run_hkdf_test']
tags = ['functional', 'hkdf']

[tests/functional/holes]
tests = ['holes_sanity']
tags = ['functional', 'holes']

[tests/functional/inheritance]
tests = ['inherit_001_pos']
pre =
tags = ['functional', 'inheritance']

[tests/functional/io]
tests = ['sync', 'psync', 'libaio', 'posixaio', 'mmap']
=======
[tests/functional/io:Linux]
tests = ['libaio']
>>>>>>> 381d91de
tags = ['functional', 'io']

[tests/functional/mmap:Linux]
tests = ['mmap_libaio_001_pos']
tags = ['functional', 'mmap']

[tests/functional/projectquota:Linux]
tests = ['projectid_001_pos', 'projectid_002_pos', 'projectid_003_pos',
    'projectquota_001_pos', 'projectquota_002_pos', 'projectquota_003_pos',
    'projectquota_004_neg', 'projectquota_005_pos', 'projectquota_006_pos',
    'projectquota_007_pos', 'projectquota_008_pos', 'projectquota_009_pos',
    'projectspace_001_pos', 'projectspace_002_pos', 'projectspace_003_pos',
    'projectspace_004_pos',
    'projecttree_001_pos', 'projecttree_002_pos', 'projecttree_003_neg']
tags = ['functional', 'projectquota']

[tests/functional/rsend:Linux]
tests = ['send_realloc_dnode_size', 'send_encrypted_files']
tags = ['functional', 'rsend']

[tests/functional/snapshot:Linux]
tests = ['snapshot_015_pos', 'snapshot_016_pos']
tags = ['functional', 'snapshot']

[tests/functional/upgrade:Linux]
tests = ['upgrade_projectquota_001_pos']
tags = ['functional', 'upgrade']

[tests/functional/userquota:Linux]
tests = ['groupspace_001_pos', 'groupspace_002_pos', 'groupspace_003_pos',
    'userquota_013_pos', 'userspace_003_pos']
tags = ['functional', 'userquota']

[tests/functional/xattr:Linux]
tests = ['xattr_001_pos', 'xattr_002_neg', 'xattr_003_neg', 'xattr_004_pos',
    'xattr_005_pos', 'xattr_006_pos', 'xattr_007_neg', 'xattr_008_pos',
    'xattr_009_neg', 'xattr_010_neg', 'xattr_011_pos', 'xattr_012_pos',
    'xattr_013_pos']
tags = ['functional', 'xattr']<|MERGE_RESOLUTION|>--- conflicted
+++ resolved
@@ -75,39 +75,8 @@
 tests = ['large_dnode_002_pos', 'large_dnode_006_pos', 'large_dnode_008_pos']
 tags = ['functional', 'features', 'large_dnode']
 
-<<<<<<< HEAD
-[tests/functional/grow]
-pre =
-post =
-tests = ['grow_pool_001_pos', 'grow_replicas_001_pos']
-tags = ['functional', 'grow']
-
-[tests/functional/history]
-tests = ['history_001_pos', 'history_002_pos', 'history_003_pos',
-    'history_004_pos', 'history_005_neg', 'history_006_neg',
-    'history_007_pos', 'history_008_pos', 'history_009_pos',
-    'history_010_pos']
-tags = ['functional', 'history']
-
-[tests/functional/hkdf]
-tests = ['run_hkdf_test']
-tags = ['functional', 'hkdf']
-
-[tests/functional/holes]
-tests = ['holes_sanity']
-tags = ['functional', 'holes']
-
-[tests/functional/inheritance]
-tests = ['inherit_001_pos']
-pre =
-tags = ['functional', 'inheritance']
-
-[tests/functional/io]
-tests = ['sync', 'psync', 'libaio', 'posixaio', 'mmap']
-=======
 [tests/functional/io:Linux]
 tests = ['libaio']
->>>>>>> 381d91de
 tags = ['functional', 'io']
 
 [tests/functional/mmap:Linux]
